--- conflicted
+++ resolved
@@ -17,7 +17,10 @@
         "title": "RNStudio: Open Previews"
       },
       {
-<<<<<<< HEAD
+        "command": "RNStudio.reloadMetro",
+        "title": "RNStudio: Reload Metro"
+      },
+      {
         "command": "RNStudio.startDebuggingSession",
         "title": "RNStudio: Start Debugger"
       }
@@ -38,10 +41,6 @@
           "javascript",
           "typescript"
         ]
-=======
-        "command": "RNStudio.reloadMetro",
-        "title": "RNStudio: Reload Metro"
->>>>>>> 4c96f3f4
       }
     ]
   },
