import { vscode } from "./utilities/vscode";
import {
  VSCodeButton,
  VSCodeDropdown,
  VSCodeOption,
  VSCodeProgressRing,
} from "@vscode/webview-ui-toolkit/react";
import "./App.css";
import { useEffect, useState } from "react";

import iphone14 from "../../assets/iphone14.png";
import pixel7 from "../../assets/pixel7.png";
import { settings } from "cluster";

const devices = [
  {
    id: "ios-17-iphone-15pro",
    platform: "iOS",
    name: "iPhone 15 Pro – iOS 17",
    width: 1179,
    height: 2556,
    backgroundImage: iphone14,
    backgroundMargins: [29, 33, 30, 36],
    backgroundSize: [1232, 608],
    backgroundBorderRadius: "12% / 6%",
  },
  {
    id: "android-33-pixel-7",
    platform: "Android",
    name: "Pixel 7 – Android 13",
    width: 412,
    height: 869,
    backgroundImage: pixel7,
    backgroundMargins: [58, 62, 62, 58],
    backgroundSize: [2541, 1200],
    backgroundBorderRadius: "4% / 2%",
  },
];

function setCssPropertiesForDevice(device) {
  // top right bottom left
  const m = device.backgroundMargins;
  const size = device.backgroundSize;
  document.documentElement.style.setProperty(
    "--phone-content-margins",
    `${((m[0] + m[2]) / size[0]) * 100}% 0% 0% ${(m[1] / size[1]) * 100}%`
  );

  document.documentElement.style.setProperty(
    "--phone-content-height",
    `${((size[0] - m[0] - m[2]) / size[0]) * 100}%`
  );
  document.documentElement.style.setProperty(
    "--phone-content-width",
    `${((size[1] - m[1] - m[3]) / size[1]) * 100}%`
  );
  document.documentElement.style.setProperty(
    "--phone-content-border-radius",
    device.backgroundBorderRadius
  );

  document.documentElement.style.setProperty(
    "--phone-content-aspect-ratio",
    `${device.width} / ${device.height}`
  );
}

console.log = function (...args) {
  vscode.postMessage({
    command: "log",
    text: args.map((arg) => JSON.stringify(arg)).join(" "),
  });
};

function imageSrc(imageName) {
  try {
    let baseUri = document.querySelector("base")?.getAttribute("href") || "";
    return baseUri.replace(/\/+$/, "") + "/" + imageName.replace(/^\/+/, "");
  } catch (e) {
    console.log("Error", imageName, window.baseUri);
    return "";
  }
}

function sendTouch(event, type) {
  const imgRect = event.currentTarget.getBoundingClientRect();
  const x = (event.clientX - imgRect.left) / imgRect.width;
  const y = (event.clientY - imgRect.top) / imgRect.height;
  vscode.postMessage({
    command: "touch",
    xRatio: x,
    yRatio: y,
    type,
  });
}

function Preview({ previewURL, device, isInspecting, debugPaused }) {
  const [isPressing, setIsPressing] = useState(false);
  function handleMouseMove(e) {
    e.preventDefault();
    if (isPressing) {
      sendTouch(e, "Move");
    }
  }
  function handleMouseDown(e) {
    e.preventDefault();
    if (isInspecting) {
      const imgRect = e.currentTarget.getBoundingClientRect();
      const x = (e.clientX - imgRect.left) / imgRect.width;
      const y = (e.clientY - imgRect.top) / imgRect.height;
      vscode.postMessage({
        command: "inspect",
        xRatio: x,
        yRatio: y,
      });
    } else {
      setIsPressing(true);
      sendTouch(e, "Move");
    }
  }
  function handleMouseUp(e) {
    e.preventDefault();
    if (isPressing) {
      sendTouch(e, "Up");
    }
    setIsPressing(false);
  }
  return (
    <div className="phone-wrapper">
      {previewURL && (
        <div className="phone-content">
          <img
            src={previewURL}
            style={{
              cursor: isInspecting ? "crosshair" : "default",
            }}
            className={`phone-sized phone-screen`}
            onMouseMove={handleMouseMove}
            onMouseLeave={handleMouseUp}
            onMouseDown={handleMouseDown}
            onMouseUp={handleMouseUp}
          />
          {debugPaused && (
            <div className="phone-sized phone-debug-overlay">
              Paused in debugger
              <br />
              <VSCodeButton
                appearance={"primary"}
                onClick={() => {
                  vscode.postMessage({
                    command: "debugResume",
                  });
                }}>
                ⏵
              </VSCodeButton>
            </div>
          )}
          <img src={imageSrc(device.backgroundImage)} className="phone-frame" />
        </div>
      )}
      {!previewURL && (
        <div className="phone-content">
          <div className="phone-sized phone-screen phone-content-loading">
            <VSCodeProgressRing />
          </div>
          <img src={imageSrc(device.backgroundImage)} className="phone-frame" />
        </div>
      )}
    </div>
  );
}
function PreviewsList({ previews, onSelect }) {
  return (
    <VSCodeDropdown
      onChange={(e) => {
        const selectedKey = e?.target?.value;
        vscode.postMessage({
          command: "selectPreview",
          appKey: selectedKey,
        });
      }}>
      {previews.map((preview) => (
        <VSCodeOption key={preview.appKey} value={preview.appKey}>
          {preview.name} {preview.props}
        </VSCodeOption>
      ))}
    </VSCodeDropdown>
  );
}
function App() {
  const [device, setDevice] = useState(devices[0]);
  const [deviceSettings, setDeviceSettings] = useState({
    appearance: "dark",
    contentSize: "normal",
  });
  const [previewURL, setPreviewURL] = useState();
  const [isInspecing, setIsInspecting] = useState(false);
  const [debugPaused, setDebugPaused] = useState(false);
  const [isPreviewing, setIsPreviewing] = useState(false);
  const [logs, setLogs] = useState([]);
  const [expandedLogs, setExpandedLogs] = useState(false);
  const [previewsList, setPreviewsList] = useState([]);
  useEffect(() => {
    setCssPropertiesForDevice(device);
  }, [device]);
  useEffect(() => {
    const listener = (event) => {
      const message = event.data;
      console.log("MSG", message);
      switch (message.command) {
        case "appReady":
          setPreviewURL(message.previewURL);
          break;
        case "previewsList":
          setPreviewsList(message.previews);
          break;
<<<<<<< HEAD
        case "debuggerPaused":
          setDebugPaused(true);
          break;
        case "debuggerResumed":
          setDebugPaused(false);
=======
        case "consoleLog":
          setLogs((logs) => [{ type: "log", text: message.text }, ...logs]);
          break;
        case "consoleStack":
          setLogs((logs) => [
            {
              type: "stack",
              text: message.text,
              stack: message.stack,
              isFatal: message.isFatal,
            },
            ...logs,
          ]);
>>>>>>> 4c96f3f4
          break;
      }
    };
    window.addEventListener("message", listener);

    vscode.postMessage({
      command: "changeDevice",
      settings: deviceSettings,
      deviceId: device.id,
    });

    return () => window.removeEventListener("message", listener);
  }, []);
  return (
    <main>
      <div className="button-group" style={{ marginBottom: 0 }}>
        <VSCodeButton
          appearance={isInspecing ? "primary" : "secondary"}
          onClick={() => {
            if (isInspecing) {
              vscode.postMessage({
                command: "stopInspecting",
              });
            }
            setIsInspecting(!isInspecing);
          }}
        >
          <span slot="start" class="codicon codicon-inspect" />
          Inspect
        </VSCodeButton>
        <VSCodeButton
          appearance={isPreviewing ? "primary" : "secondary"}
          onClick={() => {
            vscode.postMessage({
              command: isPreviewing ? "stopPreview" : "startPreview",
            });
            setIsPreviewing(!isPreviewing);
          }}
        >
          <span slot="start" class="codicon codicon-arrow-swap" />
          Sync
        </VSCodeButton>
        {isPreviewing && false && previewsList.length > 0 && (
          <PreviewsList
            previews={previewsList}
            onSelect={(appKey) => {
              vscode.postMessage({
                command: "selectPreview",
                appKey,
              });
            }}
          />
        )}
      </div>

      <Preview
        isInspecting={isInspecing}
        previewURL={previewURL}
        device={device}
        debugPaused={debugPaused}
      />
      <div class="button-group">
        <VSCodeDropdown
          onChange={(e) => {
            if (device.id !== e.target.value) {
              setDevice(devices.find((d) => d.id === e.target.value));
              setPreviewURL(undefined);
              vscode.postMessage({
                command: "changeDevice",
                settings: deviceSettings,
                deviceId: e.target.value,
              });
            }
          }}>
          <span slot="start" class="codicon codicon-device-mobile" />
          {devices.map((device) => (
            <VSCodeOption key={device.id} value={device.id}>
              {device.name}
            </VSCodeOption>
          ))}
        </VSCodeDropdown>
        <VSCodeDropdown
          value={deviceSettings.appearance}
          onChange={(e) => {
            const newSettings = { ...deviceSettings, appearance: e.target.value };
            setDeviceSettings(newSettings);
            vscode.postMessage({
              command: "changeDeviceSettings",
              settings: newSettings,
              deviceId: e.target.value,
            });
          }}>
          <span slot="start" class="codicon codicon-color-mode" />
          <VSCodeOption value={"light"}>Light</VSCodeOption>
          <VSCodeOption value={"dark"}>Dark</VSCodeOption>
        </VSCodeDropdown>
        <VSCodeDropdown
          value={deviceSettings.contentSize}
          onChange={(e) => {
            const newSettings = { ...deviceSettings, contentSize: e.target.value };
            setDeviceSettings(newSettings);
            vscode.postMessage({
              command: "changeDeviceSettings",
              settings: newSettings,
              deviceId: e.target.value,
            });
          }}>
          <span slot="start" class="codicon codicon-text-size" />
          <VSCodeOption value={"xsmall"}>Extra small</VSCodeOption>
          <VSCodeOption value={"small"}>Small</VSCodeOption>
          <VSCodeOption value={"normal"}>Normal</VSCodeOption>
          <VSCodeOption value={"large"}>Large</VSCodeOption>
          <VSCodeOption value={"xlarge"}>Extra large</VSCodeOption>
          <VSCodeOption value={"xxlarge"}>XX large</VSCodeOption>
          <VSCodeOption value={"xxxlarge"}>XXX large</VSCodeOption>
        </VSCodeDropdown>
        <VSCodeButton
          appearance={expandedLogs ? "primary" : "secondary"}
          onClick={() => setExpandedLogs(!expandedLogs)}>
          <span slot="start" class="codicon codicon-output" />
          Logs
        </VSCodeButton>
      </div>
      <div
        style={{
          width: 'calc(100% - 4px)',
          flex: expandedLogs ? '1 0 0%' : '0 0 0px',
          display: 'flex',
          justifyContent: 'flex-end',
          flexDirection: 'column',
          minHeight: expandedLogs ? "380px" : "0px",
          height: expandedLogs ? "auto" : "0px",
          border: expandedLogs ? "calc(var(--border-width) * 1px) solid var(--dropdown-border)" : "none",
        }}>
        <div
          className="logs"
          style={{
            overflowY: "scroll",
            height: "100%",
          }}>
          {logs.map((log, index) => (
            <div key={index} className="log">
              {log.type === "stack" ? (
                <div className="log-stack"
                  style={{
                    backgroundColor: log.isFatal ? "red" : "transparent",
                    padding: "2px",
                    marginTop: "8px",
                  }}>
                  <div className="log-stack-text">{log.text}</div>
                  {log.stack.map((entry, index) => (
                    !entry.collapse && (
                      <div
                        key={index}
                        style={{ color: "white", cursor: "pointer", marginBottom: '8px', }}
                        onClick={() => {
                          vscode.postMessage({
                            command: "openFile",
                            file: entry.fullPath,
                            lineNumber: entry.lineNumber,
                            column: entry.column,
                          });
                        }}>
                        <div>{entry.methodName}</div>
                        <div style={{ marginLeft: "24px" }}>{entry.file}:{entry.lineNumber}:{entry.column}</div>
                      </div>
                    )
                  ))}
                </div>
              ) : (
                <div>{log.text}</div>
              )}
            </div>
          ))}
        </div>
      </div>
    </main>
  );
}
export default App;<|MERGE_RESOLUTION|>--- conflicted
+++ resolved
@@ -214,13 +214,12 @@
         case "previewsList":
           setPreviewsList(message.previews);
           break;
-<<<<<<< HEAD
         case "debuggerPaused":
           setDebugPaused(true);
           break;
         case "debuggerResumed":
           setDebugPaused(false);
-=======
+          break;
         case "consoleLog":
           setLogs((logs) => [{ type: "log", text: message.text }, ...logs]);
           break;
@@ -234,7 +233,6 @@
             },
             ...logs,
           ]);
->>>>>>> 4c96f3f4
           break;
       }
     };
