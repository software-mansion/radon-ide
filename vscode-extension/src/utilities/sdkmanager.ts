--- conflicted
+++ resolved
@@ -1,14 +1,10 @@
 import readline from "readline";
 import path from "path";
 import { ANDROID_HOME } from "./android";
-<<<<<<< HEAD
-import execa from "execa";
+import { execaWithLog, spawnWithLog } from "./subprocess";
+import { Logger } from "../Logger";
 
 const SDKMANAGER_BIN_PATH = path.join(ANDROID_HOME, "cmdline-tools", "latest", "bin", "sdkmanager");
-=======
-import { execWithLog, spawnWithLog } from "./subprocess";
-import { Logger } from "../Logger";
->>>>>>> 9fd16922
 
 interface SdkRepositoryEntry {
   path: string;
@@ -27,11 +23,7 @@
 }
 
 async function runSdkManagerList() {
-<<<<<<< HEAD
-  const { stdout } = await execa(SDKMANAGER_BIN_PATH, ["--list"]);
-=======
-  const { stdout } = await execWithLog("sdkmanager --list");
->>>>>>> 9fd16922
+  const { stdout } = await execaWithLog(SDKMANAGER_BIN_PATH, ["--list"]);
   return stdout;
 }
 
@@ -127,20 +119,15 @@
 export async function removeSystemImages(sysImagePaths: string[]) {
   const removalPromises = sysImagePaths.map((sysImagePath) => {
     const pathToRemove = path.join(ANDROID_HOME, sysImagePath);
-<<<<<<< HEAD
-    console.log(`Removing directory ${pathToRemove}`);
-    return execa(`rm -rf ${pathToRemove}`);
-=======
     Logger.log(`Removing directory ${pathToRemove}`);
-    return execWithLog(`rm -rf ${pathToRemove}`);
->>>>>>> 9fd16922
+    return execaWithLog(`rm -rf ${pathToRemove}`);
   });
   return Promise.all(removalPromises);
 }
 
 export async function checkSdkManagerInstalled() {
   try {
-    await execa(SDKMANAGER_BIN_PATH, ["--version"]);
+    await execaWithLog(SDKMANAGER_BIN_PATH, ["--version"]);
     return true;
   } catch (_) {
     return false;
