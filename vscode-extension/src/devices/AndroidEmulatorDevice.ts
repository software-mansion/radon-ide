import { ChildProcess } from "child_process";
import { Preview } from "./preview";
import { DeviceBase, DeviceSettings } from "./DeviceBase";
import readline from "readline";
import os from "os";
import path from "path";
import fs from "fs";
import xml2js from "xml2js";
import { retry } from "../utilities/retry";
import { getAppCachesDir, getCpuArchitecture } from "../utilities/common";
import { ANDROID_HOME } from "../utilities/android";
import { getAndroidSystemImages } from "../utilities/sdkmanager";
<<<<<<< HEAD
import { ExtensionContext } from "vscode";
=======
import { execaWithLog, spawnWithLog } from "../utilities/subprocess";
import { Logger } from "../Logger";
>>>>>>> 9fd16922

const AVD_NAME = "ReactNativePreviewVSCode";

export const EMULATOR_BINARY = path.join(ANDROID_HOME, "emulator", "emulator");
const ADB_PATH = path.join(ANDROID_HOME, "platform-tools", "adb");

interface EmulatorProcessInfo {
  pid: number;
  serialPort: number;
  adbPort: number;
  avdName: string;
  avdDir: string;
  grpcPort: number;
  grpcToken: string;
}

export class AndroidEmulatorDevice extends DeviceBase {
  private avdDirectory = getOrCreateAvdDirectory();
  private emulatorProcess: ChildProcess | undefined;
  private serial: string | undefined;

  constructor(private context: ExtensionContext) {
    super();
  }

  get name() {
    return this.serial ?? "emulator-unknown";
  }

  public dispose(): void {
    super.dispose();
    this.emulatorProcess?.kill();
  }

  async changeSettings(settings: DeviceSettings) {
    await execaWithLog(ADB_PATH, [
      "-s",
      this.name,
      "shell",
      "settings",
      "put",
      "system",
      "font_scale",
      convertToAdbFontSize(settings.contentSize).toString(),
    ]);
  }

  async getSystemImage(androidImagePath: string) {
    const [installedImages] = await getAndroidSystemImages();

    const choosenAndroidImage = installedImages.find((image) => image.path === androidImagePath);
    if (!choosenAndroidImage) {
      throw new Error(`Android with given path: "${androidImagePath}", is not installed!`);
    }

    return choosenAndroidImage;
  }

  async bootDevice(androidImagePath: string) {
    if (this.emulatorProcess) {
      this.emulatorProcess.kill();
    }

    const systemImage = await this.getSystemImage(androidImagePath);
    const { process, serial } = await findOrCreateEmulator(
      this.avdDirectory,
      path.join(ANDROID_HOME, systemImage.location!)
    );
    this.emulatorProcess = process;
    this.serial = serial;
  }

  async configureMetroPort(packageName: string, metroPort: number) {
    // read preferences
    let prefs: any;
    try {
      const { stdout } = await execaWithLog(ADB_PATH, [
        "shell",
        "run-as",
        packageName,
        "cat",
        `/data/data/${packageName}/shared_prefs/${packageName}_preferences.xml`,
      ]);
      prefs = await xml2js.parseStringPromise(stdout, { explicitArray: true });
    } catch (e) {
      // preferences file does not exists
      prefs = { map: {} };
    }

    // filter out existing debug_http_host record
    prefs.map.string = prefs.map.string?.filter((s: any) => s.$.name !== "debug_http_host") || [];
    // add new debug_http_host record poiting to 10.0.2.2:metroPort (localhost from emulator)
    prefs.map.string.push({ $: { name: "debug_http_host" }, _: `10.0.2.2:${metroPort}` });
    const prefsXML = new xml2js.Builder().buildObject(prefs);

    // write prefs
    await execaWithLog(
      ADB_PATH,
      [
        "shell",
        `run-as ${packageName} sh -c 'mkdir -p /data/data/${packageName}/shared_prefs && cat > /data/data/${packageName}/shared_prefs/${packageName}_preferences.xml'`,
      ],
      {
        // pass serialized prefs as input:
        input: prefsXML,
      }
    );
  }

  async launchApp(packageName: string, metroPort: number) {
    await this.configureMetroPort(packageName, metroPort);
    await execaWithLog(ADB_PATH, [
      "-s",
      this.name,
      "shell",
      "monkey",
      "-p",
      packageName,
      "-c",
      "android.intent.category.LAUNCHER",
      "1",
    ]);
  }

  async installApp(apkPath: string) {
    // adb install sometimes fails because we call it too early after the device is initialized.
    // we haven't found a better way to test if device is ready and already wait for boot_completed
    // flag in waitForEmulatorOnline. The workaround therefore is to retry install command.
    await retry(() => execaWithLog(ADB_PATH, ["-s", this.name, "install", "-r", apkPath]), 2, 1000);
  }

  makePreview(): Preview {
    return new Preview(this.context, ["android", this.name!]);
  }
}

async function createEmulator(avdDirectory: string, systemImageLocation: string) {
  const avdIni = path.join(avdDirectory, AVD_NAME + ".ini");
  const avdLocation = path.join(avdDirectory, AVD_NAME + ".avd");
  const configIni = path.join(avdLocation, "config.ini");
  const cpuArchitecture = getCpuArchitecture();

  fs.mkdirSync(avdLocation, { recursive: true });

  const avdIniData = [
    ["avd.ini.encoding", "UTF-8"],
    ["path", avdLocation],
  ];
  const avdIniContent = avdIniData.map(([key, value]) => `${key}=${value}`).join("\n");
  await fs.promises.writeFile(avdIni, avdIniContent, "utf-8");

  const configIniData = [
    ["AvdId", "ReactNativePreviewVSCode"],
    ["PlayStore.enabled", "true"],
    ["abi.type", cpuArchitecture],
    ["avd.ini.displayname", "ReactNativePreviewVSCode"],
    ["avd.ini.encoding", "UTF-8"],
    ["disk.dataPartition.size", "6442450944"],
    ["fastboot.chosenSnapshotFile", ""],
    ["fastboot.forceChosenSnapshotBoot", "no"],
    ["fastboot.forceColdBoot", "no"],
    ["fastboot.forceFastBoot", "yes"],
    ["hw.accelerometer", "yes"],
    ["hw.arc", "false"],
    ["hw.audioInput", "yes"],
    ["hw.battery", "yes"],
    ["hw.camera.back", "virtualscene"],
    ["hw.camera.front", "emulated"],
    ["hw.cpu.arch", os.arch()],
    ["hw.cpu.ncore", "4"],
    ["hw.dPad", "no"],
    ["hw.device.hash2", "MD5:3db3250dab5d0d93b29353040181c7e9"],
    ["hw.device.manufacturer", "Google"],
    ["hw.device.name", "pixel_7"],
    ["hw.gps", "yes"],
    ["hw.gpu.enabled", "yes"],
    ["hw.gpu.mode", "auto"],
    ["hw.initialOrientation", "Portrait"],
    ["hw.keyboard", "yes"],
    ["hw.lcd.density", "420"],
    ["hw.lcd.height", "2400"],
    ["hw.lcd.width", "1080"],
    ["hw.mainKeys", "no"],
    ["hw.ramSize", "1536"],
    ["hw.sdCard", "yes"],
    ["hw.sensors.orientation", "yes"],
    ["hw.sensors.proximity", "yes"],
    ["hw.trackBall", "no"],
    ["image.sysdir.1", systemImageLocation],
    ["runtime.network.latency", "none"],
    ["runtime.network.speed", "full"],
    ["sdcard.size", "512M"],
    ["showDeviceFrame", "no"],
    ["tag.display", "Google Play"],
    ["tag.id", "google_apis_playstore"],
    ["vm.heapSize", "228"],
  ];
  const configIniContent = configIniData.map(([key, value]) => `${key}=${value}`).join("\n");
  await fs.promises.writeFile(configIni, configIniContent, "utf-8");
}

async function startEmulator(avdDirectory: string) {
  const subprocess = spawnWithLog(
    EMULATOR_BINARY,
    ["-avd", AVD_NAME, "-no-window", "-no-audio", "-no-boot-anim", "-grpc-use-token"],
    { env: { ...process.env, ANDROID_AVD_HOME: avdDirectory } }
  );

  const rl = readline.createInterface({
    input: subprocess!.stdout!,
    output: process.stdout,
    terminal: false,
  });

  const initPromise = new Promise<{ process: ChildProcess; serial: string }>((resolve, reject) => {
    rl.on("line", async (line: string) => {
      if (line.includes("Advertising in:")) {
        const match = line.match(/Advertising in: (\S+)/);
        const iniFile = match![1];
        const emulatorInfo = await parseAvdIniFile(iniFile);
        const emulatorSerial = `emulator-${emulatorInfo.serialPort}`;
        await waitForEmulatorOnline(emulatorSerial, 60000);
        resolve({ process: subprocess, serial: emulatorSerial });
      }
    });
  });
  return initPromise;
}

async function findOrCreateEmulator(avdDirectory: string, systemImageLocation: string) {
  // first, we check if emulator already exists, so we can remove the old one and create new one
  if (!fs.existsSync(path.join(avdDirectory, AVD_NAME + ".ini"))) {
    Logger.log(`Removing directory ${avdDirectory}`);
    fs.existsSync(`rm -rf ${avdDirectory}`);
  }
  await createEmulator(avdDirectory, systemImageLocation);

  return await startEmulator(avdDirectory);
}

async function parseAvdIniFile(filePath: string) {
  const content = await fs.promises.readFile(filePath, "utf-8");

  const info: Partial<EmulatorProcessInfo> = {
    pid: parseInt(filePath.match(/^pid_(\d+)\.ini$/)?.[1] ?? "0"),
  };

  content.split("\n").forEach((line: string) => {
    const [key, value] = line.split("=");
    switch (key) {
      case "port.serial":
        info.serialPort = parseInt(value);
        break;
      case "port.adb":
        info.adbPort = parseInt(value);
        break;
      case "avd.name":
        info.avdName = value;
        break;
      case "avdDir":
        info.avdDir = value;
        break;
      case "grpc.port":
        info.grpcPort = parseInt(value);
        break;
      case "grpc.token":
        info.grpcToken = value;
        break;
    }
  });

  return info as EmulatorProcessInfo;
}

async function sleep(timeoutMs: number) {
  return new Promise((resolve) => {
    setTimeout(resolve, timeoutMs);
  });
}

async function waitForEmulatorOnline(serial: string, timeoutMs: number): Promise<boolean> {
  const start = Date.now();
  while (Date.now() - start < timeoutMs) {
    const isOnline = await checkEmulatorOnline(serial);
    if (isOnline) {
      return true;
    }
    await sleep(500);
  }
  return false;
}

async function checkEmulatorOnline(serial: string): Promise<boolean> {
  try {
    const { stdout } = await execaWithLog(ADB_PATH, ["-s", serial, "get-state"]);
    if (stdout.trim() === "device") {
      const { stdout } = await execaWithLog(ADB_PATH, [
        "-s",
        serial,
        "shell",
        "getprop",
        "sys.boot_completed",
      ]);
      if (stdout.trim() === "1") {
        return true;
      }
    }
  } catch (error) {
    // do nothing
  }
  return false;
}

function getOrCreateAvdDirectory() {
  const appCachesDir = getAppCachesDir();
  const avdDirectory = path.join(appCachesDir, "Devices", "Android", "avd");
  if (!fs.existsSync(avdDirectory)) {
    fs.mkdirSync(avdDirectory, { recursive: true });
  }

  return avdDirectory;
}

function convertToAdbFontSize(size: DeviceSettings["contentSize"]): number {
  switch (size) {
    case "xsmall":
      return 0.75;
    case "small":
      return 0.85;
    case "normal":
      return 1;
    case "large":
      return 1.3;
    case "xlarge":
      return 1.4;
    case "xxlarge":
      return 1.5;
    case "xxxlarge":
      return 1.6;
  }
}<|MERGE_RESOLUTION|>--- conflicted
+++ resolved
@@ -10,12 +10,9 @@
 import { getAppCachesDir, getCpuArchitecture } from "../utilities/common";
 import { ANDROID_HOME } from "../utilities/android";
 import { getAndroidSystemImages } from "../utilities/sdkmanager";
-<<<<<<< HEAD
 import { ExtensionContext } from "vscode";
-=======
 import { execaWithLog, spawnWithLog } from "../utilities/subprocess";
 import { Logger } from "../Logger";
->>>>>>> 9fd16922
 
 const AVD_NAME = "ReactNativePreviewVSCode";
 
