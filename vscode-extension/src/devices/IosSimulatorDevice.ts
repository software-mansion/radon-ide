<<<<<<< HEAD
import { getAppCachesDir } from "../utilities/common";
=======
import { ExtensionContext } from "vscode";
>>>>>>> 43d6a8fe
import { DeviceBase, DeviceSettings } from "./DeviceBase";
import { Preview } from "./preview";

const execa = require("execa");
const os = require("os");
const path = require("path");
const fs = require("fs");

interface DeviceInfo {
  availability?: string;
  state?: string;
  isAvailable?: boolean;
  name: string;
  udid: string;
  version?: string;
  availabilityError?: string;
  type?: "simulator" | "device" | "catalyst";
  booted?: boolean;
  lastBootedAt?: string;
}

interface RuntimeInfo {
  bundlePath: string;
  buildversion: string;
  platform: "iOS" | "tvOS" | "watchOS";
  runtimeRoot: string;
  identifier: string;
  version: string;
  isInternal: boolean;
  isAvailable: boolean;
  name: string;
  supportedDeviceTypes: Array<{ name: string; identifier: string }>;
}

interface DeviceTypeInfo {
  productFamily: "iPhone" | "iPad" | "Apple Watch" | "Apple TV";
  bundlePath: string;
  maxRuntimeVersion: number;
  maxRuntimeVersionString: string;
  identifier: string;
  modelIdentifier: string;
  minRuntimeVersion: number;
  minRuntimeVersionString: string;
  name: string;
}

export class IosSimulatorDevice extends DeviceBase {
  private deviceUdid: string | undefined;
  private deviceSetPath = getOrCreateDeviceSet();

  constructor(private context: ExtensionContext) {
    super();
  }

  get name(): string | undefined {
    return this.deviceUdid;
  }

  get deviceSet(): string {
    return this.deviceSetPath;
  }

  async bootDevice() {
    this.deviceUdid = await findOrCreateSimulator(this.deviceSetPath);
  }

  async changeSettings(settings: DeviceSettings) {
    await execa("xcrun", [
      "simctl",
      "--set",
      this.deviceSetPath,
      "ui",
      this.deviceUdid!,
      "appearance",
      settings.appearance,
    ]);
    await execa("xcrun", [
      "simctl",
      "--set",
      this.deviceSetPath,
      "ui",
      this.deviceUdid!,
      "content_size",
      convertToSimctlSize(settings.contentSize),
    ]);
  }

  async configureMetroPort(bundleID: string, metroPort: number) {
    const { stdout: appDataLocation } = await execa("xcrun", [
      "simctl",
      "--set",
      this.deviceSetPath,
      "get_app_container",
      this.deviceUdid!,
      bundleID,
      "data",
    ]);
    const userDefaultsLocation = path.join(
      appDataLocation,
      "Library",
      "Preferences",
      `${bundleID}.plist`
    );
    console.log("Defaults location", userDefaultsLocation);
    try {
      await execa("/usr/libexec/PlistBuddy", [
        "-c",
        `Add :RCT_jsLocation string localhost:${metroPort}`,
        userDefaultsLocation,
      ]);
    } catch (e) {
      await execa("/usr/libexec/PlistBuddy", [
        "-c",
        `Set :RCT_jsLocation localhost:${metroPort}`,
        userDefaultsLocation,
      ]);
    }
  }

  async launchApp(bundleID: string, metroPort: number) {
    await this.configureMetroPort(bundleID, metroPort);
    await execa("xcrun", [
      "simctl",
      "--set",
      this.deviceSetPath,
      "launch",
      "--terminate-running-process",
      this.deviceUdid!,
      bundleID,
    ]);
  }

  async installApp(appPath: string) {
    await execa("xcrun", [
      "simctl",
      "--set",
      this.deviceSetPath,
      "install",
      this.deviceUdid!,
      appPath,
    ]);
  }

  makePreview(): Preview {
    return new Preview(this.context, ["ios", this.deviceUdid!, this.deviceSetPath]);
  }
}

async function getNewestAvailableRuntime() {
  const runtimesData: { runtimes: Array<RuntimeInfo> } = JSON.parse(
    (await execa.command(`xcrun simctl list runtimes --json`)).stdout
  );

  // sort available runtimes by version
  const availableRuntimes = runtimesData.runtimes.filter((runtime) => runtime.isAvailable);
  availableRuntimes.sort((a, b) => (a.version.localeCompare(b.version) ? -1 : 1));

  // pick the newest runtime
  return availableRuntimes[0];
}

async function getNewestNonProIPhone() {
  const deviceTypesData: { devicetypes: Array<DeviceTypeInfo> } = JSON.parse(
    (await execa.command(`xcrun simctl list devicetypes --json`)).stdout
  );

  // filter iPhones:
  const iphones = deviceTypesData.devicetypes.filter((deviceType) => {
    // exclude phones with names that contains Pro/SE/Plus
    return deviceType.productFamily === "iPhone" && deviceType.name.match(/Pro/);
  });

  // select iPhone with highest minRuntimeVersion
  iphones.sort((a, b) => (a.minRuntimeVersion > b.minRuntimeVersion ? -1 : 1));
  return iphones[0];
}

async function getPreferredSimulator(deviceSetLocation: string) {
  let simulatorData: { devices: { [index: string]: Array<DeviceInfo> } };

  const { stdout } = await execa("xcrun", [
    "simctl",
    "--set",
    deviceSetLocation,
    "list",
    "devices",
    "--json",
  ]);
  simulatorData = JSON.parse(stdout);

  // get list of available simulators
  const allDevices = Object.keys(simulatorData.devices)
    .map((key) => simulatorData.devices[key])
    .reduce((acc, val) => acc.concat(val), [])
    .filter((device) => device.isAvailable);

  return allDevices.length ? allDevices[0] : undefined;
}

async function findOrCreateSimulator(deviceSetLocation: string) {
  let simulator = await getPreferredSimulator(deviceSetLocation);
  if (simulator && simulator.state === "Booted") {
    // this simulator is ok to be used
    return simulator.udid;
  }

  if (!simulator) {
    // we need to create a new simulator
    const deviceType = await getNewestNonProIPhone();

    // second, select the newest runtime
    const runtime = await getNewestAvailableRuntime();

    console.log("Create simulator", deviceType.name, "with runtime", runtime.name);
    // create new simulator with selected runtime
    await execa("xcrun", [
      "simctl",
      "--set",
      deviceSetLocation,
      "create",
      "ReactNativePreviewVSCode",
      deviceType.identifier,
      runtime.identifier,
    ]);

    simulator = await getPreferredSimulator(deviceSetLocation)!;
  }

  // for new simulator or old one that's not booted, we try booting it
  await execa("xcrun", ["simctl", "--set", deviceSetLocation, "boot", simulator!.udid]);
  return simulator!.udid;
}

function getOrCreateDeviceSet() {
  const appCachesDir = getAppCachesDir();
  const deviceSetLocation = path.join(appCachesDir, "Devices", "iOS");
  if (!fs.existsSync(deviceSetLocation)) {
    fs.mkdirSync(deviceSetLocation, { recursive: true });
  }

  return deviceSetLocation;
}

function convertToSimctlSize(size: DeviceSettings["contentSize"]): string {
  switch (size) {
    case "xsmall":
      return "extra-small";
    case "small":
      return "small";
    case "normal":
      return "medium";
    case "large":
      return "large";
    case "xlarge":
      return "extra-large";
    case "xxlarge":
      return "extra-extra-large";
    case "xxxlarge":
      return "extra-extra-extra-large";
  }
}<|MERGE_RESOLUTION|>--- conflicted
+++ resolved
@@ -1,8 +1,5 @@
-<<<<<<< HEAD
 import { getAppCachesDir } from "../utilities/common";
-=======
 import { ExtensionContext } from "vscode";
->>>>>>> 43d6a8fe
 import { DeviceBase, DeviceSettings } from "./DeviceBase";
 import { Preview } from "./preview";
 
