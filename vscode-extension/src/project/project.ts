import { Disposable, workspace, ExtensionContext, debug } from "vscode";
import { Metro } from "./metro";
import { Devtools } from "./devtools";
import { DeviceSession } from "./deviceSession";
import { buildIos } from "../builders/buildIOS";
import { buildAndroid } from "../builders/buildAndroid";
import { DeviceSettings } from "../devices/DeviceBase";
import crypto from "crypto";
import { getWorkspacePath } from "../utilities/common";
import { AndroidImageEntry, getAndroidSystemImages } from "../utilities/sdkmanager";

export interface EventMonitor {
  onLogReceived: (message: { type: string }) => void;
  onDebuggerPaused: () => void;
  onDebuggerContinued: () => void;
  onUncaughtException: (isFatal: boolean) => void;
}

export class Project implements Disposable {
  public static currentProject: Project | undefined;

  private metro: Metro | undefined;
  private devtools: Devtools | undefined;
  private iOSBuild: Promise<{ appPath: string; bundleID: string }> | undefined;
  private androidBuild: Promise<{ apkPath: string; packageName: string }> | undefined;
  private debugSessionListener: Disposable | undefined;
  private systemImage: AndroidImageEntry | undefined;

  private session: DeviceSession | undefined;
  private eventMonitors: Array<EventMonitor> = [];

  constructor(private readonly context: ExtensionContext) {
    Project.currentProject = this;
  }

  public addEventMonitor(monitor: EventMonitor) {
    this.eventMonitors.push(monitor);
  }

  public dispose() {
    this.session?.dispose();
    this.metro?.dispose();
    this.devtools?.dispose();
    this.debugSessionListener?.dispose();
    this.eventMonitors = [];
  }

  public reloadMetro() {
    this.metro?.reload();
  }

  public async start() {
    let workspaceDir = getWorkspacePath();
    if (!workspaceDir) {
      console.warn("No workspace directory found");
      return;
    }

    const metroPort = portHash(`metro://workspaceDir`); // TODO: use workspace directory here
    const devtoolsPort = portHash(`devtools://workspaceDir`);
    console.log("Ports metro:", metroPort, "devtools:", devtoolsPort, { a: 100 });
    this.metro = new Metro(workspaceDir, this.context.extensionPath, metroPort, devtoolsPort);
    this.devtools = new Devtools({ port: devtoolsPort });

    console.log("Launching builds");
    this.iOSBuild = buildIos(workspaceDir);
    this.androidBuild = buildAndroid(workspaceDir);

    this.debugSessionListener = debug.onDidReceiveDebugSessionCustomEvent((event) => {
      switch (event.event) {
        case "rnp_consoleLog":
          this.eventMonitors.forEach((monitor) => monitor.onLogReceived(event.body));
          break;
        case "rnp_paused":
          this.eventMonitors.forEach((monitor) => {
            if (event.body?.reason === "exception") {
              monitor.onUncaughtException(event.body.isFatal);
            } else {
              monitor.onDebuggerPaused();
            }
          });
          break;
        case "rnp_continued":
          this.eventMonitors.forEach((monitor) => monitor.onDebuggerContinued());
          break;
      }
    });

    console.log("Launching metro on port", metroPort);
    await this.metro.start();
    console.log("Metro started");
  }

  public sendTouch(deviceId: string, xRatio: number, yRatio: number, type: "Up" | "Move" | "Down") {
    // TODO: verify deviceID with activeDevice
    // if (this.session?.deviceId === deviceId) {
    this.session?.sendTouch(xRatio, yRatio, type);
    // }
  }

  public sendKey(deviceId: string, keyCode: number, direction: "Up" | "Down") {
    this.session?.sendKey(keyCode, direction);
  }

  public inspectElementAt(xRatio: number, yRatio: number, callback: (inspectData: any) => void) {
    this.session?.inspectElementAt(xRatio, yRatio, callback);
  }

  public openUrl(url: string) {
    this.session?.openUrl(url);
  }

  public startPreview(appKey: string) {
    this.session?.startPreview(appKey);
  }

  public onActiveFileChange(filename: string, followEnabled: boolean) {
    this.session?.onActiveFileChange(filename, followEnabled);
  }

  public async changeDeviceSettings(deviceId: string, settings: DeviceSettings) {
    await this.session?.changeDeviceSettings(deviceId, settings);
  }

  public async selectDevice(deviceId: string, settings: DeviceSettings, systemImagePath: string) {
    console.log(`Device selected ${deviceId}, with system image Path: ${systemImagePath}`);
    this.session?.dispose();
<<<<<<< HEAD
    this.session = new DeviceSession(deviceId, this.devtools!, this.metro!);
    await this.session.start(this.iOSBuild!, this.androidBuild!, settings, systemImagePath);
=======
    this.session = new DeviceSession(this.context, deviceId, this.devtools!, this.metro!);
    await this.session.start(this.iOSBuild!, this.androidBuild!, settings);
>>>>>>> 43d6a8fe
  }
}

function portHash(name: string) {
  const hash = crypto.createHash("sha256");
  hash.update(name);
  const hashBytes = hash.digest();

  // Convert hash bytes to BigInt
  const hashNumber = BigInt(`0x${hashBytes.toString("hex")}`);
  return 45000 + Number(hashNumber % BigInt(4000));
}<|MERGE_RESOLUTION|>--- conflicted
+++ resolved
@@ -125,13 +125,8 @@
   public async selectDevice(deviceId: string, settings: DeviceSettings, systemImagePath: string) {
     console.log(`Device selected ${deviceId}, with system image Path: ${systemImagePath}`);
     this.session?.dispose();
-<<<<<<< HEAD
-    this.session = new DeviceSession(deviceId, this.devtools!, this.metro!);
+    this.session = new DeviceSession(this.context, deviceId, this.devtools!, this.metro!);
     await this.session.start(this.iOSBuild!, this.androidBuild!, settings, systemImagePath);
-=======
-    this.session = new DeviceSession(this.context, deviceId, this.devtools!, this.metro!);
-    await this.session.start(this.iOSBuild!, this.androidBuild!, settings);
->>>>>>> 43d6a8fe
   }
 }
 
