import {
  Disposable,
  Webview,
  WebviewPanel,
  window,
  Uri,
  ViewColumn,
  ExtensionContext,
  debug,
  commands,
} from "vscode";
import { getUri } from "../utilities/getUri";
import { getNonce } from "../utilities/getNonce";
import { isFileInWorkspace } from "../utilities/isFileInWorkspace";
import { openFileAtPosition } from "../utilities/openFileAtPosition";

import { Project } from "../project/project";
import { getDevServerScriptUrl, getWorkspacePath, isDev } from "../utilities/common";
import {
  checkIosDependenciesInstalled,
  checkPodInstalled,
  checkSimctlInstalled,
  checkXCodeBuildInstalled,
  checkXcrunInstalled,
} from "../utilities/hostDependenciesChecks";
import { installIOSDependencies } from "../builders/buildIOS";
import { openExternalUrl } from "../utilities/vsc";
import vscode from "vscode";

export class PreviewsPanel {
  public static currentPanel: PreviewsPanel | undefined;
  private readonly _panel: WebviewPanel;
  private readonly project: Project;
  private disposables: Disposable[] = [];

  private followEnabled = false;

  private constructor(panel: WebviewPanel, context: ExtensionContext) {
    this._panel = panel;

    // Set an event listener to listen for when the panel is disposed (i.e. when the user closes
    // the panel or when the panel is closed programmatically)
    this._panel.onDidDispose(() => this.dispose(), null, this.disposables);

    // Set the HTML content for the webview panel
    this._panel.webview.html = this._getWebviewContent(this._panel.webview, context.extensionUri);

    // Set an event listener to listen for messages passed from the webview context
    this._setWebviewMessageListener(this._panel.webview);

    this._setupEditorListeners(context);

    this.project = new Project(context);
  }

  private _startProject() {
    this.project.start();
    this.project.addEventMonitor({
      onLogReceived: (message) => {
        this._panel.webview.postMessage({
          command: "logEvent",
          type: message.type,
        });
      },
      onDebuggerPaused: () => {
        this._panel.webview.postMessage({
          command: "debuggerPaused",
        });
      },
      onDebuggerContinued: () => {
        this._panel.webview.postMessage({
          command: "debuggerContinued",
        });
      },
      onUncaughtException: (isFatal) => {
        this._panel.webview.postMessage({
          command: "uncaughtException",
          isFatal: isFatal,
        });
      },
    });
    this.disposables.push(this.project);
  }

  public static render(context: ExtensionContext, fileName?: string, lineNumber?: number) {
    if (PreviewsPanel.currentPanel) {
      // If the webview panel already exists reveal it
      PreviewsPanel.currentPanel._panel.reveal(ViewColumn.Beside);
    } else {
      // If a webview panel does not already exist create and show a new one
      const panel = window.createWebviewPanel(
        "RNPreview",
        "React Native Preview",
        ViewColumn.Beside,
        {
          enableScripts: true,
          localResourceRoots: [
            Uri.joinPath(context.extensionUri, "out"),
            Uri.joinPath(context.extensionUri, "webview-ui/build"),
            Uri.joinPath(context.extensionUri, "webview-ui/node_modules"),
            Uri.parse("http://localhost:8060"),
          ],
          retainContextWhenHidden: true,
        }
      );

      PreviewsPanel.currentPanel = new PreviewsPanel(panel, context);
      commands.executeCommand("workbench.action.lockEditorGroup");
    }

    if (fileName !== undefined && lineNumber !== undefined) {
      PreviewsPanel.currentPanel.project.startPreview(`preview:/${fileName}:${lineNumber}`);
    }
  }

  public dispose() {
    PreviewsPanel.currentPanel = undefined;

    // Dispose of the current webview panel
    this._panel.dispose();

    // Dispose of all disposables (i.e. commands) for the current webview panel
    while (this.disposables.length) {
      const disposable = this.disposables.pop();
      if (disposable) {
        disposable.dispose();
      }
    }
  }

  private _getWebviewContent(webview: Webview, extensionUri: Uri) {
    // The CSS file from the React build output
    const stylesUri = getUri(webview, extensionUri, ["webview-ui", "build", "main.css"]);
    // The JS file from the React build output
    const scriptUri = isDev()
      ? getDevServerScriptUrl()
      : getUri(webview, extensionUri, ["webview-ui", "build", "bundle.js"]);
<<<<<<< HEAD
=======
    console.log("SCRIPT URI", scriptUri);
>>>>>>> 83f71a7c
    const baseUri = getUri(webview, extensionUri, ["webview-ui", "build"]);

    const codiconsUri = getUri(webview, extensionUri, [
      "webview-ui",
      "node_modules",
      "@vscode/codicons",
      "dist",
      "codicon.css",
    ]);

    const nonce = getNonce();

    // Tip: Install the es6-string-html VS Code extension to enable code highlighting below
    return /*html*/ `
      <!DOCTYPE html>
      <html lang="en">
        <head>
          <meta charset="UTF-8" />
          <meta name="viewport" content="width=device-width, initial-scale=1.0" />
          ${
            isDev()
              ? ""
              : `<meta http-equiv="Content-Security-Policy" content="default-src 'none'; img-src vscode-resource: http: https: data:; style-src ${webview.cspSource}; script-src 'nonce-${nonce}'; font-src vscode-resource: https:;">`
          }
          ${isDev() ? "" : `<link rel="stylesheet" type="text/css" href="${stylesUri}">`}
          <link rel="stylesheet" href="${codiconsUri}" >
          <base href="${baseUri}">
        </head>
        <body>
          <div id="root"></div>
          <script nonce="${nonce}">
            window.baseUri = "${baseUri}";
          </script>
          <script type="module" nonce="${nonce}" src="${scriptUri}"></script>
        </body>
      </html>
    `;
  }

  public notifyAppReady(deviceId: string, previewURL: string) {
    this._panel.webview.postMessage({
      command: "appReady",
      deviceId: deviceId,
      previewURL: previewURL,
    });
  }

  public notifyAppUrlChanged(appKey: string) {
    this._panel.webview.postMessage({
      command: "appUrlChanged",
      url: appKey,
    });
  }

  private _setWebviewMessageListener(webview: Webview) {
    webview.onDidReceiveMessage(
      (message: any) => {
        const command = message.command;
        const text = message.text;

        switch (command) {
          case "log":
            console.log(`Webview: ${text}`);
            return;
          case "startProject":
            this._startProject();
            return;
          case "debugResume":
            debug.activeDebugSession?.customRequest("continue");
            return;
          case "changeDevice":
            this.project.selectDevice(message.deviceId, message.settings);
            return;
          case "changeDeviceSettings":
            this.project.changeDeviceSettings(message.deviceId, message.settings);
            return;
          case "touch":
            this.project.sendTouch(message.deviceId, message.xRatio, message.yRatio, message.type);
            return;
          case "key":
            this.project.sendKey(message.deviceId, message.keyCode, message.type);
            return;
          case "inspect":
            this.project.inspectElementAt(message.xRatio, message.yRatio, (inspectData) => {
              this._panel.webview.postMessage({
                command: "inspectData",
                data: inspectData,
              });
              if (message.type === "Down") {
                // find last element in inspectData.hierarchy with source that belongs to the workspace
                for (let i = inspectData.hierarchy.length - 1; i >= 0; i--) {
                  const element = inspectData.hierarchy[i];
                  if (isFileInWorkspace(element.source.fileName)) {
                    openFileAtPosition(
                      element.source.fileName,
                      element.source.lineNumber - 1,
                      element.source.columnNumber - 1
                    );
                    break;
                  }
                }
              }
            });
            return;
          case "openUrl":
            this.project.openUrl(message.url);
            return;
          case "stopFollowing":
            this.followEnabled = false;
            return;
          case "startFollowing":
            this.followEnabled = true;
            return;
          case "openLogs":
            commands.executeCommand("workbench.panel.repl.view.focus");
            return;
          case "refreshDependencies":
            this._refreshDependencies();
            return;
          case "openExternalUrl":
            openExternalUrl(message.url);
            return;
          case "installIOSDependencies":
            this._installIOSDependencies();
            return;
          case "handlePrerequisites":
            this._handlePrerequisites();
            return;  
        }
      },
      undefined,
      this.disposables
    );
  }

  private async _handlePrerequisites() {
    const { iosDependencies } = await this._checkDependencies();

    if (!iosDependencies) {
      await this._installIOSDependencies();
    }

    const dependenciesDiagnostic = await this._checkDependencies();

    this._panel.webview.postMessage({
      command: "checkedDependencies",
      dependencies: dependenciesDiagnostic,
    });
  }

  private async _refreshDependencies() {
    const dependenciesDiagnostic = await this._checkDependencies();
    this._panel.webview.postMessage({
      command: "checkedDependencies",
      dependencies: dependenciesDiagnostic,
    });
  }



  private async _installIOSDependencies() {
    try {
      const { stdout, stderr } = await installIOSDependencies(getWorkspacePath());
      const isSuccess = !!stdout.length && !stderr.length;
      if (!isSuccess) {
        vscode.window.showErrorMessage(
          `Error occured while installing ios dependencies: ${stderr}.`
        );
      } else {
        vscode.window.showInformationMessage("Successfully installed ios dependencies.");
        this._checkDependencies();
      }

      this._panel.webview.postMessage({
        command: "installationComplete",
      });
    } catch (_) {
      vscode.window.showErrorMessage(`Internal extension error.`);
      this._panel.webview.postMessage({
        command: "installationComplete",
      });
    }
  }

  private async _checkDependencies() {
    const xcodebuild = checkXCodeBuildInstalled();
    const xcrun = checkXcrunInstalled();
    const simctl = checkSimctlInstalled();
    const podCli = checkPodInstalled();
    const iosDependencies = checkIosDependenciesInstalled();

    return Promise.all([
      xcodebuild,
      xcrun,
      simctl,
      podCli,
      iosDependencies,
    ]).then(([xcodebuild, xcrun, simctl, podCli, iosDependencies]) => ({
      xcodebuild,
      xcrun,
      simctl,
      podCli,
      iosDependencies,
    }));
  }

  private _onActiveFileChange(filename: string) {
    console.log("LastEditor", filename);
    this.project.onActiveFileChange(filename, this.followEnabled);
  }

  private _setupEditorListeners(context: ExtensionContext) {
    context.subscriptions.push(
      window.onDidChangeActiveTextEditor((editor) => {
        if (editor) {
          this._onActiveFileChange(editor.document.fileName);
        }
      })
    );
  }
}<|MERGE_RESOLUTION|>--- conflicted
+++ resolved
@@ -135,10 +135,6 @@
     const scriptUri = isDev()
       ? getDevServerScriptUrl()
       : getUri(webview, extensionUri, ["webview-ui", "build", "bundle.js"]);
-<<<<<<< HEAD
-=======
-    console.log("SCRIPT URI", scriptUri);
->>>>>>> 83f71a7c
     const baseUri = getUri(webview, extensionUri, ["webview-ui", "build"]);
 
     const codiconsUri = getUri(webview, extensionUri, [
@@ -266,7 +262,7 @@
             return;
           case "handlePrerequisites":
             this._handlePrerequisites();
-            return;  
+            return;
         }
       },
       undefined,
@@ -296,8 +292,6 @@
       dependencies: dependenciesDiagnostic,
     });
   }
-
-
 
   private async _installIOSDependencies() {
     try {
@@ -330,19 +324,15 @@
     const podCli = checkPodInstalled();
     const iosDependencies = checkIosDependenciesInstalled();
 
-    return Promise.all([
-      xcodebuild,
-      xcrun,
-      simctl,
-      podCli,
-      iosDependencies,
-    ]).then(([xcodebuild, xcrun, simctl, podCli, iosDependencies]) => ({
-      xcodebuild,
-      xcrun,
-      simctl,
-      podCli,
-      iosDependencies,
-    }));
+    return Promise.all([xcodebuild, xcrun, simctl, podCli, iosDependencies]).then(
+      ([xcodebuild, xcrun, simctl, podCli, iosDependencies]) => ({
+        xcodebuild,
+        xcrun,
+        simctl,
+        podCli,
+        iosDependencies,
+      })
+    );
   }
 
   private _onActiveFileChange(filename: string) {
