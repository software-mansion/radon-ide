--- conflicted
+++ resolved
@@ -132,30 +132,6 @@
 
     // Tip: Install the es6-string-html VS Code extension to enable code highlighting below
     return /*html*/ `
-<<<<<<< HEAD
-    <!DOCTYPE html>
-    <html lang="en">
-    <head>
-    <meta charset="UTF-8" />
-    <meta name="viewport" content="width=device-width, initial-scale=1.0" />
-    ${
-      isDev()
-        ? ""
-        : `<meta http-equiv="Content-Security-Policy" content="default-src 'none'; img-src vscode-resource: http: https: data:; style-src ${webview.cspSource}; script-src 'nonce-${nonce}'; font-src vscode-resource: https:;">`
-    }
-    ${isDev() ? "" : `<link rel="stylesheet" type="text/css" href="${stylesUri}">`}
-    <link rel="stylesheet" href="${codiconsUri}" >
-    <base href="${baseUri}">
-    </head>
-    <body>
-    <div id="root"></div>
-    <script nonce="${nonce}">
-    window.baseUri = "${baseUri}";
-    </script>
-    <script type="module" nonce="${nonce}" src="${scriptUri}"></script>
-    </body>
-    </html>
-=======
       <!DOCTYPE html>
       <html lang="en">
         <head>
@@ -178,7 +154,6 @@
           <script type="module" nonce="${nonce}" src="${scriptUri}"></script>
         </body>
       </html>
->>>>>>> 43d6a8fe
     `;
   }
 
