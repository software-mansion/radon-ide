import {
  Disposable,
  Webview,
  WebviewPanel,
  window,
  Uri,
  ViewColumn,
  ExtensionContext,
  debug,
  commands,
} from "vscode";
import { getUri } from "../utilities/getUri";
import { getNonce } from "../utilities/getNonce";
import { isFileInWorkspace } from "../utilities/isFileInWorkspace";
import { openFileAtPosition } from "../utilities/openFileAtPosition";

import { Project } from "../project/project";
import { getDevServerScriptUrl, getWorkspacePath, isDev } from "../utilities/common";
import {
  checkIosDependenciesInstalled,
  checkPodInstalled,
  checkSimctlInstalled,
  checkXCodeBuildInstalled,
  checkXcrunInstalled,
} from "../utilities/hostDependenciesChecks";
import { installIOSDependencies } from "../builders/buildIOS";
import { openExternalUrl } from "../utilities/vsc";
import vscode from "vscode";

export class PreviewsPanel {
  public static currentPanel: PreviewsPanel | undefined;
  private readonly _panel: WebviewPanel;
  private readonly project: Project;
  private disposables: Disposable[] = [];

  private followEnabled = false;

  private constructor(panel: WebviewPanel, context: ExtensionContext) {
    this._panel = panel;

    // Set an event listener to listen for when the panel is disposed (i.e. when the user closes
    // the panel or when the panel is closed programmatically)
    this._panel.onDidDispose(() => this.dispose(), null, this.disposables);

    // Set the HTML content for the webview panel
    this._panel.webview.html = this._getWebviewContent(this._panel.webview, context.extensionUri);

    // Set an event listener to listen for messages passed from the webview context
    this._setWebviewMessageListener(this._panel.webview);

    this._setupEditorListeners(context);

    this.project = new Project(context);
  }

  private async _startProject() {
    this.project.start();
    this.project.addEventMonitor({
      onLogReceived: (message) => {
        this._panel.webview.postMessage({
          command: "logEvent",
          type: message.type,
        });
      },
      onDebuggerPaused: () => {
        this._panel.webview.postMessage({
          command: "debuggerPaused",
        });
      },
      onDebuggerContinued: () => {
        this._panel.webview.postMessage({
          command: "debuggerContinued",
        });
      },
      onUncaughtException: (isFatal) => {
        this._panel.webview.postMessage({
          command: "uncaughtException",
          isFatal: isFatal,
        });
      },
    });
    this.disposables.push(this.project);
  }

  public static render(context: ExtensionContext, fileName?: string, lineNumber?: number) {
    if (PreviewsPanel.currentPanel) {
      // If the webview panel already exists reveal it
      PreviewsPanel.currentPanel._panel.reveal(ViewColumn.Beside);
    } else {
      // If a webview panel does not already exist create and show a new one
      const panel = window.createWebviewPanel(
        "RNPreview",
        "React Native Preview",
        ViewColumn.Beside,
        {
          enableScripts: true,
          localResourceRoots: [
            Uri.joinPath(context.extensionUri, "out"),
            Uri.joinPath(context.extensionUri, "webview-ui/build"),
            Uri.joinPath(context.extensionUri, "webview-ui/node_modules"),
            Uri.parse("http://localhost:8060"),
          ],
          retainContextWhenHidden: true,
        }
      );

      PreviewsPanel.currentPanel = new PreviewsPanel(panel, context);
      commands.executeCommand("workbench.action.lockEditorGroup");
    }

    if (fileName !== undefined && lineNumber !== undefined) {
      PreviewsPanel.currentPanel.project.startPreview(`preview:/${fileName}:${lineNumber}`);
    }
  }

  public dispose() {
    PreviewsPanel.currentPanel = undefined;

    // Dispose of the current webview panel
    this._panel.dispose();

    // Dispose of all disposables (i.e. commands) for the current webview panel
    while (this.disposables.length) {
      const disposable = this.disposables.pop();
      if (disposable) {
        disposable.dispose();
      }
    }
  }

  private _getWebviewContent(webview: Webview, extensionUri: Uri) {
    // The CSS file from the React build output
    const stylesUri = getUri(webview, extensionUri, ["webview-ui", "build", "main.css"]);
    // The JS file from the React build output
    const scriptUri = isDev()
      ? getDevServerScriptUrl()
      : getUri(webview, extensionUri, ["webview-ui", "build", "bundle.js"]);
    const baseUri = getUri(webview, extensionUri, ["webview-ui", "build"]);

    const codiconsUri = getUri(webview, extensionUri, [
      "webview-ui",
      "node_modules",
      "@vscode/codicons",
      "dist",
      "codicon.css",
    ]);

    const nonce = getNonce();

    // Tip: Install the es6-string-html VS Code extension to enable code highlighting below
    return /*html*/ `
      <!DOCTYPE html>
      <html lang="en">
        <head>
          <meta charset="UTF-8" />
          <meta name="viewport" content="width=device-width, initial-scale=1.0" />
          ${
            isDev()
              ? ""
              : `<meta http-equiv="Content-Security-Policy" content="default-src 'none'; img-src vscode-resource: http: https: data:; style-src ${webview.cspSource}; script-src 'nonce-${nonce}'; font-src vscode-resource: https:;">`
          }
          ${isDev() ? "" : `<link rel="stylesheet" type="text/css" href="${stylesUri}">`}
          <link rel="stylesheet" href="${codiconsUri}" >
          <base href="${baseUri}">
        </head>
        <body>
          <div id="root"></div>
          <script nonce="${nonce}">
            window.baseUri = "${baseUri}";
          </script>
          <script type="module" nonce="${nonce}" src="${scriptUri}"></script>
        </body>
      </html>
    `;
  }

  public notifyAppReady(deviceId: string, previewURL: string) {
    this._panel.webview.postMessage({
      command: "appReady",
      deviceId: deviceId,
      previewURL: previewURL,
    });
  }

  public notifyAppUrlChanged(appKey: string) {
    this._panel.webview.postMessage({
      command: "appUrlChanged",
      url: appKey,
    });
  }

  private _setWebviewMessageListener(webview: Webview) {
    webview.onDidReceiveMessage(
      (message: any) => {
        const command = message.command;
        const text = message.text;

        switch (command) {
          case "log":
            console.log(`Webview: ${text}`);
            return;
          case "startProject":
            this._startProject();
            return;
          case "debugResume":
            debug.activeDebugSession?.customRequest("continue");
            return;
          case "changeDevice":
            this.project.selectDevice(message.deviceId, message.settings);
            return;
          case "changeDeviceSettings":
            this.project.changeDeviceSettings(message.deviceId, message.settings);
            return;
          case "touch":
            this.project.sendTouch(message.deviceId, message.xRatio, message.yRatio, message.type);
            return;
          case "key":
            this.project.sendKey(message.deviceId, message.keyCode, message.type);
            return;
          case "inspect":
            this.project.inspectElementAt(message.xRatio, message.yRatio, (inspectData) => {
              this._panel.webview.postMessage({
                command: "inspectData",
                data: inspectData,
              });
              if (message.type === "Down") {
                // find last element in inspectData.hierarchy with source that belongs to the workspace
                for (let i = inspectData.hierarchy.length - 1; i >= 0; i--) {
                  const element = inspectData.hierarchy[i];
                  if (isFileInWorkspace(element.source.fileName)) {
                    openFileAtPosition(
                      element.source.fileName,
                      element.source.lineNumber - 1,
                      element.source.columnNumber - 1
                    );
                    break;
                  }
                }
              }
            });
            return;
          case "openUrl":
            this.project.openUrl(message.url);
            return;
          case "stopFollowing":
            this.followEnabled = false;
            return;
          case "startFollowing":
            this.followEnabled = true;
            return;
          case "openLogs":
            commands.executeCommand("workbench.panel.repl.view.focus");
            return;
          case "refreshDependencies":
            this._refreshDependencies();
            return;
          case "openExternalUrl":
            openExternalUrl(message.url);
            return;
          case "installIOSDependencies":
            this._installIOSDependencies();
            return;
          case "handlePrerequisites":
            this._handlePrerequisites();
            return;
<<<<<<< HEAD
=======
          case "restartProject":
            this._resetProject();
            return;
>>>>>>> cdeef10e
        }
      },
      undefined,
      this.disposables
    );
  }

  private async _resetProject() {
    this.project.dispose();
    await this._handlePrerequisites();
    this._startProject();
    this._panel.webview.postMessage({
      command: "projectRestarted",
    });
  }

  private async _handlePrerequisites() {
    const { iosDependencies, podCli } = await this._checkDependencies();

    if (!iosDependencies && podCli) {
      await this._installIOSDependencies();
    }

    const dependenciesDiagnostic = await this._checkDependencies();

    this._panel.webview.postMessage({
      command: "checkedDependencies",
      dependencies: dependenciesDiagnostic,
    });
  }

  private async _refreshDependencies() {
    const dependenciesDiagnostic = await this._checkDependencies();
    this._panel.webview.postMessage({
      command: "checkedDependencies",
      dependencies: dependenciesDiagnostic,
    });
  }

  private async _installIOSDependencies() {
    try {
      const { stdout, stderr } = await installIOSDependencies(getWorkspacePath());
      const isSuccess = !!stdout.length && !stderr.length;
      if (!isSuccess) {
        vscode.window.showErrorMessage(
          `Error occured while installing ios dependencies: ${stderr}.`
        );
      } else {
        vscode.window.showInformationMessage("Successfully installed ios dependencies.");
        this._checkDependencies();
      }

      this._panel.webview.postMessage({
        command: "installationComplete",
      });
    } catch (_) {
      vscode.window.showErrorMessage(`Internal extension error.`);
      this._panel.webview.postMessage({
        command: "installationComplete",
      });
    }
  }

  private async _checkDependencies() {
    const xcodebuild = checkXCodeBuildInstalled();
    const xcrun = checkXcrunInstalled();
    const simctl = checkSimctlInstalled();
    const podCli = checkPodInstalled();
    const iosDependencies = checkIosDependenciesInstalled();

    return Promise.all([xcodebuild, xcrun, simctl, podCli, iosDependencies]).then(
      ([xcodebuild, xcrun, simctl, podCli, iosDependencies]) => ({
        xcodebuild,
        xcrun,
        simctl,
        podCli,
        iosDependencies,
      })
    );
  }

  private _onActiveFileChange(filename: string) {
    console.log("LastEditor", filename);
    this.project.onActiveFileChange(filename, this.followEnabled);
  }

  private _setupEditorListeners(context: ExtensionContext) {
    context.subscriptions.push(
      window.onDidChangeActiveTextEditor((editor) => {
        if (editor) {
          this._onActiveFileChange(editor.document.fileName);
        }
      })
    );
  }
}<|MERGE_RESOLUTION|>--- conflicted
+++ resolved
@@ -103,7 +103,6 @@
           retainContextWhenHidden: true,
         }
       );
-
       PreviewsPanel.currentPanel = new PreviewsPanel(panel, context);
       commands.executeCommand("workbench.action.lockEditorGroup");
     }
@@ -263,12 +262,9 @@
           case "handlePrerequisites":
             this._handlePrerequisites();
             return;
-<<<<<<< HEAD
-=======
           case "restartProject":
             this._resetProject();
             return;
->>>>>>> cdeef10e
         }
       },
       undefined,
