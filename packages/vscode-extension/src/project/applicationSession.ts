--- conflicted
+++ resolved
@@ -33,18 +33,18 @@
 } from "../common/State";
 import { isAppSourceFile } from "../utilities/isAppSourceFile";
 import { StateManager } from "./StateManager";
-<<<<<<< HEAD
-import { NETWORK_EVENT_MAP, NetworkCommandMethod, NetworkInspectorBridge } from "./bridge";
-=======
 import {
   DevtoolsConnection,
   DevtoolsInspectorBridge,
   DevtoolsServer,
   CDPDevtoolsServer,
 } from "./devtools";
-import { RadonInspectorBridge } from "./bridge";
-
->>>>>>> 9d6f3c9d
+import {
+  RadonInspectorBridge,
+  NETWORK_EVENT_MAP,
+  NetworkCommandMethod,
+  NetworkInspectorBridge,
+} from "./bridge";
 interface LaunchApplicationSessionDeps {
   applicationContext: ApplicationContext;
   device: DeviceBase;
@@ -71,11 +71,7 @@
   private disposables: Disposable[] = [];
   private debugSession?: DebugSession & Disposable;
   private debugSessionEventSubscription?: Disposable;
-<<<<<<< HEAD
-  private toolsManager: ToolsManager;
   private networkBridge: NetworkInspectorBridge;
-=======
->>>>>>> 9d6f3c9d
   private isActive = false;
   private inspectCallID = 7621;
   private devtools: DevtoolsConnection | undefined;
@@ -177,15 +173,7 @@
     private readonly supportedOrientations: DeviceRotation[]
   ) {
     this.registerMetroListeners();
-<<<<<<< HEAD
     this.networkBridge = new NetworkInspectorBridge();
-    this.toolsManager = new ToolsManager(
-      this.stateManager.getDerived("toolsState"),
-      this.devtools,
-      this.networkBridge
-    );
-=======
->>>>>>> 9d6f3c9d
 
     const devtoolsInspectorBridge = new DevtoolsInspectorBridge();
     this._inspectorBridge = devtoolsInspectorBridge;
@@ -205,8 +193,10 @@
     this.toolsManager = new ToolsManager(
       this.stateManager.getDerived("toolsState"),
       devtoolsInspectorBridge,
+      this.networkBridge,
       this.applicationContext.workspaceConfigState
     );
+
     this.disposables.push(this.toolsManager);
     this.disposables.push(this.stateManager);
   }
@@ -248,14 +238,11 @@
   private async setupDebugSession(): Promise<void> {
     this.debugSession = await this.createDebugSession();
     this.debugSessionEventSubscription = this.registerDebugSessionListeners(this.debugSession);
-<<<<<<< HEAD
     this.networkBridge.setDebugSession(this.debugSession);
-=======
     if (this.cdpDevtoolsServer) {
       this.cdpDevtoolsServer.dispose();
       this.cdpDevtoolsServer = undefined;
     }
->>>>>>> 9d6f3c9d
   }
 
   private async createDebugSession(): Promise<DebugSession & Disposable> {
