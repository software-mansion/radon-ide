import path from "path";
import fs from "fs";
import {
  commands,
  window,
  DebugSessionCustomEvent,
  Disposable,
  extensions,
  Uri,
  workspace,
} from "vscode";
import { minimatch } from "minimatch";
import { DebugSession, DebugSessionImpl, DebugSource } from "../debugging/DebugSession";
import { ApplicationContext } from "./ApplicationContext";
import { ReconnectingDebugSession } from "../debugging/ReconnectingDebugSession";
import { DeviceBase } from "../devices/DeviceBase";
import { Logger } from "../Logger";
import { AppOrientation, InspectData } from "../common/Project";
import { disposeAll } from "../utilities/disposables";
import { ToolKey, ToolPlugin, ToolsManager } from "./tools";
import { focusSource } from "../utilities/focusSource";
import { CancelError, CancelToken } from "../utilities/cancelToken";
import { BuildResult } from "../builders/BuildManager";
import {
  ApplicationSessionState,
  DevicePlatform,
  DeviceRotation,
  DeviceType,
  InspectorAvailabilityStatus,
  InspectorBridgeStatus,
  NavigationHistoryItem,
  NavigationRoute,
  NavigationState,
  REMOVE,
  StartupMessage,
} from "../common/State";
import { isAppSourceFile } from "../utilities/isAppSourceFile";
import { StateManager } from "./StateManager";
import {
  DevtoolsConnection,
  DevtoolsInspectorBridge,
  DevtoolsServer,
  CDPDevtoolsServer,
} from "./devtools";
<<<<<<< HEAD
import { RadonInspectorBridge, NETWORK_EVENT_MAP, NetworkBridge } from "./bridge";
import { isCDPMethod } from "../network/types/panelMessageProtocol";
=======
import { RadonInspectorBridge } from "./bridge";
import { MetroSession } from "./metro";
import { getDebuggerTargetForDevice } from "./DebuggerTarget";

const MAX_URL_HISTORY_SIZE = 20;

>>>>>>> 75ff31aa
interface LaunchApplicationSessionDeps {
  applicationContext: ApplicationContext;
  device: DeviceBase;
  buildResult: BuildResult;
  metro: MetroSession;
  devtoolsServer?: DevtoolsServer;
  devtoolsPort?: number;
}

function waitForAppReady(inspectorBridge: RadonInspectorBridge, cancelToken?: CancelToken) {
  // set up `appReady` promise
  const { promise, resolve, reject } = Promise.withResolvers<void>();
  cancelToken?.onCancel(() => {
    reject(new CancelError("Cancelled while waiting for the app to be ready."));
  });
  const appReadyListener = inspectorBridge.onEvent("appReady", resolve);
  promise.finally(() => {
    appReadyListener.dispose();
  });
  return promise;
}

export class ApplicationSession implements Disposable {
  private disposables: Disposable[] = [];
  private debugSession?: DebugSession & Disposable;
  private debugSessionEventSubscription?: Disposable;
  private networkBridge: NetworkBridge;
  private isActive = false;
  private inspectCallID = 7621;
  private devtools: DevtoolsConnection | undefined;
  private toolsManager: ToolsManager;
  private lastRegisteredInspectorAvailability: InspectorAvailabilityStatus =
    InspectorAvailabilityStatus.UnavailableInactive;

  private readonly _inspectorBridge: DevtoolsInspectorBridge;
  public get inspectorBridge(): RadonInspectorBridge {
    return this._inspectorBridge;
  }

  public static async launch(
    stateManager: StateManager<ApplicationSessionState>,
    navigationStateManager: StateManager<NavigationState>,
    {
      applicationContext,
      device,
      buildResult,
      metro,
      devtoolsServer,
      devtoolsPort,
    }: LaunchApplicationSessionDeps,
    getIsActive: () => boolean,
    onLaunchStage: (stage: StartupMessage) => void,
    cancelToken: CancelToken
  ): Promise<ApplicationSession> {
    const packageNameOrBundleId =
      buildResult.platform === DevicePlatform.IOS ? buildResult.bundleID : buildResult.packageName;
    const supportedOrientations =
      buildResult.platform === DevicePlatform.IOS ? buildResult.supportedInterfaceOrientations : [];
    const session = new ApplicationSession(
      stateManager,
      navigationStateManager,
      applicationContext,
      device,
      metro,
      devtoolsServer,
      packageNameOrBundleId,
      supportedOrientations
    );
    if (getIsActive()) {
      // we need to start the parent debug session asap to ensure metro errors are shown in the debug console
      await session.setupDebugSession();
    }
    const launchConfig = applicationContext.launchConfig;
    const launchArguments =
      (device.deviceInfo.platform === DevicePlatform.IOS && launchConfig.ios?.launchArguments) ||
      [];

    const { promise: bundleErrorPromise, resolve: resolveBundleError } =
      Promise.withResolvers<void>();
    const bundleErrorSubscription = metro.onBundleError(({ source }) => {
      resolveBundleError();
      if (getIsActive()) {
        focusSource(source);
      }
    });

    try {
      onLaunchStage(StartupMessage.Launching);
      await cancelToken.adapt(
        device.launchApp(buildResult, metro.port, devtoolsPort, launchArguments)
      );

      const appReadyPromise = waitForAppReady(session.inspectorBridge, cancelToken);
      onLaunchStage(StartupMessage.WaitingForAppToLoad);

      if (getIsActive()) {
        const activatePromise = session.activate(cancelToken);
        await cancelToken.adapt(Promise.race([activatePromise, bundleErrorPromise]));
      }

      const hasBundleError = stateManager.getState().bundleError !== null;
      if (!hasBundleError && getIsActive()) {
        await cancelToken.adapt(appReadyPromise);
      }

      return session;
    } catch (e) {
      session.dispose();
      throw e;
    } finally {
      bundleErrorSubscription.dispose();
    }
  }

  private cdpDevtoolsServer?: CDPDevtoolsServer;
  private devtoolsServerSubscription: Disposable | undefined;

  private constructor(
    private readonly stateManager: StateManager<ApplicationSessionState>,
    // owned by DeviceSession
    private readonly navigationStateManager: StateManager<NavigationState>,
    private readonly applicationContext: ApplicationContext,
    private readonly device: DeviceBase,
    private readonly metro: MetroSession,
    private readonly websocketDevtoolsServer: DevtoolsServer | undefined,
    private readonly packageNameOrBundleId: string,
    private readonly supportedOrientations: DeviceRotation[]
  ) {
    this.registerMetroListeners();
    this.networkBridge = new NetworkBridge();

    const devtoolsInspectorBridge = new DevtoolsInspectorBridge();
    this._inspectorBridge = devtoolsInspectorBridge;
    const inspectorBridgeSubscriptions =
      this.registerInspectorBridgeEventListeners(devtoolsInspectorBridge);
    const configurationChangeSubscriptions = this.registerConfigurationChangeListeners();
    this.disposables.push(
      devtoolsInspectorBridge,
      ...inspectorBridgeSubscriptions,
      ...configurationChangeSubscriptions
    );

    if (websocketDevtoolsServer) {
      this.setupDevtoolsServer(websocketDevtoolsServer);
    }

    this.toolsManager = new ToolsManager(
      this.stateManager.getDerived("toolsState"),
      devtoolsInspectorBridge,
      this.networkBridge,
      this.applicationContext.workspaceConfigState
    );

    this.disposables.push(this.toolsManager);
    this.disposables.push(this.stateManager);
  }

  private setupDevtoolsServer(devtoolsServer: DevtoolsServer) {
    this.devtoolsServerSubscription?.dispose();
    if (devtoolsServer.connection) {
      this.setDevtoolsConnection(devtoolsServer.connection);
    }
    this.devtoolsServerSubscription = devtoolsServer.onConnection(this.setDevtoolsConnection);
  }

  private setDevtoolsConnection = (devtools: DevtoolsConnection) => {
    this.devtools?.dispose();
    this.devtools = devtools;
    this.stateManager.updateState({ inspectorBridgeStatus: InspectorBridgeStatus.Connected });
    devtools.onDisconnected(() => {
      if (devtools !== this.devtools) {
        return;
      }
      if (this.stateManager.getState().inspectorBridgeStatus === InspectorBridgeStatus.Connected) {
        this.stateManager.updateState({
          inspectorBridgeStatus: InspectorBridgeStatus.Disconnected,
        });
      }
      this.devtools = undefined;
      this._inspectorBridge.setDevtoolsConnection(undefined);
    });
    devtools.onProfilingChange((isProfiling) => {
      if (this.stateManager.getState().profilingReactState !== "saving") {
        this.stateManager.updateState({
          profilingReactState: isProfiling ? "profiling" : "stopped",
        });
      }
    });
    this._inspectorBridge.setDevtoolsConnection(devtools);
  };

  private async setupDebugSession(): Promise<void> {
    this.debugSession = await this.createDebugSession();
    this.debugSessionEventSubscription = this.registerDebugSessionListeners(this.debugSession);
    this.networkBridge.setDebugSession(this.debugSession);
    if (this.cdpDevtoolsServer) {
      this.cdpDevtoolsServer.dispose();
      this.cdpDevtoolsServer = undefined;
    }
    if (this.websocketDevtoolsServer === undefined) {
      this.cdpDevtoolsServer = new CDPDevtoolsServer(this.debugSession);
      this.setupDevtoolsServer(this.cdpDevtoolsServer);
    }
  }

  private async createDebugSession(): Promise<DebugSession & Disposable> {
    const session = new ReconnectingDebugSession(
      new DebugSessionImpl({
        displayName: this.device.deviceInfo.displayName,
        useParentDebugSession: true,
        useCustomJSDebugger: this.applicationContext.launchConfig.useCustomJSDebugger,
      }),
      this.metro,
      this.device.deviceInfo,
      this.websocketDevtoolsServer
    );

    await session.startParentDebugSession();

    return session;
  }

  // #region Tools

  public async updateToolEnabledState(toolName: ToolKey, enabled: boolean) {
    return this.toolsManager.updateToolEnabledState(toolName, enabled);
  }

  public openTool(toolName: ToolKey): void {
    return this.toolsManager.openTool(toolName);
  }

  public getPlugin(toolName: ToolKey): ToolPlugin | undefined {
    return this.toolsManager.getPlugin(toolName);
  }

  // #endregion Tools

  //#region Debug session event listeners

  private onConsoleLog = (event: DebugSessionCustomEvent): void => {
    const currentLogCount = this.stateManager.getState().logCounter;
    this.stateManager.updateState({ logCounter: currentLogCount + 1 });
  };

  private onDebuggerPaused = (event: DebugSessionCustomEvent): void => {
    this.stateManager.updateState({ isDebuggerPaused: true });

    if (this.isActive) {
      commands.executeCommand("workbench.view.debug");
    }
  };

  private onDebuggerResumed = (event: DebugSessionCustomEvent): void => {
    this.stateManager.updateState({ isDebuggerPaused: false });
  };

  private onProfilingCPUStarted = (event: DebugSessionCustomEvent): void => {
    this.stateManager.updateState({ profilingCPUState: "profiling" });
  };

  private onProfilingCPUStopped = (event: DebugSessionCustomEvent): void => {
    this.stateManager.updateState({ profilingCPUState: "stopped" });
    if (event.body?.filePath) {
      this.saveAndOpenCPUProfile(event.body.filePath);
    }
  };

  private onNetworkEvent = (event: DebugSessionCustomEvent): void => {
    const method = event.body?.method;
    if (!method || !isCDPMethod(method)) {
      Logger.error("Unknown network event method:", method);
      this.networkBridge.emitEvent("unknownEvent", event.body);
      return;
    }

    this.networkBridge.emitEvent(NETWORK_EVENT_MAP[method], event.body);
  };

  private registerDebugSessionListeners(debugSession: DebugSession): Disposable {
    const subscriptions: Disposable[] = [
      debugSession.onConsoleLog(this.onConsoleLog),
      debugSession.onDebuggerPaused(this.onDebuggerPaused),
      debugSession.onDebuggerResumed(this.onDebuggerResumed),
      debugSession.onProfilingCPUStarted(this.onProfilingCPUStarted),
      debugSession.onProfilingCPUStopped(this.onProfilingCPUStopped),
      debugSession.onNetworkEvent(this.onNetworkEvent),
    ];
    return new Disposable(() => {
      disposeAll(subscriptions);
    });
  }

  private determineAppOrientation(orientation: AppOrientation): DeviceRotation {
    // Android case - the API is reliable, we do not need supportedOrientations array
    // so we just consider the situation in which during the initialization,
    // the orientation sent is landscape, which will later be corrected by
    // on the lib side anyways
    if (this.device.deviceInfo.platform === DevicePlatform.Android) {
      if (orientation === "Landscape") {
        return DeviceRotation.LandscapeLeft;
      }
      return orientation;
    }

    // IOS case
    if (orientation === "Landscape") {
      if (this.supportedOrientations.includes(DeviceRotation.LandscapeLeft)) {
        return DeviceRotation.LandscapeLeft;
      } else {
        return DeviceRotation.LandscapeRight;
      }
    }

    if (orientation === "Portrait") {
      // iPhone case - expo always reports portraitUpsideDown as portrait on iPads
      if (
        this.device.deviceInfo.deviceType === DeviceType.Tablet &&
        this.device.rotation === DeviceRotation.PortraitUpsideDown &&
        this.supportedOrientations.includes(DeviceRotation.PortraitUpsideDown)
      ) {
        return DeviceRotation.PortraitUpsideDown;
      }

      if (
        (this.supportedOrientations.includes(DeviceRotation.PortraitUpsideDown) &&
          this.device.rotation === DeviceRotation.PortraitUpsideDown) ||
        !this.supportedOrientations.includes(DeviceRotation.Portrait)
      ) {
        return DeviceRotation.PortraitUpsideDown;
      } else {
        return DeviceRotation.Portrait;
      }
    }

    const currentAppOrientation = this.stateManager.getState().appOrientation;

    if (currentAppOrientation && !this.supportedOrientations.includes(orientation)) {
      return currentAppOrientation;
    }

    return orientation;
  }

  //#endregion

  //#region Metro event listeners

  private async onBundleError(message: string, source: DebugSource) {
    if (!this.isActive) {
      return;
    }
    Logger.error("[Bundling Error]", message);
    this.stateManager.updateState({
      bundleError: {
        kind: "bundle",
        message,
      },
    });
    await this.debugSession?.appendDebugConsoleEntry(message, "error", source);
  }

  private registerMetroListeners() {
    this.disposables.push(
      this.metro.onBundleError(({ message, source }) => this.onBundleError(message, source))
    );
  }

  //#endregion

  public async activate(cancelToken?: CancelToken): Promise<void> {
    if (!this.isActive) {
      this.isActive = true;
      this.toolsManager.activate();
      if (this.debugSession === undefined) {
        await this.setupDebugSession();
      }
      await this.connectJSDebugger(cancelToken);
    }
  }

  public async deactivate(): Promise<void> {
    this.isActive = false;
    this.stateManager.updateState({
      // NOTE: we reset the state to "connecting" here to prevent showing the "disconnected" alert
      // when switching between devices
      inspectorBridgeStatus: InspectorBridgeStatus.Connecting,
      // NOTE: we reset the bundle error here to prevent showing stale errors when switching between devices.
      // If, after swithcing, the app still has a bundle error,
      // the debugger connecting and fetching the source will cause it to appear again.
      bundleError: REMOVE,
    });
    this.toolsManager.deactivate();
    this.debugSessionEventSubscription?.dispose();
    this.debugSessionEventSubscription = undefined;
    const debugSession = this.debugSession;
    this.debugSession = undefined;
    await debugSession?.dispose();
    this.cdpDevtoolsServer?.dispose();
    this.cdpDevtoolsServer = undefined;
  }

  //#region Debugger control
  public resumeDebugger() {
    this.debugSession?.resumeDebugger();
  }

  public stepOverDebugger() {
    this.debugSession?.stepOverDebugger();
  }
  public stepOutDebugger() {
    this.debugSession?.stepOutDebugger();
  }
  public stepIntoDebugger() {
    this.debugSession?.stepIntoDebugger();
  }

  private connectJSDebuggerCancelToken: CancelToken = new CancelToken();
  private async connectJSDebugger(cancelToken?: CancelToken) {
    this.connectJSDebuggerCancelToken.cancel();
    this.connectJSDebuggerCancelToken = new CancelToken();
    cancelToken?.onCancel(() => this.connectJSDebuggerCancelToken.cancel());

    const target = await getDebuggerTargetForDevice({
      metro: this.metro,
      deviceInfo: this.device.deviceInfo,
      cancelToken: this.connectJSDebuggerCancelToken,
    });
    if (!target) {
      Logger.error("Couldn't find a proper debugger URL to connect to");
      return;
    }
    if (this.debugSession === undefined) {
      // the application session was deactivated in the meantime, we don't need to connect the debugger
      return;
    }
    await this.debugSession.startJSDebugSession({
      ...target,
      displayDebuggerOverlay: false,
      expoPreludeLineCount: this.metro.expoPreludeLineCount,
      sourceMapPathOverrides: this.metro.sourceMapPathOverrides,
    });
  }

  /**
   * Determine availability of the element inspector taking the
   * enableExperimentalElementInspector setting (force-enable) into account.
   */
  private determineInspectorAvailability(
    status: InspectorAvailabilityStatus
  ): InspectorAvailabilityStatus {
    const experimentalInspectorEnabled =
      this.applicationContext.workspaceConfiguration.general.enableExperimentalElementInspector;
    const isStatusUnavailableEdgeToEdge =
      status === InspectorAvailabilityStatus.UnavailableEdgeToEdge;

    const newAvailabilityStatus =
      experimentalInspectorEnabled && isStatusUnavailableEdgeToEdge
        ? InspectorAvailabilityStatus.Available
        : status;

    return newAvailabilityStatus;
  }

  private registerConfigurationChangeListeners() {
    const subscriptions = [
      // react to enableExperimentalElementInspector setting changes
      this.applicationContext.workspaceConfigState.onSetState(() => {
        const status = this.determineInspectorAvailability(
          this.lastRegisteredInspectorAvailability
        );
        this.stateManager.updateState({ elementInspectorAvailability: status });
      }),
    ];
    return subscriptions;
  }

  private registerInspectorBridgeEventListeners(inspectorBridge: RadonInspectorBridge) {
    const subscriptions = [
      inspectorBridge.onEvent("appReady", () => {
        // NOTE: since this is triggered by the JS bundle,
        // we can assume that if it fires, the bundle loaded successfully.
        // This is necessary to reset the bundle error state when the app reload
        // is triggered from the app itself (e.g. by in-app dev menu or redbox).
        this.stateManager.updateState({ bundleError: null });
      }),
      inspectorBridge.onEvent("fastRefreshStarted", () => {
        this.stateManager.updateState({ bundleError: null, isRefreshing: true });
      }),
      inspectorBridge.onEvent("fastRefreshComplete", () => {
        this.stateManager.updateState({ isRefreshing: false });
      }),
      inspectorBridge.onEvent("appOrientationChanged", (orientation: AppOrientation) => {
        this.stateManager.updateState({
          appOrientation: this.determineAppOrientation(orientation),
        });
      }),
      inspectorBridge.onEvent(
        "inspectorAvailabilityChanged",
        (inspectorAvailability: InspectorAvailabilityStatus) => {
          this.lastRegisteredInspectorAvailability = inspectorAvailability;
          const status = this.determineInspectorAvailability(inspectorAvailability);
          this.stateManager.updateState({ elementInspectorAvailability: status });
        }
      ),
      inspectorBridge.onEvent("navigationChanged", (payload: NavigationHistoryItem) => {
        const navigationHistory = [
          payload,
          ...this.navigationStateManager
            .getState()
            .navigationHistory.filter((record) => record.id !== payload.id),
        ].slice(0, MAX_URL_HISTORY_SIZE);

        this.navigationStateManager.updateState({ navigationHistory });
      }),
      inspectorBridge.onEvent("navigationRouteListUpdated", (payload: NavigationRoute[]) => {
        this.navigationStateManager.updateState({ navigationRouteList: payload });
      }),
    ];
    return subscriptions;
  }
  //#endregion

  public async reloadJS(cancelToken: CancelToken) {
    const { promise: bundleErrorPromise, reject: rejectBundleError } = Promise.withResolvers();
    const bundleErrorSubscription = this.metro.onBundleError(() => {
      rejectBundleError(new Error("Bundle error occurred during reload"));
    });
    try {
      const appReadyPromise = waitForAppReady(this.inspectorBridge, cancelToken);
      await this.reloadWithDebugger();
      await Promise.race([appReadyPromise, bundleErrorPromise]);
    } finally {
      bundleErrorSubscription.dispose();
    }
  }

  private async reloadWithDebugger() {
    if (this.debugSession === undefined) {
      throw new Error("Cannot reload JS with the debugger when the debugger is not connected");
    }
    const { result } = await this.debugSession.evaluateExpression({
      expression: "void globalThis.__RADON_reloadJS()",
    });
    if (result.className === "Error") {
      throw new Error("Reloading JS failed.");
    }
  }

  //#region CPU Profiling
  public async startProfilingCPU(): Promise<void> {
    await this.debugSession?.startProfilingCPU();
  }

  public async stopProfilingCPU(): Promise<void> {
    await this.debugSession?.stopProfilingCPU();
  }

  private async saveAndOpenCPUProfile(tempFilePath: string) {
    // Show save dialog to save the profile file to the workspace folder:
    let defaultUri = Uri.file(tempFilePath);
    const workspaceFolder = workspace.workspaceFolders?.[0];
    if (workspaceFolder) {
      defaultUri = Uri.file(path.join(workspaceFolder.uri.fsPath, path.basename(tempFilePath)));
    }

    const saveDialog = await window.showSaveDialog({
      defaultUri,
      filters: {
        "CPU Profile": ["cpuprofile"],
      },
    });

    if (saveDialog) {
      await fs.promises.copyFile(tempFilePath, saveDialog.fsPath);
      commands.executeCommand("vscode.open", Uri.file(saveDialog.fsPath));

      // verify whether flame chart visualizer extension is installed
      // flame chart visualizer is not necessary to open the cpuprofile file, but when it is installed,
      // the user can use the flame button from cpuprofile view to visualize it differently
      const flameChartExtension = extensions.getExtension("ms-vscode.vscode-js-profile-flame");
      if (!flameChartExtension) {
        const GO_TO_EXTENSION_BUTTON = "Go to Extension";
        window
          .showInformationMessage(
            "Flame Chart Visualizer extension is not installed. It is recommended to install it for better profiling insights.",
            GO_TO_EXTENSION_BUTTON
          )
          .then((action) => {
            if (action === GO_TO_EXTENSION_BUTTON) {
              commands.executeCommand(
                "workbench.extensions.search",
                "ms-vscode.vscode-js-profile-flame"
              );
            }
          });
      }
    }
  }
  //#endregion

  //#region React Profiling
  public async startProfilingReact() {
    return await this.devtools?.startProfilingReact();
  }

  public async stopProfilingReact() {
    try {
      return await this.devtools?.stopProfilingReact();
    } finally {
      this.stateManager.updateState({ profilingReactState: "stopped" });
    }
  }
  //#endregion

  //#region Element Inspector
  public async inspectElementAt(
    xRatio: number,
    yRatio: number,
    requestStack: boolean
  ): Promise<InspectData> {
    const id = this.inspectCallID++;
    const { promise, resolve, reject } = Promise.withResolvers<InspectData>();
    const listener = this.inspectorBridge.onEvent("inspectData", (payload) => {
      if (payload.id === id) {
        listener?.dispose();
        resolve(payload as unknown as InspectData);
      } else if (payload.id >= id) {
        listener?.dispose();
        reject("Inspect request was invalidated by a later request");
      }
    });
    this.inspectorBridge.sendInspectRequest(xRatio, yRatio, id, requestStack);

    const inspectData = await promise;
    let stack = undefined;
    if (requestStack && inspectData?.stack) {
      stack = inspectData.stack;
      const inspectorExcludePattern =
        this.applicationContext.workspaceConfiguration.general.inspectorExcludePattern;
      const patterns = inspectorExcludePattern?.split(",").map((pattern) => pattern.trim());
      function testInspectorExcludeGlobPattern(filename: string) {
        return patterns?.some((pattern) => minimatch(filename, pattern));
      }
      stack.forEach((item) => {
        item.hide = false;
        if (!isAppSourceFile(item.source.fileName)) {
          item.hide = true;
        } else if (testInspectorExcludeGlobPattern(item.source.fileName)) {
          item.hide = true;
        }
      });
    }
    return { frame: inspectData.frame, stack };
  }
  //#endregion

  public resetLogCounter() {
    this.stateManager.updateState({ logCounter: 0 });
  }

  public openNavigation(id: string) {
    this.inspectorBridge?.sendOpenNavigationRequest(id);
  }

  public navigateHome() {
    // going home resets the navigation history
    this.navigationStateManager.updateState({ navigationHistory: [] });
    this.inspectorBridge?.sendOpenNavigationRequest("__HOME__");
  }

  public navigateBack() {
    this.inspectorBridge?.sendOpenNavigationRequest("__BACK__");
  }

  public removeNavigationHistoryEntry(id: string) {
    this.navigationStateManager.updateState({
      navigationHistory: this.navigationStateManager
        .getState()
        .navigationHistory.filter((record) => record.id !== id),
    });
  }

  public async dispose() {
    disposeAll(this.disposables);
    this.connectJSDebuggerCancelToken.cancel();
    this.debugSessionEventSubscription?.dispose();
    this.devtoolsServerSubscription?.dispose();
    await this.debugSession?.dispose();
    this.debugSession = undefined;
    this.device.terminateApp(this.packageNameOrBundleId);
    this.cdpDevtoolsServer?.dispose();
  }
}<|MERGE_RESOLUTION|>--- conflicted
+++ resolved
@@ -42,17 +42,12 @@
   DevtoolsServer,
   CDPDevtoolsServer,
 } from "./devtools";
-<<<<<<< HEAD
 import { RadonInspectorBridge, NETWORK_EVENT_MAP, NetworkBridge } from "./bridge";
-import { isCDPMethod } from "../network/types/panelMessageProtocol";
-=======
-import { RadonInspectorBridge } from "./bridge";
 import { MetroSession } from "./metro";
 import { getDebuggerTargetForDevice } from "./DebuggerTarget";
 
 const MAX_URL_HISTORY_SIZE = 20;
-
->>>>>>> 75ff31aa
+import { isCDPMethod } from "../network/types/panelMessageProtocol";
 interface LaunchApplicationSessionDeps {
   applicationContext: ApplicationContext;
   device: DeviceBase;
