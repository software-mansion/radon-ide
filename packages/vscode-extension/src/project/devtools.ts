import http from "http";
import { commands, Disposable, Uri, window } from "vscode";
import { WebSocketServer, WebSocket } from "ws";
import { Logger } from "../Logger";
import {
  createBridge,
  createStore,
  FrontendBridge,
  Store,
  Wall,
<<<<<<< HEAD
  prepareProfilingDataExport,
} from "../../third-party/react-devtools/headless";
import fs from "fs";
=======
} from "../../third-party/react-devtools/headless";
>>>>>>> df7274a9
import path from "path";
import os from "os";

// Define event names as a const array to avoid duplication
export const DEVTOOLS_EVENTS = [
  "RNIDE_appReady",
  "RNIDE_navigationChanged",
  "RNIDE_fastRefreshStarted",
  "RNIDE_fastRefreshComplete",
  "RNIDE_openPreviewResult",
  "RNIDE_inspectData",
<<<<<<< HEAD
  "RNIDE_networkInspectorCDPMessage",
  "RNIDE_devtoolPluginsChanged",
  "RNIDE_rendersReported",
  "RNIDE_devtoolsPluginMessage",
] as const;

// Create a type for the event names
export type DevtoolsEventName = (typeof DEVTOOLS_EVENTS)[number];

function filePathForProfile() {
  const fileName = `profile-${Date.now()}.reactprofile`;
  const filePath = path.join(os.tmpdir(), fileName);
  return filePath;
}

=======
  "RNIDE_devtoolPluginsChanged",
  "RNIDE_rendersReported",
  "RNIDE_pluginMessage",
] as const;

>>>>>>> df7274a9
// Define the payload types for each event
export interface DevtoolsEvents {
  RNIDE_appReady: [];
  RNIDE_navigationChanged: [{ displayName: string; id: string }];
  RNIDE_fastRefreshStarted: [];
  RNIDE_fastRefreshComplete: [];
  RNIDE_openPreviewResult: [{ previewId: string; error?: string }];
  RNIDE_inspectData: [{ id: number }];
<<<<<<< HEAD
  RNIDE_networkInspectorCDPMessage: [string];
  RNIDE_devtoolPluginsChanged: [{ plugins: string[] }];
  RNIDE_rendersReported: [any];
  RNIDE_devtoolsPluginMessage: [{ scope: string; data: any }];
=======
  RNIDE_devtoolPluginsChanged: [{ plugins: string[] }];
  RNIDE_rendersReported: [any];
  RNIDE_pluginMessage: [{ scope: string; type: string; data: any }];
>>>>>>> df7274a9
}

export class Devtools implements Disposable {
  private _port = 0;
  private server: any;
  private socket?: WebSocket;
<<<<<<< HEAD
  private bridge?: FrontendBridge;
  private startPromise: Promise<void> | undefined;
  private store?: Store;
=======
  private startPromise: Promise<void> | undefined;
>>>>>>> df7274a9
  private listeners: Map<keyof DevtoolsEvents, Array<(...payload: any) => void>> = new Map();

  public get port() {
    return this._port;
  }

  public get hasConnectedClient() {
    return this.socket !== undefined;
  }

  public async ready() {
    if (!this.startPromise) {
      throw new Error("Devtools not started");
    }
    await this.startPromise;
  }

  public async appReady() {
    const { resolve, promise } = Promise.withResolvers<void>();
<<<<<<< HEAD
    const listener = this.addListener("RNIDE_appReady", () => {
=======
    const listener = this.onEvent("RNIDE_appReady", () => {
>>>>>>> df7274a9
      resolve();
      listener.dispose();
    });
    return promise;
  }

  public async start() {
    if (this.startPromise) {
      throw new Error("Devtools already started");
    }
    this.startPromise = this.startInternal();
    return this.startPromise;
  }

  private async startInternal() {
    this.server = http.createServer(() => {});
    const wss = new WebSocketServer({ server: this.server });

    wss.on("connection", (ws) => {
      if (this.socket !== undefined) {
        Logger.error("Devtools client already connected");
        this.socket.close();
      }
      Logger.debug("Devtools client connected");
      this.socket = ws;

      const wall: Wall = {
        listen(fn) {
          function listener(message: string) {
            const parsedMessage = JSON.parse(message);
<<<<<<< HEAD
            console.log("RECEIVED EVENT", parsedMessage);
=======
>>>>>>> df7274a9
            return fn(parsedMessage);
          }
          ws.on("message", listener);
          return () => {
            ws.off("message", listener);
          };
        },
        send(event, payload) {
          ws.send(JSON.stringify({ event, payload }));
        },
      };
<<<<<<< HEAD
=======

      const bridge = createBridge(wall);
      const store = createStore(bridge);
>>>>>>> df7274a9

      this.bridge = createBridge(wall);
      ws.on("close", () => {
        this.socket = undefined;
<<<<<<< HEAD
        this.bridge = undefined;
      });
      this.store = createStore(this.bridge!);

      // Register bridge listeners for ALL custom event types
      for (const event of DEVTOOLS_EVENTS) {
        this.bridge.addListener(event, (payload) => {
=======
        bridge.shutdown();
      });

      // Register bridge listeners for ALL custom event types
      for (const event of DEVTOOLS_EVENTS) {
        bridge.addListener(event, (payload) => {
>>>>>>> df7274a9
          this.listeners.get(event)?.forEach((listener) => listener(payload));
        });
      }
    });

    return new Promise<void>((resolve) => {
      this.server.listen(0, () => {
        this._port = this.server.address().port;
        Logger.info(`Devtools started on port ${this._port}`);
        resolve();
      });
    });
  }

  public profileReact() {
    this.store?.profilerStore.startProfiling();
    this.store?.profilerStore.addListener("isProcessingData", async () => {
      console.log("PROFILING DATA", this.store?.profilerStore.profilingData);
      const profilingData = this.store?.profilerStore.profilingData;
      if (profilingData) {
        const exportData = prepareProfilingDataExport(profilingData);
        // save data to file
        const filePath = filePathForProfile();
        await fs.promises.writeFile(filePath, JSON.stringify(exportData));
        console.log("PROFILE SAVED TO", filePath);
        // Open the saved profile using the custom editor via the vscode.open command
        commands.executeCommand("vscode.open", Uri.file(filePath));
      }
    });
    setTimeout(() => {
      this.store?.profilerStore.stopProfiling();
    }, 5000);
  }

  public dispose() {
    this.server.close();
  }

  public send(event: string, payload?: any) {
    this.socket?.send(JSON.stringify({ event, payload }));
  }

<<<<<<< HEAD
  public addListener<K extends keyof DevtoolsEvents>(
=======
  public onEvent<K extends keyof DevtoolsEvents>(
>>>>>>> df7274a9
    eventName: K,
    listener: (...payload: DevtoolsEvents[K]) => void
  ): Disposable {
    const listeners = this.listeners.get(eventName);
    if (!listeners) {
      this.listeners.set(eventName, [listener]);
    } else {
      const index = listeners.indexOf(listener);
      if (index === -1) {
        listeners.push(listener as (...payload: any) => void);
      }
    }
    return {
      dispose: () => {
        const listeners = this.listeners.get(eventName);
        if (listeners) {
          const index = listeners.indexOf(listener as (...payload: any) => void);
          if (index !== -1) {
            listeners.splice(index, 1);
          }
        }
      },
    };
  }
}<|MERGE_RESOLUTION|>--- conflicted
+++ resolved
@@ -1,5 +1,5 @@
 import http from "http";
-import { commands, Disposable, Uri, window } from "vscode";
+import { Disposable } from "vscode";
 import { WebSocketServer, WebSocket } from "ws";
 import { Logger } from "../Logger";
 import {
@@ -8,13 +8,7 @@
   FrontendBridge,
   Store,
   Wall,
-<<<<<<< HEAD
-  prepareProfilingDataExport,
 } from "../../third-party/react-devtools/headless";
-import fs from "fs";
-=======
-} from "../../third-party/react-devtools/headless";
->>>>>>> df7274a9
 import path from "path";
 import os from "os";
 
@@ -26,29 +20,11 @@
   "RNIDE_fastRefreshComplete",
   "RNIDE_openPreviewResult",
   "RNIDE_inspectData",
-<<<<<<< HEAD
-  "RNIDE_networkInspectorCDPMessage",
-  "RNIDE_devtoolPluginsChanged",
-  "RNIDE_rendersReported",
-  "RNIDE_devtoolsPluginMessage",
-] as const;
-
-// Create a type for the event names
-export type DevtoolsEventName = (typeof DEVTOOLS_EVENTS)[number];
-
-function filePathForProfile() {
-  const fileName = `profile-${Date.now()}.reactprofile`;
-  const filePath = path.join(os.tmpdir(), fileName);
-  return filePath;
-}
-
-=======
   "RNIDE_devtoolPluginsChanged",
   "RNIDE_rendersReported",
   "RNIDE_pluginMessage",
 ] as const;
 
->>>>>>> df7274a9
 // Define the payload types for each event
 export interface DevtoolsEvents {
   RNIDE_appReady: [];
@@ -57,29 +33,16 @@
   RNIDE_fastRefreshComplete: [];
   RNIDE_openPreviewResult: [{ previewId: string; error?: string }];
   RNIDE_inspectData: [{ id: number }];
-<<<<<<< HEAD
-  RNIDE_networkInspectorCDPMessage: [string];
-  RNIDE_devtoolPluginsChanged: [{ plugins: string[] }];
-  RNIDE_rendersReported: [any];
-  RNIDE_devtoolsPluginMessage: [{ scope: string; data: any }];
-=======
   RNIDE_devtoolPluginsChanged: [{ plugins: string[] }];
   RNIDE_rendersReported: [any];
   RNIDE_pluginMessage: [{ scope: string; type: string; data: any }];
->>>>>>> df7274a9
 }
 
 export class Devtools implements Disposable {
   private _port = 0;
   private server: any;
   private socket?: WebSocket;
-<<<<<<< HEAD
-  private bridge?: FrontendBridge;
   private startPromise: Promise<void> | undefined;
-  private store?: Store;
-=======
-  private startPromise: Promise<void> | undefined;
->>>>>>> df7274a9
   private listeners: Map<keyof DevtoolsEvents, Array<(...payload: any) => void>> = new Map();
 
   public get port() {
@@ -99,11 +62,7 @@
 
   public async appReady() {
     const { resolve, promise } = Promise.withResolvers<void>();
-<<<<<<< HEAD
-    const listener = this.addListener("RNIDE_appReady", () => {
-=======
     const listener = this.onEvent("RNIDE_appReady", () => {
->>>>>>> df7274a9
       resolve();
       listener.dispose();
     });
@@ -134,10 +93,6 @@
         listen(fn) {
           function listener(message: string) {
             const parsedMessage = JSON.parse(message);
-<<<<<<< HEAD
-            console.log("RECEIVED EVENT", parsedMessage);
-=======
->>>>>>> df7274a9
             return fn(parsedMessage);
           }
           ws.on("message", listener);
@@ -149,32 +104,18 @@
           ws.send(JSON.stringify({ event, payload }));
         },
       };
-<<<<<<< HEAD
-=======
 
       const bridge = createBridge(wall);
       const store = createStore(bridge);
->>>>>>> df7274a9
 
-      this.bridge = createBridge(wall);
       ws.on("close", () => {
         this.socket = undefined;
-<<<<<<< HEAD
-        this.bridge = undefined;
-      });
-      this.store = createStore(this.bridge!);
-
-      // Register bridge listeners for ALL custom event types
-      for (const event of DEVTOOLS_EVENTS) {
-        this.bridge.addListener(event, (payload) => {
-=======
         bridge.shutdown();
       });
 
       // Register bridge listeners for ALL custom event types
       for (const event of DEVTOOLS_EVENTS) {
         bridge.addListener(event, (payload) => {
->>>>>>> df7274a9
           this.listeners.get(event)?.forEach((listener) => listener(payload));
         });
       }
@@ -189,26 +130,6 @@
     });
   }
 
-  public profileReact() {
-    this.store?.profilerStore.startProfiling();
-    this.store?.profilerStore.addListener("isProcessingData", async () => {
-      console.log("PROFILING DATA", this.store?.profilerStore.profilingData);
-      const profilingData = this.store?.profilerStore.profilingData;
-      if (profilingData) {
-        const exportData = prepareProfilingDataExport(profilingData);
-        // save data to file
-        const filePath = filePathForProfile();
-        await fs.promises.writeFile(filePath, JSON.stringify(exportData));
-        console.log("PROFILE SAVED TO", filePath);
-        // Open the saved profile using the custom editor via the vscode.open command
-        commands.executeCommand("vscode.open", Uri.file(filePath));
-      }
-    });
-    setTimeout(() => {
-      this.store?.profilerStore.stopProfiling();
-    }, 5000);
-  }
-
   public dispose() {
     this.server.close();
   }
@@ -217,11 +138,7 @@
     this.socket?.send(JSON.stringify({ event, payload }));
   }
 
-<<<<<<< HEAD
-  public addListener<K extends keyof DevtoolsEvents>(
-=======
   public onEvent<K extends keyof DevtoolsEvents>(
->>>>>>> df7274a9
     eventName: K,
     listener: (...payload: DevtoolsEvents[K]) => void
   ): Disposable {
