--- conflicted
+++ resolved
@@ -39,15 +39,12 @@
 import { DEVICE_SETTINGS_DEFAULT, DEVICE_SETTINGS_KEY } from "../devices/DeviceBase";
 import { FingerprintProvider } from "./FingerprintProvider";
 import { BuildCache } from "../builders/BuildCache";
-<<<<<<< HEAD
 import { Connector } from "../connect/Connector";
-=======
 import {
   launchConfigurationFromOptions,
   LaunchConfigurationsManager,
 } from "./launchConfigurationsManager";
 import { LaunchConfigurationOptions } from "../common/LaunchConfig";
->>>>>>> 685ffc54
 
 const PREVIEW_ZOOM_KEY = "preview_zoom";
 const DEEP_LINKS_HISTORY_KEY = "deep_links_history";
@@ -93,7 +90,8 @@
       initialized: false,
       appRootPath: this.relativeAppRootPath,
       previewZoom: undefined,
-<<<<<<< HEAD
+      selectedLaunchConfiguration: initialLaunchConfig,
+      customLaunchConfigurations: this.launchConfigsManager.launchConfigurations,
       connectState: {
         enabled: connector.isEnabled,
         connected: connector.isConnected,
@@ -107,10 +105,6 @@
           this.deviceSessionsManager.terminateAllSessions();
         }
       },
-=======
-      selectedLaunchConfiguration: initialLaunchConfig,
-      customLaunchConfigurations: this.launchConfigsManager.launchConfigurations,
->>>>>>> 685ffc54
     };
 
     this.disposables.push(fingerprintProvider);
