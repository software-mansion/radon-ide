--- conflicted
+++ resolved
@@ -40,11 +40,8 @@
   refreshTokenPeriodically,
 } from "../utilities/license";
 import { getTelemetryReporter } from "../utilities/telemetry";
-<<<<<<< HEAD
 import { ToolKey, ToolsManager } from "./tools";
-=======
 import { UtilsInterface } from "../common/utils";
->>>>>>> b6281180
 
 const DEVICE_SETTINGS_KEY = "device_settings_v4";
 
@@ -61,17 +58,9 @@
 export class Project
   implements Disposable, MetroDelegate, EventDelegate, DebugSessionDelegate, ProjectInterface
 {
-<<<<<<< HEAD
-  public static currentProject: Project | undefined;
-
   public metro: Metro;
   public toolsManager: ToolsManager;
-
-  private devtools: Devtools;
-=======
-  private metro: Metro;
   private devtools = new Devtools();
->>>>>>> b6281180
   private eventEmitter = new EventEmitter();
 
   private isCachedBuildStale: boolean;
