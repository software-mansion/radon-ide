import { EventEmitter } from "stream";
import os from "os";
import path from "path";
import fs from "fs";
import {
  env,
  Disposable,
  commands,
  workspace,
  window,
  DebugSessionCustomEvent,
  Uri,
  extensions,
  ConfigurationChangeEvent,
} from "vscode";
import _ from "lodash";
import { minimatch } from "minimatch";
import {
  AppPermissionType,
<<<<<<< HEAD
=======
  BuildType,
  DeviceButtonType,
>>>>>>> 1b50f912
  DeviceSettings,
  InspectData,
  ProjectEventListener,
  ProjectEventMap,
  ProjectInterface,
  ProjectState,
  ReloadAction,
  SelectDeviceOptions,
  StartupMessage,
  ToolsState,
  TouchPoint,
  ZoomLevelType,
} from "../common/Project";
import { Logger } from "../Logger";
import { DeviceInfo } from "../common/DeviceManager";
import { DeviceManager } from "../devices/DeviceManager";
import { extensionContext } from "../utilities/extensionContext";
<<<<<<< HEAD
import { throttle } from "../utilities/throttle";
import { DebugSource } from "../debugging/DebugSession";
import { AppEvent, DeviceSessionDelegate } from "./deviceSession";
=======
import { IosSimulatorDevice } from "../devices/IosSimulatorDevice";
import { AndroidEmulatorDevice } from "../devices/AndroidEmulatorDevice";
import { throttle, throttleAsync } from "../utilities/throttle";
import { DebugSessionDelegate, DebugSource } from "../debugging/DebugSession";
import { MetroDelegate, MetroLauncher } from "./metro";
import { Devtools } from "./devtools";
import { AppEvent, DeviceBootError, DeviceSession, EventDelegate } from "./deviceSession";
>>>>>>> 1b50f912
import { PanelLocation } from "../common/WorkspaceConfig";
import {
  activateDevice,
  watchLicenseTokenChange,
  getLicenseToken,
  refreshTokenPeriodically,
} from "../utilities/license";
import { getTelemetryReporter } from "../utilities/telemetry";
import { ToolKey } from "./tools";
import { UtilsInterface } from "../common/utils";
import { ApplicationContext } from "./ApplicationContext";
import { disposeAll } from "../utilities/disposables";
import { findAndSetupNewAppRootFolder } from "../utilities/findAndSetupNewAppRootFolder";
import { focusSource } from "../utilities/focusSource";
import { getLaunchConfiguration } from "../utilities/launchConfiguration";
import { DeviceSessionsManager } from "./DeviceSessionsManager";

const PREVIEW_ZOOM_KEY = "preview_zoom";
const DEEP_LINKS_HISTORY_KEY = "deep_links_history";

const DEEP_LINKS_HISTORY_LIMIT = 50;

const MAX_RECORDING_TIME_SEC = 10 * 60; // 10 minutes

export class Project implements Disposable, ProjectInterface, DeviceSessionDelegate {
  private applicationContext: ApplicationContext;
<<<<<<< HEAD
=======

  public metro: MetroLauncher;
  public toolsManager: ToolsManager;

  private devtools;
>>>>>>> 1b50f912
  private eventEmitter = new EventEmitter();

  private deviceSessionsManager: DeviceSessionsManager;

  private projectState: ProjectState = {
    status: "starting",
    stageProgress: 0,
    startupMessage: StartupMessage.InitializingDevice,
    previewURL: undefined,
    previewZoom: extensionContext.workspaceState.get(PREVIEW_ZOOM_KEY),
    selectedDevice: undefined,
    initialized: false,
  };

  private disposables: Disposable[] = [];

  private get deviceSession() {
    return this.deviceSessionsManager.selectedDeviceSession;
  }

  constructor(
    private readonly deviceManager: DeviceManager,
    private readonly utils: UtilsInterface
  ) {
    const appRoot = findAndSetupNewAppRootFolder();
    this.applicationContext = new ApplicationContext(appRoot);
    this.deviceSessionsManager = new DeviceSessionsManager(
      this.applicationContext,
      this.deviceManager,
      this,
      (newState) => {
        this.updateProjectState(newState);
      }
    );

<<<<<<< HEAD
    this.deviceSessionsManager.trySelectingDevice();
=======
    this.deviceSettings = extensionContext.workspaceState.get(DEVICE_SETTINGS_KEY) ?? {
      appearance: "dark",
      contentSize: "normal",
      location: {
        latitude: 50.048653,
        longitude: 19.965474,
        isDisabled: false,
      },
      hasEnrolledBiometrics: false,
      locale: "en_US",
      replaysEnabled: false,
      showTouches: false,
    };

    this.devtools = new Devtools();
    this.metro = new MetroLauncher(this.devtools, this);
    this.start(false, false);
    this.trySelectingInitialDevice();
>>>>>>> 1b50f912
    this.deviceManager.addListener("deviceRemoved", this.removeDeviceListener);
    this.disposables.push(refreshTokenPeriodically());
    this.disposables.push(
      watchLicenseTokenChange(async () => {
        const hasActiveLicense = await this.hasActiveLicense();
        this.eventEmitter.emit("licenseActivationChanged", hasActiveLicense);
      })
    );

    this.disposables.push(
      workspace.onDidChangeConfiguration((event: ConfigurationChangeEvent) => {
        if (event.affectsConfiguration("launch")) {
          const config = getLaunchConfiguration();
          const oldAppRoot = this.appRootFolder;
          if (config.appRoot === oldAppRoot) {
            return;
          }
          this.setupAppRoot();

          if (this.appRootFolder === undefined) {
            window.showErrorMessage(
              "Unable to find the new app root, after a change in launch configuration. Radon IDE might not work properly.",
              "Dismiss"
            );
            return;
          }
        }
      })
    );
  }

  get appRootFolder() {
    return this.applicationContext.appRootFolder;
  }

  get dependencyManager() {
    return this.applicationContext.dependencyManager;
  }

  get launchConfig() {
    return this.applicationContext.launchConfig;
  }

  get buildCache() {
    return this.applicationContext.buildCache;
  }

  private setupAppRoot() {
    const newAppRoot = findAndSetupNewAppRootFolder();

    const oldApplicationContext = this.applicationContext;
    this.applicationContext = new ApplicationContext(newAppRoot);
    oldApplicationContext.dispose();

    const oldDeviceSessionsManager = this.deviceSessionsManager;
    this.deviceSessionsManager = this.deviceSessionsManager = new DeviceSessionsManager(
      this.applicationContext,
      this.deviceManager,
      this,
      (newState) => {
        this.updateProjectState(newState);
      }
    );
    oldDeviceSessionsManager.dispose();

    this.deviceSessionsManager.trySelectingDevice();
  }

  //#region Device Session Delegate
  onBuildProgress = (stageProgress: number): void => {
    this.reportStageProgress(stageProgress, StartupMessage.Building);
  };

  onStateChange = (state: StartupMessage): void => {
    this.updateProjectState({ startupMessage: state });
  };

  public onReloadStarted(id: string): void {
    this.updateProjectStateForDevice(id, {
      status: "starting",
      startupMessage: StartupMessage.Restarting,
    });
  }

  public onReloadCompleted(id: string): void {
    this.updateProjectStateForDevice(id, {
      status: "running",
    });
  }

  public onCacheStale(): void {
    this.eventEmitter.emit("needsNativeRebuild");
  }

  public onPreviewReady(previewURL: string): void {
    this.updateProjectState({ previewURL });
  }

  //#endregion

  //#region App events
  onAppEvent = <E extends keyof AppEvent, P = AppEvent[E]>(event: E, payload: P): void => {
    switch (event) {
      case "navigationChanged":
        this.eventEmitter.emit("navigationChanged", payload);
        break;
      case "fastRefreshStarted":
        this.updateProjectState({ status: "refreshing" });
        break;
      case "fastRefreshComplete":
        const ignoredEvents = ["starting", "bundlingError"];
        if (ignoredEvents.includes(this.projectState.status)) {
          return;
        }
        this.updateProjectState({ status: "running" });
        break;
    }
  };
  //#endregion

  //#region Debugger events
  onConsoleLog(event: DebugSessionCustomEvent) {
    this.eventEmitter.emit("log", event.body);
  }

  onDebuggerPaused(event: DebugSessionCustomEvent) {
    this.updateProjectState({ status: "debuggerPaused" });

    // we don't want to focus on debug side panel if it means hiding Radon IDE
    const panelLocation = workspace
      .getConfiguration("RadonIDE")
      .get<PanelLocation>("panelLocation");

    if (panelLocation === "tab") {
      commands.executeCommand("workbench.view.debug");
    }
  }

  onDebuggerResumed() {
    const ignoredEvents = ["starting", "bundlingError"];
    if (ignoredEvents.includes(this.projectState.status)) {
      return;
    }
    this.updateProjectState({ status: "running" });
  }

  //#endregion

  //#region Recordings and screenshots

  private recordingTimeout: NodeJS.Timeout | undefined = undefined;

  startRecording(): void {
    getTelemetryReporter().sendTelemetryEvent("recording:start-recording", {
      platform: this.projectState.selectedDevice?.platform,
    });
    if (!this.deviceSession) {
      throw new Error("No device session available");
    }
    this.deviceSession.startRecording();
    this.eventEmitter.emit("isRecording", true);

    this.recordingTimeout = setTimeout(() => {
      this.stopRecording();
    }, MAX_RECORDING_TIME_SEC * 1000);
  }

  private async stopRecording() {
    clearTimeout(this.recordingTimeout);

    getTelemetryReporter().sendTelemetryEvent("recording:stop-recording", {
      platform: this.projectState.selectedDevice?.platform,
    });
    if (!this.deviceSession) {
      throw new Error("No device session available");
    }
    this.eventEmitter.emit("isRecording", false);
    return this.deviceSession.captureAndStopRecording();
  }

  async startProfilingCPU() {
    if (this.deviceSession) {
      await this.deviceSession.startProfilingCPU();
    } else {
      throw new Error("No device session available");
    }
  }

  async stopProfilingCPU() {
    if (this.deviceSession) {
      await this.deviceSession.stopProfilingCPU();
    } else {
      throw new Error("No device session available");
    }
  }

  onProfilingCPUStarted(event: DebugSessionCustomEvent): void {
    this.eventEmitter.emit("isProfilingCPU", true);
  }

  async onProfilingCPUStopped(event: DebugSessionCustomEvent) {
    this.eventEmitter.emit("isProfilingCPU", false);

    // Handle the profile file if a file path is provided
    if (event.body && event.body.filePath) {
      const tempFilePath = event.body.filePath;

      // Show save dialog to save the profile file to the workspace folder:
      let defaultUri = Uri.file(tempFilePath);
      const workspaceFolder = workspace.workspaceFolders?.[0];
      if (workspaceFolder) {
        defaultUri = Uri.file(path.join(workspaceFolder.uri.fsPath, path.basename(tempFilePath)));
      }

      const saveDialog = await window.showSaveDialog({
        defaultUri,
        filters: {
          "CPU Profile": ["cpuprofile"],
        },
      });

      if (saveDialog) {
        await fs.promises.copyFile(tempFilePath, saveDialog.fsPath);
        commands.executeCommand("vscode.open", Uri.file(saveDialog.fsPath));

        // verify whether flame chart visualizer extension is installed
        // flame chart visualizer is not necessary to open the cpuprofile file, but when it is installed,
        // the user can use the flame button from cpuprofile view to visualize it differently
        const flameChartExtension = extensions.getExtension("ms-vscode.vscode-js-profile-flame");
        if (!flameChartExtension) {
          const GO_TO_EXTENSION_BUTTON = "Go to Extension";
          window
            .showInformationMessage(
              "Flame Chart Visualizer extension is not installed. It is recommended to install it for better profiling insights.",
              GO_TO_EXTENSION_BUTTON
            )
            .then((action) => {
              if (action === GO_TO_EXTENSION_BUTTON) {
                commands.executeCommand(
                  "workbench.extensions.search",
                  "ms-vscode.vscode-js-profile-flame"
                );
              }
            });
        }
      }
    }
  }

  onDebugSessionTerminated() {}

  async captureAndStopRecording() {
    const recording = await this.stopRecording();
    await this.utils.saveMultimedia(recording);
  }

  async toggleRecording() {
    if (this.recordingTimeout) {
      this.captureAndStopRecording();
    } else {
      this.startRecording();
    }
  }

  async captureReplay() {
    getTelemetryReporter().sendTelemetryEvent("replay:capture-replay", {
      platform: this.projectState.selectedDevice?.platform,
    });
    if (!this.deviceSession) {
      throw new Error("No device session available");
    }
    const replay = await this.deviceSession.captureReplay();
    this.eventEmitter.emit("replayDataCreated", replay);
  }

  async captureScreenshot() {
    getTelemetryReporter().sendTelemetryEvent("replay:capture-screenshot", {
      platform: this.projectState.selectedDevice?.platform,
    });
    if (!this.deviceSession) {
      throw new Error("No device session available");
    }

    const screenshot = await this.deviceSession.captureScreenshot();
    await this.utils.saveMultimedia(screenshot);
  }

  //#endregion

  async dispatchPaste(text: string) {
    await this.deviceSession?.sendClipboard(text);
    await this.utils.showToast("Pasted to device clipboard", 2000);
  }

  async dispatchCopy() {
    const text = await this.deviceSession?.getClipboard();
    if (text) {
      env.clipboard.writeText(text);
    }
    // For consistency between iOS and Android, we always display toast message
    await this.utils.showToast("Copied from device clipboard", 2000);
  }

  async onBundlingError(
    message: string,
    source: DebugSource,
    _errorModulePath: string
  ): Promise<void> {
    await this.deviceSession?.appendDebugConsoleEntry(message, "error", source);

    if (this.projectState.status === "starting") {
      focusSource(source);
    }

    Logger.error("[Bundling Error]", message);

    this.updateProjectState({ status: "bundlingError" });
  }

  onBundleProgress = throttle((stageProgress: number) => {
    this.reportStageProgress(stageProgress, StartupMessage.WaitingForAppToLoad);
  }, 100);

  async getProjectState(): Promise<ProjectState> {
    return this.projectState;
  }

  async addListener<K extends keyof ProjectEventMap>(
    eventType: K,
    listener: ProjectEventListener<ProjectEventMap[K]>
  ) {
    this.eventEmitter.addListener(eventType, listener);
  }
  async removeListener<K extends keyof ProjectEventMap>(
    eventType: K,
    listener: ProjectEventListener<ProjectEventMap[K]>
  ) {
    this.eventEmitter.removeListener(eventType, listener);
  }

  public dispose() {
    this.deviceSession?.dispose();
    this.deviceManager.removeListener("deviceRemoved", this.removeDeviceListener);
    this.applicationContext.dispose();
    disposeAll(this.disposables);
  }

  private async reloadMetro() {
    if (await this.deviceSession?.perform("reloadJs")) {
      this.updateProjectState({ status: "running" });
      return true;
    }
    return false;
  }

  public async goHome(homeUrl: string) {
    getTelemetryReporter().sendTelemetryEvent("url-bar:go-home", {
      platform: this.projectState.selectedDevice?.platform,
    });

    if (this.dependencyManager === undefined) {
      Logger.error(
        "[PROJECT] Dependency manager not initialized. this code should be unreachable."
      );
      throw new Error("[PROJECT] Dependency manager not initialized");
    }

    if (await this.dependencyManager.checkProjectUsesExpoRouter()) {
      await this.openNavigation(homeUrl);
    } else {
      await this.reloadMetro();
    }
  }

  //#region Session lifecycle

  public async reload(type: ReloadAction): Promise<boolean> {
    this.updateProjectState({ status: "starting", startupMessage: StartupMessage.Restarting });

    getTelemetryReporter().sendTelemetryEvent("url-bar:reload-requested", {
      platform: this.projectState.selectedDevice?.platform,
      method: type,
    });

    return await this.deviceSessionsManager.reload(type);
  }

<<<<<<< HEAD
=======
  private async start(restart: boolean, resetMetroCache: boolean) {
    if (this.appRootFolder === undefined) {
      Logger.error("[PROJECT] App root folder not initialized. this code should be unreachable.");
      throw new Error("[PROJECT] App root folder not initialized");
    }
    if (restart) {
      const oldDevtools = this.devtools;
      const oldMetro = this.metro;
      const oldToolsManager = this.toolsManager;
      this.devtools = new Devtools();
      this.metro = new MetroLauncher(this.devtools, this);
      this.toolsManager = new ToolsManager(this.devtools, this.eventEmitter);
      oldToolsManager.dispose();
      oldDevtools.dispose();
      oldMetro.dispose();
    }

    const waitForNodeModules = this.ensureDependenciesAndNodeVersion();

    Logger.debug(`Launching devtools`);
    this.devtools.start();

    Logger.debug(`Launching metro`);
    this.metro.start(
      resetMetroCache,
      throttle((stageProgress: number) => {
        this.reportStageProgress(stageProgress, StartupMessage.WaitingForAppToLoad);
      }, 100),
      [waitForNodeModules],
      this.appRootFolder
    );
  }
>>>>>>> 1b50f912
  //#endregion

  async resetAppPermissions(permissionType: AppPermissionType) {
    const needsRestart = await this.deviceSession?.resetAppPermissions(permissionType);
    if (needsRestart) {
      this.reload("restartProcess");
    }
  }

  async getDeepLinksHistory() {
    return extensionContext.workspaceState.get<string[] | undefined>(DEEP_LINKS_HISTORY_KEY) ?? [];
  }

  async openDeepLink(link: string, terminateApp: boolean) {
    const history = await this.getDeepLinksHistory();
    if (history.length === 0 || link !== history[0]) {
      extensionContext.workspaceState.update(
        DEEP_LINKS_HISTORY_KEY,
        [link, ...history.filter((s) => s !== link)].slice(0, DEEP_LINKS_HISTORY_LIMIT)
      );
    }

    this.deviceSession?.sendDeepLink(link, terminateApp);
  }

  public dispatchTouches(touches: Array<TouchPoint>, type: "Up" | "Move" | "Down") {
    this.deviceSession?.sendTouches(touches, type);
  }

  public dispatchKeyPress(keyCode: number, direction: "Up" | "Down") {
    this.deviceSession?.sendKey(keyCode, direction);
  }

  public dispatchButton(button: DeviceButtonType, direction: "Up" | "Down") {
    this.deviceSession?.sendButton(button, direction);
  }

  public dispatchWheel(point: TouchPoint, deltaX: number, deltaY: number) {
    this.deviceSession?.sendWheel(point, deltaX, deltaY);
  }

  public async inspectElementAt(
    xRatio: number,
    yRatio: number,
    requestStack: boolean,
    callback: (inspectData: InspectData) => void
  ) {
    this.deviceSession?.inspectElementAt(xRatio, yRatio, requestStack, (inspectData) => {
      let stack = undefined;
      if (requestStack && inspectData?.stack) {
        stack = inspectData.stack;
        const inspectorExcludePattern = workspace
          .getConfiguration("RadonIDE")
          .get("inspectorExcludePattern") as string | undefined;
        const patterns = inspectorExcludePattern?.split(",").map((pattern) => pattern.trim());
        function testInspectorExcludeGlobPattern(filename: string) {
          return patterns?.some((pattern) => minimatch(filename, pattern));
        }
        stack.forEach((item: any) => {
          item.hide = false;
          if (!isAppSourceFile(item.source.fileName)) {
            item.hide = true;
          } else if (testInspectorExcludeGlobPattern(item.source.fileName)) {
            item.hide = true;
          }
        });
      }
      callback({ frame: inspectData.frame, stack });
    });
  }

  public async resumeDebugger() {
    this.deviceSession?.resumeDebugger();
  }

  public async stepOverDebugger() {
    this.deviceSession?.stepOverDebugger();
  }

  public async focusBuildOutput() {
    this.deviceSession?.focusBuildOutput();
  }

  public async focusExtensionLogsOutput() {
    Logger.openOutputPanel();
  }

  public async focusDebugConsole() {
    commands.executeCommand("workbench.panel.repl.view.focus");
  }

  public async openNavigation(navigationItemID: string) {
    this.deviceSession?.openNavigation(navigationItemID);
  }

  public async openDevMenu() {
    await this.deviceSession?.openDevMenu();
  }

  public async activateLicense(activationKey: string) {
    const computerName = os.hostname();
    const activated = await activateDevice(activationKey, computerName);
    return activated;
  }

  public async hasActiveLicense() {
    return !!(await getLicenseToken());
  }

  public async openComponentPreview(fileName: string, lineNumber1Based: number) {
    try {
      const deviceSession = this.deviceSession;
      if (!deviceSession || !deviceSession.isAppLaunched) {
        window.showWarningMessage("Wait for the app to load before launching preview.", "Dismiss");
        return;
      }
      await deviceSession.startPreview(`preview:/${fileName}:${lineNumber1Based}`);
    } catch (e) {
      const relativeFileName = workspace.asRelativePath(fileName, false);
      const message = `Failed to open component preview. Currently previews only work for files loaded by the main application bundle. Make sure that ${relativeFileName} is loaded by your application code.`;
      Logger.error(message);
      window.showErrorMessage(message, "Dismiss");
    }
  }

  public async showStorybookStory(componentTitle: string, storyName: string) {
    if (this.dependencyManager === undefined) {
      Logger.error(
        "[PROJECT] Dependency manager not initialized. this code should be unreachable."
      );
      throw new Error("[PROJECT] Dependency manager not initialized");
    }

    if (await this.dependencyManager.checkProjectUsesStorybook()) {
      this.deviceSession!.devtools.send("RNIDE_showStorybookStory", { componentTitle, storyName });
    } else {
      window.showErrorMessage("Storybook is not installed.", "Dismiss");
    }
  }

  public async getDeviceSettings() {
    return (
      this.deviceSession?.deviceSettings ?? {
        appearance: "dark",
        contentSize: "normal",
        location: {
          latitude: 50.048653,
          longitude: 19.965474,
          isDisabled: false,
        },
        hasEnrolledBiometrics: false,
        locale: "en_US",
        replaysEnabled: false,
        showTouches: false,
      }
    );
  }

  public async onDeviceSettingChanged(deviceSettings: DeviceSettings) {
    this.eventEmitter.emit("deviceSettingsChanged", deviceSettings);
  }

  public async updateDeviceSettings(settings: DeviceSettings) {
    let needsRestart = await this.deviceSession?.changeDeviceSettings(settings);

    if (needsRestart) {
      await this.reload("reboot");
    }
  }

  onToolsStateChange = (toolsState: ToolsState) => {
    this.eventEmitter.emit("toolsStateChanged", toolsState);
  };

  public async getToolsState() {
    return this.deviceSession!.toolsManager.getToolsState();
  }

  public async updateToolEnabledState(toolName: ToolKey, enabled: boolean) {
    await this.deviceSession!.toolsManager.updateToolEnabledState(toolName, enabled);
  }

  public async openTool(toolName: ToolKey) {
    await this.deviceSession!.toolsManager.openTool(toolName);
  }

  public async renameDevice(deviceInfo: DeviceInfo, newDisplayName: string) {
    await this.deviceManager.renameDevice(deviceInfo, newDisplayName);
    deviceInfo.displayName = newDisplayName;
    if (this.projectState.selectedDevice?.id === deviceInfo.id) {
      this.updateProjectState({ selectedDevice: deviceInfo });
    }
  }

  public async runCommand(command: string): Promise<void> {
    await commands.executeCommand(command);
  }

  public async sendBiometricAuthorization(isMatch: boolean) {
    await this.deviceSession?.sendBiometricAuthorization(isMatch);
  }

  private reportStageProgress(stageProgress: number, stage: string) {
    if (stage !== this.projectState.startupMessage) {
      return;
    }
    this.updateProjectState({ stageProgress });
  }

  private updateProjectState(newState: Partial<ProjectState>) {
    // NOTE: this is unsafe, but I'm not sure there's a way to enforce the type of `newState` correctly
    const mergedState: any = { ...this.projectState, ...newState };
    // stageProgress is tied to a startup stage, so when there is a change of status or startupMessage,
    // we always want to reset the progress.
    if (
      newState.status !== undefined ||
      ("startupMessage" in newState && newState.startupMessage !== undefined)
    ) {
      delete mergedState.stageProgress;
    }
    this.projectState = mergedState;
    this.eventEmitter.emit("projectStateChanged", this.projectState);
  }

  private updateProjectStateForDevice(id: string, newState: Partial<ProjectState>) {
    if (id === this.projectState.selectedDevice?.id) {
      this.updateProjectState(newState);
    }
  }

  public async updatePreviewZoomLevel(zoom: ZoomLevelType): Promise<void> {
    this.updateProjectState({ previewZoom: zoom });
    extensionContext.workspaceState.update(PREVIEW_ZOOM_KEY, zoom);
  }

  public async ensureDependenciesAndNodeVersion() {
    if (this.dependencyManager === undefined) {
      Logger.error(
        "[PROJECT] Dependency manager not initialized. this code should be unreachable."
      );
      throw new Error("[PROJECT] Dependency manager not initialized");
    }

    const installed = await this.dependencyManager.checkNodeModulesInstallationStatus();

    if (!installed) {
      Logger.info("Installing node modules");
      await this.dependencyManager.installNodeModules();
      Logger.debug("Installing node modules succeeded");
    } else {
      Logger.debug("Node modules already installed - skipping");
    }

    const supportedNodeInstalled =
      await this.dependencyManager.checkSupportedNodeVersionInstalled();
    if (!supportedNodeInstalled) {
      throw new Error(
        "Node.js was not found, or the version in the PATH does not satisfy minimum version requirements."
      );
    }
  }

  //#region Select device
  public async selectDevice(deviceInfo: DeviceInfo, selectDeviceOptions?: SelectDeviceOptions) {
    const device = await this.deviceSessionsManager.selectDevice(deviceInfo, selectDeviceOptions);
    if (!device) {
      return false;
    }
    this.updateProjectState({ selectedDevice: deviceInfo });
    return true;
  }

  //#endregion

  // used in callbacks, needs to be an arrow function
  private removeDeviceListener = async (device: DeviceInfo) => {
    if (this.projectState.selectedDevice?.id === device.id) {
      this.updateProjectState({ status: "starting" });
      await this.deviceSessionsManager.trySelectingDevice();
    }
  };
}

export function isAppSourceFile(filePath: string) {
  const relativeToWorkspace = workspace.asRelativePath(filePath, false);

  if (relativeToWorkspace === filePath) {
    // when path is outside of any workspace folder, workspace.asRelativePath returns the original path
    return false;
  }

  // if the relative path contain node_modules, we assume it's not user's app source file:
  return !relativeToWorkspace.includes("node_modules");
}<|MERGE_RESOLUTION|>--- conflicted
+++ resolved
@@ -17,11 +17,6 @@
 import { minimatch } from "minimatch";
 import {
   AppPermissionType,
-<<<<<<< HEAD
-=======
-  BuildType,
-  DeviceButtonType,
->>>>>>> 1b50f912
   DeviceSettings,
   InspectData,
   ProjectEventListener,
@@ -39,19 +34,9 @@
 import { DeviceInfo } from "../common/DeviceManager";
 import { DeviceManager } from "../devices/DeviceManager";
 import { extensionContext } from "../utilities/extensionContext";
-<<<<<<< HEAD
 import { throttle } from "../utilities/throttle";
 import { DebugSource } from "../debugging/DebugSession";
 import { AppEvent, DeviceSessionDelegate } from "./deviceSession";
-=======
-import { IosSimulatorDevice } from "../devices/IosSimulatorDevice";
-import { AndroidEmulatorDevice } from "../devices/AndroidEmulatorDevice";
-import { throttle, throttleAsync } from "../utilities/throttle";
-import { DebugSessionDelegate, DebugSource } from "../debugging/DebugSession";
-import { MetroDelegate, MetroLauncher } from "./metro";
-import { Devtools } from "./devtools";
-import { AppEvent, DeviceBootError, DeviceSession, EventDelegate } from "./deviceSession";
->>>>>>> 1b50f912
 import { PanelLocation } from "../common/WorkspaceConfig";
 import {
   activateDevice,
@@ -78,14 +63,6 @@
 
 export class Project implements Disposable, ProjectInterface, DeviceSessionDelegate {
   private applicationContext: ApplicationContext;
-<<<<<<< HEAD
-=======
-
-  public metro: MetroLauncher;
-  public toolsManager: ToolsManager;
-
-  private devtools;
->>>>>>> 1b50f912
   private eventEmitter = new EventEmitter();
 
   private deviceSessionsManager: DeviceSessionsManager;
@@ -121,28 +98,7 @@
       }
     );
 
-<<<<<<< HEAD
     this.deviceSessionsManager.trySelectingDevice();
-=======
-    this.deviceSettings = extensionContext.workspaceState.get(DEVICE_SETTINGS_KEY) ?? {
-      appearance: "dark",
-      contentSize: "normal",
-      location: {
-        latitude: 50.048653,
-        longitude: 19.965474,
-        isDisabled: false,
-      },
-      hasEnrolledBiometrics: false,
-      locale: "en_US",
-      replaysEnabled: false,
-      showTouches: false,
-    };
-
-    this.devtools = new Devtools();
-    this.metro = new MetroLauncher(this.devtools, this);
-    this.start(false, false);
-    this.trySelectingInitialDevice();
->>>>>>> 1b50f912
     this.deviceManager.addListener("deviceRemoved", this.removeDeviceListener);
     this.disposables.push(refreshTokenPeriodically());
     this.disposables.push(
@@ -530,41 +486,6 @@
     return await this.deviceSessionsManager.reload(type);
   }
 
-<<<<<<< HEAD
-=======
-  private async start(restart: boolean, resetMetroCache: boolean) {
-    if (this.appRootFolder === undefined) {
-      Logger.error("[PROJECT] App root folder not initialized. this code should be unreachable.");
-      throw new Error("[PROJECT] App root folder not initialized");
-    }
-    if (restart) {
-      const oldDevtools = this.devtools;
-      const oldMetro = this.metro;
-      const oldToolsManager = this.toolsManager;
-      this.devtools = new Devtools();
-      this.metro = new MetroLauncher(this.devtools, this);
-      this.toolsManager = new ToolsManager(this.devtools, this.eventEmitter);
-      oldToolsManager.dispose();
-      oldDevtools.dispose();
-      oldMetro.dispose();
-    }
-
-    const waitForNodeModules = this.ensureDependenciesAndNodeVersion();
-
-    Logger.debug(`Launching devtools`);
-    this.devtools.start();
-
-    Logger.debug(`Launching metro`);
-    this.metro.start(
-      resetMetroCache,
-      throttle((stageProgress: number) => {
-        this.reportStageProgress(stageProgress, StartupMessage.WaitingForAppToLoad);
-      }, 100),
-      [waitForNodeModules],
-      this.appRootFolder
-    );
-  }
->>>>>>> 1b50f912
   //#endregion
 
   async resetAppPermissions(permissionType: AppPermissionType) {
@@ -739,6 +660,15 @@
     this.eventEmitter.emit("toolsStateChanged", toolsState);
   };
 
+  onToolsStateChange = (toolsState: ToolsState) => {
+    this.eventEmitter.emit("toolsStateChanged", toolsState);
+  };
+
+  onToolsStateChange = (toolsState: ToolsState) => {
+    this.eventEmitter.emit("toolsStateChanged", toolsState);
+  };
+
+  // frytki !!!!! is wrong here
   public async getToolsState() {
     return this.deviceSession!.toolsManager.getToolsState();
   }
