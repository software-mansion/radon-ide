import {
  Disposable,
  debug,
  commands,
  workspace,
  FileSystemWatcher,
  window,
  env,
  Uri,
} from "vscode";
import { Metro, MetroDelegate } from "./metro";
import { Devtools } from "./devtools";
import { DeviceSession } from "./deviceSession";
import { Logger } from "../Logger";
import { BuildManager, didFingerprintChange } from "../builders/BuildManager";
import { DeviceAlreadyUsedError, DeviceManager } from "../devices/DeviceManager";
import { DeviceInfo } from "../common/DeviceManager";
import {
  AppPermissionType,
  DeviceSettings,
  InspectData,
  ProjectEventListener,
  ProjectEventMap,
  ProjectInterface,
  ProjectState,
  StartupMessage,
  ZoomLevelType,
} from "../common/Project";
import { EventEmitter } from "stream";
import { openFileAtPosition } from "../utilities/openFileAtPosition";
import { extensionContext } from "../utilities/extensionContext";
import stripAnsi from "strip-ansi";
import { minimatch } from "minimatch";
import { IosSimulatorDevice } from "../devices/IosSimulatorDevice";
import { AndroidEmulatorDevice } from "../devices/AndroidEmulatorDevice";
import path from "path";
import { homedir } from "node:os";
import fs from "fs";
import JSON5 from "json5";
<<<<<<< HEAD
import { DependencyManager } from "../dependency/DependencyManager";
=======
import { throttle } from "../utilities/throttle";
>>>>>>> ce598138

const DEVICE_SETTINGS_KEY = "device_settings_v2";
const LAST_SELECTED_DEVICE_KEY = "last_selected_device";
const PREVIEW_ZOOM_KEY = "preview_zoom";

export class Project implements Disposable, MetroDelegate, ProjectInterface {
  public static currentProject: Project | undefined;

  private metro: Metro;
  private devtools = new Devtools();
  private debugSessionListener: Disposable | undefined;
  private buildManager = new BuildManager();
  private eventEmitter = new EventEmitter();

  private detectedFingerprintChange: boolean;
  private workspaceWatcher!: FileSystemWatcher;
  private fileSaveWatcherDisposable!: Disposable;

  private deviceSession: DeviceSession | undefined;

  private projectState: ProjectState = {
    status: "starting",
    previewURL: undefined,
    previewZoom: extensionContext.workspaceState.get(PREVIEW_ZOOM_KEY),
    selectedDevice: undefined,
  };

  private deviceSettings: DeviceSettings = extensionContext.workspaceState.get(
    DEVICE_SETTINGS_KEY
  ) ?? {
    appearance: "dark",
    contentSize: "normal",
    location: {
      latitude: 50.048653,
      longitude: 19.965474,
      isDisabled: true,
    },
  };

  constructor(
    private readonly deviceManager: DeviceManager,
    private readonly dependencyManager: DependencyManager
  ) {
    Project.currentProject = this;
    this.metro = new Metro(this.devtools, this);
    this.start(false, false);
    this.trySelectingInitialDevice();
    this.deviceManager.addListener("deviceRemoved", this.removeDeviceListener);
    this.detectedFingerprintChange = false;

    this.trackNativeChanges();
  }

  trackNativeChanges() {
    // VS code glob patterns don't support negation so we can't exclude
    // native build directories like android/build, android/.gradle,
    // android/app/build, or ios/build.
    // VS code by default exclude .git and node_modules directories from
    // watching, configured by `files.watcherExclude` setting.
    //
    // We may revisit this if better performance is needed and create
    // recursive watches ourselves by iterating through workspace directories
    // to workaround this issue.
    this.workspaceWatcher = workspace.createFileSystemWatcher("**/*");

    this.workspaceWatcher.onDidChange(() => this.checkIfNativeChanged());
    this.workspaceWatcher.onDidCreate(() => this.checkIfNativeChanged());
    this.workspaceWatcher.onDidDelete(() => this.checkIfNativeChanged());
    this.fileSaveWatcherDisposable = workspace.onDidSaveTextDocument(() => {
      this.checkIfNativeChanged();
    });
  }

  async dispatchPaste(text: string) {
    this.deviceSession?.sendPaste(text);
  }

  onBundleError(): void {
    this.updateProjectState({ status: "bundleError" });
  }

  onIncrementalBundleError(message: string, _errorModulePath: string): void {
    Logger.error(stripAnsi(message));
    // if bundle build failed, we don't want to change the status
    // incrementalBundleError status should be set only when bundleError status is not set
    if (this.projectState.status === "bundleError") {
      return;
    }
    this.updateProjectState({ status: "incrementalBundleError" });
  }

  /**
   * This method tried to select the last selected device from devices list.
   * If the device list is empty, we wait until we can select a device.
   */
  private async trySelectingInitialDevice() {
    const selectInitialDevice = (devices: DeviceInfo[]) => {
      const lastDeviceId = extensionContext.workspaceState.get<string | undefined>(
        LAST_SELECTED_DEVICE_KEY
      );
      let device = devices.find((item) => item.id === lastDeviceId);
      if (!device && devices.length > 0) {
        device = devices[0];
      }
      if (device) {
        this.selectDevice(device);
        return true;
      }
      this.updateProjectState({
        selectedDevice: undefined,
      });
      return false;
    };

    const devices = await this.deviceManager.listAllDevices();
    if (!selectInitialDevice(devices)) {
      const listener = (newDevices: DeviceInfo[]) => {
        if (selectInitialDevice(newDevices)) {
          this.deviceManager.removeListener("devicesChanged", listener);
        }
      };
      this.deviceManager.addListener("devicesChanged", listener);
    }
  }

  async getProjectState(): Promise<ProjectState> {
    return this.projectState;
  }

  async addListener<K extends keyof ProjectEventMap>(
    eventType: K,
    listener: ProjectEventListener<ProjectEventMap[K]>
  ) {
    this.eventEmitter.addListener(eventType, listener);
  }
  async removeListener<K extends keyof ProjectEventMap>(
    eventType: K,
    listener: ProjectEventListener<ProjectEventMap[K]>
  ) {
    this.eventEmitter.removeListener(eventType, listener);
  }

  public dispose() {
    this.deviceSession?.dispose();
    this.metro?.dispose();
    this.devtools?.dispose();
    this.debugSessionListener?.dispose();
    this.deviceManager.removeListener("deviceRemoved", this.removeDeviceListener);
    this.workspaceWatcher.dispose();
    this.fileSaveWatcherDisposable.dispose();
  }

  private reloadingMetro = false;

  public reloadMetro() {
    this.reloadingMetro = true;
    this.metro?.reload();
  }

  public async goHome() {
    this.reloadMetro();
  }

  public async restart(forceCleanBuild: boolean, onlyReloadJSWhenPossible: boolean = true) {
    // we save device info and device session at the start such that we can
    // check if they weren't updated in the meantime while we await for restart
    // procedures
    const deviceInfo = this.projectState.selectedDevice!;
    const deviceSession = this.deviceSession;

    this.updateProjectStateForDevice(deviceInfo, {
      status: "starting",
      startupMessage: StartupMessage.Restarting,
    });

    if (forceCleanBuild) {
      await this.start(true, true);
      await this.selectDevice(deviceInfo, true);
      return;
    } else if (this.detectedFingerprintChange) {
      await this.selectDevice(deviceInfo, false);
      return;
    }

    // if we have an active devtools session, we try hot reloading
    if (onlyReloadJSWhenPossible && this.devtools.hasConnectedClient) {
      this.reloadMetro();
      return;
    }

    // otherwise we try to restart the device session
    try {
      // we first check if the device session hasn't changed in the meantime
      if (deviceSession === this.deviceSession) {
        await this.deviceSession?.restart((startupMessage) =>
          this.updateProjectStateForDevice(deviceInfo, { startupMessage })
        );
        this.updateProjectStateForDevice(deviceInfo, {
          status: "running",
        });
      }
    } catch (e) {
      // finally in case of any errors, we restart the selected device which reboots
      // emulator etc...
      // we first check if the device hasn't been updated in the meantime
      if (deviceInfo === this.projectState.selectedDevice) {
        await this.selectDevice(this.projectState.selectedDevice!, false);
      }
    }
  }

  private async start(restart: boolean, forceCleanBuild: boolean) {
    if (restart) {
      const oldDevtools = this.devtools;
      const oldMetro = this.metro;
      this.devtools = new Devtools();
      this.metro = new Metro(this.devtools, this);
      oldDevtools.dispose();
      oldMetro.dispose();
    }
    this.devtools.addListener((event, payload) => {
      switch (event) {
        case "RNIDE_appReady":
          Logger.debug("App ready");
          if (this.reloadingMetro) {
            this.reloadingMetro = false;
            this.updateProjectState({ status: "running" });
          }
          break;
        case "RNIDE_navigationChanged":
          this.eventEmitter.emit("navigationChanged", {
            displayName: payload.displayName,
            id: payload.id,
          });
          break;
        case "RNIDE_fastRefreshStarted":
          this.updateProjectState({ status: "refreshing" });
          break;
        case "RNIDE_fastRefreshComplete":
          if (this.projectState.status === "starting") return;
          if (this.projectState.status === "incrementalBundleError") return;
          if (this.projectState.status === "runtimeError") return;
          this.updateProjectState({ status: "running" });
          break;
      }
    });

    Logger.debug("Installing Node Modules");
    const installNodeModules = this.installNodeModules();

    Logger.debug(`Launching devtools`);
    const waitForDevtools = this.devtools.start();

    this.debugSessionListener?.dispose();
    this.debugSessionListener = debug.onDidReceiveDebugSessionCustomEvent((event) => {
      switch (event.event) {
        case "RNIDE_consoleLog":
          this.eventEmitter.emit("log", event.body);
          break;
        case "RNIDE_paused":
          if (event.body?.reason === "exception") {
            // if we know that incrmental bundle error happened, we don't want to change the status
            if (this.projectState.status === "incrementalBundleError") return;
            this.updateProjectState({ status: "runtimeError" });
          } else {
            this.updateProjectState({ status: "debuggerPaused" });
          }
          commands.executeCommand("workbench.view.debug");
          break;
        case "RNIDE_continued":
          this.updateProjectState({ status: "running" });
          break;
      }
    });

    Logger.debug(`Launching metro`);
    const waitForMetro = this.metro.start(
      forceCleanBuild,
      throttle((stageProgress: number) => {
        this.reportStageProgress(stageProgress, StartupMessage.WaitingForAppToLoad);
      }, 100),
      [installNodeModules]
    );
  }

  async resetAppPermissions(permissionType: AppPermissionType) {
    const needsRestart = await this.deviceSession?.resetAppPermissions(permissionType);
    if (needsRestart) {
      this.restart(false, false);
    }
  }

  public async dispatchTouch(xRatio: number, yRatio: number, type: "Up" | "Move" | "Down") {
    this.deviceSession?.sendTouch(xRatio, yRatio, type);
  }

  public async dispatchKeyPress(keyCode: number, direction: "Up" | "Down") {
    this.deviceSession?.sendKey(keyCode, direction);
  }

  public async inspectElementAt(
    xRatio: number,
    yRatio: number,
    requestStack: boolean,
    callback: (inspectData: InspectData) => void
  ) {
    this.deviceSession?.inspectElementAt(xRatio, yRatio, requestStack, (inspectData) => {
      let stack = undefined;
      if (requestStack && inspectData?.stack) {
        stack = inspectData.stack;
        const inspectorExcludePattern = workspace
          .getConfiguration("ReactNativeIDE")
          .get("inspectorExcludePattern") as string | undefined;
        const patterns = inspectorExcludePattern?.split(",").map((pattern) => pattern.trim());
        function testInspectorExcludeGlobPattern(filename: string) {
          return patterns?.some((pattern) => minimatch(filename, pattern));
        }
        stack.forEach((item: any) => {
          item.hide = false;
          if (!isAppSourceFile(item.source.fileName)) {
            item.hide = true;
          } else if (testInspectorExcludeGlobPattern(item.source.fileName)) {
            item.hide = true;
          }
        });
      }
      callback({ frame: inspectData.frame, stack });
    });
  }

  public async resumeDebugger() {
    this.deviceSession?.resumeDebugger();
  }

  public async stepOverDebugger() {
    this.deviceSession?.stepOverDebugger();
  }

  public async focusBuildOutput() {
    if (!this.projectState.selectedDevice) {
      return;
    }
    this.buildManager.focusBuildOutput();
  }

  public async focusExtensionLogsOutput() {
    Logger.openOutputPanel();
  }

  public async focusDebugConsole() {
    commands.executeCommand("workbench.panel.repl.view.focus");
  }

  public async openNavigation(navigationItemID: string) {
    this.deviceSession?.openNavigation(navigationItemID);
  }

  public async openDevMenu() {
    await this.deviceSession?.openDevMenu();
  }

  public startPreview(appKey: string) {
    this.deviceSession?.startPreview(appKey);
  }

  public onActiveFileChange(filename: string, followEnabled: boolean) {
    this.deviceSession?.onActiveFileChange(filename, followEnabled);
  }

  public async getDeviceSettings() {
    return this.deviceSettings;
  }

  public async updateDeviceSettings(settings: DeviceSettings) {
    this.deviceSettings = settings;
    extensionContext.workspaceState.update(DEVICE_SETTINGS_KEY, settings);
    await this.deviceSession?.changeDeviceSettings(settings);
    this.eventEmitter.emit("deviceSettingsChanged", this.deviceSettings);
  }

  private reportStageProgress(stageProgress: number, stage: string) {
    if (stage !== this.projectState.startupMessage) {
      return;
    }
    this.updateProjectState({ stageProgress });
  }

  private updateProjectState(newState: Partial<ProjectState>) {
    // stageProgress is tied to a startup stage, so when there is a change of status or startupMessage,
    // we always want to reset the progress.
    if (newState.status !== undefined || newState.startupMessage !== undefined) {
      delete this.projectState.stageProgress;
    }
    this.projectState = { ...this.projectState, ...newState };
    this.eventEmitter.emit("projectStateChanged", this.projectState);
  }

  private updateProjectStateForDevice(deviceInfo: DeviceInfo, newState: Partial<ProjectState>) {
    if (deviceInfo === this.projectState.selectedDevice) {
      this.updateProjectState(newState);
    }
  }

  public async updatePreviewZoomLevel(zoom: ZoomLevelType): Promise<void> {
    this.updateProjectState({ previewZoom: zoom });
    extensionContext.workspaceState.update(PREVIEW_ZOOM_KEY, zoom);
  }

  private async installNodeModules(): Promise<void> {
    const nodeModulesStatus = await this.dependencyManager.checkNodeModulesInstalled();

    if (nodeModulesStatus.installed) {
      Logger.debug("Node Modules installed");
      return;
    }

    await this.dependencyManager.installNodeModules(nodeModulesStatus.packageManager);
    Logger.debug("Node Modules installed");
  }

  public async selectDevice(deviceInfo: DeviceInfo, forceCleanBuild = false) {
    let device: IosSimulatorDevice | AndroidEmulatorDevice | undefined;
    try {
      device = await this.deviceManager.acquireDevice(deviceInfo);
    } catch (e) {
      if (e instanceof DeviceAlreadyUsedError) {
        window.showErrorMessage(
          "This device is already used by other instance of React Native IDE.\nPlease select another device",
          "Dismiss"
        );
      } else {
        Logger.error(`Couldn't acquire the device ${deviceInfo.platform} – ${deviceInfo.id}`, e);
      }
    }

    if (!device) {
      return;
    }

    Logger.log("Device selected", deviceInfo.name);
    extensionContext.workspaceState.update(LAST_SELECTED_DEVICE_KEY, deviceInfo.id);

    this.reloadingMetro = false;
    const prevSession = this.deviceSession;
    this.deviceSession = undefined;
    prevSession?.dispose();

    this.updateProjectState({
      selectedDevice: deviceInfo,
      status: "starting",
      startupMessage: StartupMessage.InitializingDevice,
      previewURL: undefined,
    });

    let newDeviceSession;

    try {
      Logger.debug("Selected device is ready");
      this.updateProjectStateForDevice(deviceInfo, {
        startupMessage: StartupMessage.StartingPackager,
      });
      // wait for metro/devtools to start before we continue
      await Promise.all([this.metro.ready(), this.devtools.ready()]);
      const build = this.buildManager.startBuild(
        deviceInfo,
        forceCleanBuild,
        throttle((stageProgress: number) => {
          this.reportStageProgress(stageProgress, StartupMessage.Building);
        }, 100)
      );

      // reset fingerpring change flag when build finishes successfully
      if (this.detectedFingerprintChange) {
        build.build.then(() => {
          this.detectedFingerprintChange = false;
        });
      }

      Logger.debug("Metro & devtools ready");
      newDeviceSession = new DeviceSession(device, this.devtools, this.metro, build);
      this.deviceSession = newDeviceSession;

      await newDeviceSession.start(
        this.deviceSettings,
        (previewURL) => {
          this.updateProjectStateForDevice(deviceInfo, { previewURL });
        },
        (startupMessage) => this.updateProjectStateForDevice(deviceInfo, { startupMessage })
      );
      Logger.debug("Device session started");

      this.updateProjectStateForDevice(deviceInfo, {
        status: "running",
      });
    } catch (e) {
      Logger.error("Couldn't start device session", e);

      const isSelected = this.projectState.selectedDevice === deviceInfo;
      const isNewSession = this.deviceSession === newDeviceSession;
      if (isSelected && isNewSession) {
        this.updateProjectState({ status: "buildError" });
      }
    }
  }

  // used in callbacks, needs to be an arrow function
  private removeDeviceListener = async (_devices: DeviceInfo) => {
    await this.trySelectingInitialDevice();
  };

  private checkIfNativeChanged = throttle(async () => {
    if (!this.detectedFingerprintChange && this.projectState.selectedDevice) {
      if (await didFingerprintChange(this.projectState.selectedDevice.platform)) {
        this.detectedFingerprintChange = true;
        this.eventEmitter.emit("needsNativeRebuild");
      }
    }
  }, 300);
}

export function isAppSourceFile(filePath: string) {
  const relativeToWorkspace = workspace.asRelativePath(filePath, false);

  if (relativeToWorkspace === filePath) {
    // when path is outside of any workspace folder, workspace.asRelativePath returns the original path
    return false;
  }

  // if the relative path contain node_modules, we assume it's not user's app source file:
  return !relativeToWorkspace.includes("node_modules");
}<|MERGE_RESOLUTION|>--- conflicted
+++ resolved
@@ -37,11 +37,8 @@
 import { homedir } from "node:os";
 import fs from "fs";
 import JSON5 from "json5";
-<<<<<<< HEAD
 import { DependencyManager } from "../dependency/DependencyManager";
-=======
 import { throttle } from "../utilities/throttle";
->>>>>>> ce598138
 
 const DEVICE_SETTINGS_KEY = "device_settings_v2";
 const LAST_SELECTED_DEVICE_KEY = "last_selected_device";
