import fs from "fs";
import { EventEmitter } from "stream";
import os, { homedir } from "os";
import path from "path";
import assert from "assert";
import { env, Disposable, commands, workspace, window, Uri } from "vscode";
import _ from "lodash";
import { minimatch } from "minimatch";
import {
  AppPermissionType,
  DeviceButtonType,
  DeviceId,
  DeviceRotation,
  DeviceSessionsManagerState,
  DeviceSessionState,
  DeviceSettings,
  IDEPanelMoveTarget,
  InspectData,
  isOfEnumDeviceRotation,
  MultimediaData,
  ProjectEventListener,
  ProjectEventMap,
  ProjectInterface,
  ProjectState,
  ToolsState,
  TouchPoint,
  ZoomLevelType,
} from "../common/Project";
import { AppRootConfigController } from "../panels/AppRootConfigController";
import { Logger } from "../Logger";
import { DeviceManager } from "../devices/DeviceManager";
import { extensionContext } from "../utilities/extensionContext";
import {
  activateDevice,
  watchLicenseTokenChange,
  getLicenseToken,
  refreshTokenPeriodically,
} from "../utilities/license";
import { getTelemetryReporter } from "../utilities/telemetry";
import { ToolKey } from "./tools";
import { ApplicationContext } from "./ApplicationContext";
import { disposeAll } from "../utilities/disposables";
import {
  DeviceSessionsManager,
  DeviceSessionsManagerDelegate,
  ReloadAction,
  SelectDeviceOptions,
} from "./DeviceSessionsManager";
import { DEVICE_SETTINGS_DEFAULT, DEVICE_SETTINGS_KEY } from "../devices/DeviceBase";
import { FingerprintProvider } from "./FingerprintProvider";
import { BuildCache } from "../builders/BuildCache";
import { Connector } from "../connect/Connector";
import { LaunchConfigurationsManager } from "./launchConfigurationsManager";
import { LaunchConfiguration } from "../common/LaunchConfig";
import { OutputChannelRegistry } from "./OutputChannelRegistry";
import { Output } from "../common/OutputChannel";
import { StateManager } from "./StateManager";
import {
  AndroidSystemImageInfo,
  DeviceInfo,
  DevicesState,
  IOSDeviceTypeInfo,
  IOSRuntimeInfo,
  ProjectStore,
  WorkspaceConfiguration,
} from "../common/State";
import { EnvironmentDependencyManager } from "../dependency/EnvironmentDependencyManager";
import { isAppSourceFile } from "../utilities/isAppSourceFile";
<<<<<<< HEAD
import { getTimestamp } from "../utilities/getTimestamp";
import { Platform } from "../utilities/platform";
import { EditorManager } from "./EditorManager";
import { Telemetry } from "./telemetry";
import { TelemetryEventProperties } from "@vscode/extension-telemetry";
=======
>>>>>>> f5e6aec4

const PREVIEW_ZOOM_KEY = "preview_zoom";
const DEEP_LINKS_HISTORY_KEY = "deep_links_history";

const DEEP_LINKS_HISTORY_LIMIT = 50;

const MAX_RECORDING_TIME_SEC = 10 * 60; // 10 minutes

export class Project implements Disposable, ProjectInterface, DeviceSessionsManagerDelegate {
  // #region Properties

  private launchConfigsManager = new LaunchConfigurationsManager();
  private applicationContext: ApplicationContext;
  private eventEmitter = new EventEmitter();

  public deviceSessionsManager: DeviceSessionsManager;

  private projectState: ProjectState;
  private selectedLaunchConfiguration: LaunchConfiguration;

  private disposables: Disposable[] = [];

  public readonly appRootConfigController: AppRootConfigController = new AppRootConfigController();

  public get deviceSession() {
    return this.deviceSessionsManager.selectedDeviceSession;
  }

  // #endregion Properties

  // #region Getters

  public get relativeAppRootPath() {
    const relativePath = workspace.asRelativePath(this.applicationContext.appRootFolder);
    if (relativePath === this.applicationContext.appRootFolder) {
      return "./";
    }
    if (relativePath.startsWith(".." + path.sep) || relativePath.startsWith("." + path.sep)) {
      return relativePath;
    }
    return `.${path.sep}${relativePath}`;
  }

  public get appRootFolder() {
    return this.applicationContext.appRootFolder;
  }

  public get buildCache() {
    return this.applicationContext.buildCache;
  }

  private get selectedDeviceSessionState(): DeviceSessionState | undefined {
    if (this.projectState.selectedSessionId === null) {
      return undefined;
    }
    const selectedSessionState =
      this.projectState.deviceSessions[this.projectState.selectedSessionId];
    assert(selectedSessionState !== undefined, "Expected the selected session to exist");
    return selectedSessionState;
  }

  public async getProjectState(): Promise<ProjectState> {
    return this.projectState;
  }

  // #endregion Getters

  // #region Constructor

  constructor(
    private readonly stateManager: StateManager<ProjectStore>,
    private readonly workspaceStateManager: StateManager<WorkspaceConfiguration>,
    private readonly devicesStateManager: StateManager<DevicesState>,
    private readonly deviceManager: DeviceManager,
    private readonly editorManager: EditorManager,
    private readonly outputChannelRegistry: OutputChannelRegistry,
    private readonly environmentDependencyManager: EnvironmentDependencyManager,
    private readonly telemetry: Telemetry,
    initialLaunchConfigOptions?: LaunchConfiguration
  ) {
    const fingerprintProvider = new FingerprintProvider();
    const buildCache = new BuildCache(fingerprintProvider);
    const initialLaunchConfig = initialLaunchConfigOptions
      ? initialLaunchConfigOptions
      : this.launchConfigsManager.initialLaunchConfiguration;
    this.selectedLaunchConfiguration = initialLaunchConfig;
    this.applicationContext = new ApplicationContext(
      this.stateManager.getDerived("applicationContext"),
      initialLaunchConfig,
      buildCache
    );
    this.deviceSessionsManager = new DeviceSessionsManager(
      this.applicationContext,
      this.deviceManager,
      this.devicesStateManager,
      this,
      this.outputChannelRegistry
    );

    const connector = Connector.getInstance();

    this.projectState = {
      selectedSessionId: null,
      deviceSessions: {},
      initialized: false,
      appRootPath: this.relativeAppRootPath,
      previewZoom: undefined,
      selectedLaunchConfiguration: this.selectedLaunchConfiguration,
      customLaunchConfigurations: this.launchConfigsManager.launchConfigurations,
      connectState: {
        enabled: connector.isEnabled,
        connected: connector.isConnected,
      },
    };

    this.maybeStartInitialDeviceSession();

    this.disposables.push(
      connector.onConnectStateChanged((connectState) => {
        this.updateProjectState({ connectState });
        if (connectState.enabled) {
          this.deviceSessionsManager.terminateAllSessions();
        }
      })
    );

    this.disposables.push(fingerprintProvider);
    this.disposables.push(refreshTokenPeriodically());
    this.disposables.push(
      watchLicenseTokenChange(async () => {
        const hasActiveLicense = await this.hasActiveLicense();
        this.eventEmitter.emit("licenseActivationChanged", hasActiveLicense);
      })
    );
    this.disposables.push(
      this.launchConfigsManager.onLaunchConfigurationsChanged((launchConfigs) => {
        this.updateProjectState({
          customLaunchConfigurations: launchConfigs,
        });
      })
    );
    this.disposables.push(
      this.workspaceStateManager.onSetState(
        (partialWorkspaceConfig: Partial<WorkspaceConfiguration>) => {
          const deviceRotation = partialWorkspaceConfig.deviceRotation;
          if (!deviceRotation) {
            return;
          }

          const deviceRotationResult = isOfEnumDeviceRotation(deviceRotation)
            ? deviceRotation
            : DeviceRotation.Portrait;
          this.deviceSessionsManager.rotateAllDevices(deviceRotationResult);
        }
      )
    );

    this.disposables.push(this.stateManager, this.workspaceStateManager, this.devicesStateManager);
  }

  // #endregion Constructor

  // #region Device Session

  public onInitialized(): void {
    this.updateProjectState({ initialized: true });
  }

  public onDeviceSessionsManagerStateChange(state: DeviceSessionsManagerState): void {
    this.updateProjectState(state);
  }

  public getDeviceRotation(): DeviceRotation {
    return this.workspaceStateManager.getState().deviceRotation;
  }

  private maybeStartInitialDeviceSession() {
    if (!Connector.getInstance().isEnabled && !this.deviceSessionsManager.selectedDeviceSession) {
      this.deviceSessionsManager.findInitialDeviceAndStartSession();
    }
<<<<<<< HEAD
  }

  public startOrActivateSessionForDevice(
    deviceInfo: DeviceInfo,
    selectDeviceOptions?: SelectDeviceOptions
  ): Promise<void> {
    return this.deviceSessionsManager.startOrActivateSessionForDevice(
      deviceInfo,
      selectDeviceOptions
    );
  }

  public terminateSession(deviceId: DeviceId): Promise<void> {
    return this.deviceSessionsManager.terminateSession(deviceId);
  }

=======
  }

  public startOrActivateSessionForDevice(
    deviceInfo: DeviceInfo,
    selectDeviceOptions?: SelectDeviceOptions
  ): Promise<void> {
    return this.deviceSessionsManager.startOrActivateSessionForDevice(
      deviceInfo,
      selectDeviceOptions
    );
  }

  public terminateSession(deviceId: DeviceId): Promise<void> {
    return this.deviceSessionsManager.terminateSession(deviceId);
  }

>>>>>>> f5e6aec4
  // #endregion Device Session

  // #region Tools Delegate

  public onToolsStateChange = (toolsState: ToolsState) => {
    this.eventEmitter.emit("toolsStateChanged", toolsState);
  };

  // #endregion Tools Delegate

  // #region Launch Configuration

  public async createOrUpdateLaunchConfiguration(
    newLaunchConfiguration: LaunchConfiguration | undefined,
    oldLaunchConfiguration?: LaunchConfiguration
  ) {
    const isUpdatingSelectedConfig = _.isEqual(
      oldLaunchConfiguration,
      this.selectedLaunchConfiguration
    );
    const newConfig = await this.launchConfigsManager.createOrUpdateLaunchConfiguration(
      newLaunchConfiguration,
      oldLaunchConfiguration
    );
    if (isUpdatingSelectedConfig && newConfig) {
      this.selectLaunchConfiguration(newConfig);
    }
  }

  public async selectLaunchConfiguration(launchConfig: LaunchConfiguration): Promise<void> {
    if (_.isEqual(launchConfig, this.selectedLaunchConfiguration)) {
      // No change in launch configuration, nothing to do
      return;
    }
    this.selectedLaunchConfiguration = launchConfig;
    await this.applicationContext.updateLaunchConfig(launchConfig);
    // NOTE: we reset the device sessions manager to close all the running sessions
    // and restart the current device with new config. In the future, we might want to keep the devices running
    // and only close the applications, but the API we have right now does not allow that.
    const oldDeviceSessionsManager = this.deviceSessionsManager;
    this.deviceSessionsManager = new DeviceSessionsManager(
      this.applicationContext,
      this.deviceManager,
      this.devicesStateManager,
      this,
      this.outputChannelRegistry
    );
    oldDeviceSessionsManager.dispose();
    this.maybeStartInitialDeviceSession();

    this.launchConfigsManager.saveInitialLaunchConfig(launchConfig);
    this.updateProjectState({
      appRootPath: this.relativeAppRootPath,
      selectedLaunchConfiguration: launchConfig,
    });
  }

  // #endregion Launch Configuration

  // #region Dependency Checks

  public async runDependencyChecks(): Promise<void> {
    await Promise.all([
      this.applicationContext.applicationDependencyManager.runAllDependencyChecks(),
      this.environmentDependencyManager.runAllDependencyChecks(),
    ]);
  }

  // #endregion Dependency Checks

  // #region Device Settings

  public async getDeviceSettings() {
    return extensionContext.workspaceState.get(DEVICE_SETTINGS_KEY, DEVICE_SETTINGS_DEFAULT);
  }

  public async updateDeviceSettings(settings: DeviceSettings) {
    const currentSession = this.deviceSession;
    if (currentSession) {
      let needsRestart = await currentSession.updateDeviceSettings(settings);
      this.eventEmitter.emit("deviceSettingsChanged", settings);

      if (needsRestart) {
        await this.deviceSessionsManager.reloadCurrentSession("reboot");
      }
    }
  }

  // #endregion Device Settings

  // #region Tools

  public async updateToolEnabledState(toolName: ToolKey, enabled: boolean) {
    await this.deviceSession?.updateToolEnabledState(toolName, enabled);
  }

  public async openTool(toolName: ToolKey) {
    await this.deviceSession?.openTool(toolName);
  }

  // #endregion Tools

  // #region Radon Connect

  public async enableRadonConnect() {
    Connector.getInstance().enable();
  }

  public async disableRadonConnect() {
    Connector.getInstance().disable();
  }

  // #endregion Radon Connect

  // #region Debugger

  public async resumeDebugger() {
    this.deviceSession?.resumeDebugger();
  }

  public async stepOverDebugger() {
    this.deviceSession?.stepOverDebugger();
  }

<<<<<<< HEAD
  async focusOutput(channel: Output): Promise<void> {
    this.outputChannelRegistry.getOrCreateOutputChannel(channel).show();
  }

  public async focusDebugConsole() {
    this.deviceSession?.resetLogCounter();
    commands.executeCommand("workbench.panel.repl.view.focus");
  }

  // #endregion Debugger

  // #region Routing and Navigation

  public async openNavigation(navigationItemID: string) {
    this.deviceSession?.openNavigation(navigationItemID);
  }

  public async navigateBack() {
    this.deviceSession?.navigateBack();
  }

=======
  public async focusDebugConsole() {
    this.deviceSession?.resetLogCounter();
    commands.executeCommand("workbench.panel.repl.view.focus");
  }

  // #endregion Debugger

  // #region Routing and Navigation

  public async openNavigation(navigationItemID: string) {
    this.deviceSession?.openNavigation(navigationItemID);
  }

  public async navigateBack() {
    this.deviceSession?.navigateBack();
  }

>>>>>>> f5e6aec4
  public async navigateHome() {
    getTelemetryReporter().sendTelemetryEvent("url-bar:go-home", {
      platform: this.selectedDeviceSessionState?.deviceInfo.platform,
    });

    if (this.applicationContext.applicationDependencyManager === undefined) {
      Logger.error(
        "[PROJECT] Dependency manager not initialized. this code should be unreachable."
      );
      throw new Error("[PROJECT] Dependency manager not initialized");
    }

    if (await this.applicationContext.applicationDependencyManager.checkProjectUsesExpoRouter()) {
      await this.deviceSession?.navigateHome();
    } else {
      await this.reloadMetro();
    }
  }

  private async reloadMetro() {
    try {
      await this.deviceSession?.performReloadAction("reloadJs");
      return true;
    } catch {
      return false;
    }
  }

  public async removeNavigationHistoryEntry(id: string): Promise<void> {
    this.deviceSession?.removeNavigationHistoryEntry(id);
  }

  // #endregion Routing and Navigation

  // #region Dev Menu

  public async openDevMenu() {
    await this.deviceSession?.openDevMenu();
  }

  // #endregion Dev Menu

  // #region License

  public async activateLicense(activationKey: string) {
    const computerName = os.hostname();
    const activated = await activateDevice(activationKey, computerName);
    return activated;
  }

  public async hasActiveLicense() {
    return !!(await getLicenseToken());
  }

  // #endregion License

  // #region Permissions

  public async resetAppPermissions(permissionType: AppPermissionType) {
    const needsRestart = await this.deviceSession?.resetAppPermissions(permissionType);
    if (needsRestart) {
      await this.deviceSessionsManager.reloadCurrentSession("restartProcess");
    }
  }

  // #endregion Permissions

  // #region DeepLinks

  public async getDeepLinksHistory() {
    return extensionContext.workspaceState.get<string[] | undefined>(DEEP_LINKS_HISTORY_KEY) ?? [];
  }

  public async openDeepLink(link: string, terminateApp: boolean) {
    const history = await this.getDeepLinksHistory();
    if (history.length === 0 || link !== history[0]) {
      extensionContext.workspaceState.update(
        DEEP_LINKS_HISTORY_KEY,
        [link, ...history.filter((s) => s !== link)].slice(0, DEEP_LINKS_HISTORY_LIMIT)
      );
<<<<<<< HEAD
    }

    this.deviceSession?.sendDeepLink(link, terminateApp);
  }

  // #endregion DeepLinks

  // #region Recording

  private recordingTimeout: NodeJS.Timeout | undefined = undefined;

  public startRecording(): void {
    getTelemetryReporter().sendTelemetryEvent("recording:start-recording", {
      platform: this.selectedDeviceSessionState?.deviceInfo.platform,
    });
    if (!this.deviceSession) {
      throw new Error("No device session available");
    }
    this.deviceSession.startRecording();

    this.recordingTimeout = setTimeout(() => {
      this.stopRecording();
    }, MAX_RECORDING_TIME_SEC * 1000);
  }

=======
    }

    this.deviceSession?.sendDeepLink(link, terminateApp);
  }

  // #endregion DeepLinks

  // #region Recording

  private recordingTimeout: NodeJS.Timeout | undefined = undefined;

  public startRecording(): void {
    getTelemetryReporter().sendTelemetryEvent("recording:start-recording", {
      platform: this.selectedDeviceSessionState?.deviceInfo.platform,
    });
    if (!this.deviceSession) {
      throw new Error("No device session available");
    }
    this.deviceSession.startRecording();

    this.recordingTimeout = setTimeout(() => {
      this.stopRecording();
    }, MAX_RECORDING_TIME_SEC * 1000);
  }

>>>>>>> f5e6aec4
  public async captureAndStopRecording() {
    const recording = await this.stopRecording();
    await this.saveMultimedia(recording);
  }

  public async toggleRecording() {
    if (this.recordingTimeout) {
      this.captureAndStopRecording();
    } else {
      this.startRecording();
    }
  }

  public async captureReplay() {
    getTelemetryReporter().sendTelemetryEvent("replay:capture-replay", {
      platform: this.selectedDeviceSessionState?.deviceInfo.platform,
    });
    if (!this.deviceSession) {
      throw new Error("No device session available");
    }
    const replay = await this.deviceSession.captureReplay(this.getDeviceRotation());
    this.eventEmitter.emit("replayDataCreated", replay);
  }

  public async captureScreenshot() {
    getTelemetryReporter().sendTelemetryEvent("replay:capture-screenshot", {
      platform: this.selectedDeviceSessionState?.deviceInfo.platform,
    });
    if (!this.deviceSession) {
      throw new Error("No device session available");
    }

    const screenshot = await this.deviceSession.captureScreenshot(this.getDeviceRotation());
    await this.saveMultimedia(screenshot);
  }

<<<<<<< HEAD
  public async saveMultimedia(multimediaData: MultimediaData) {
    const extension = path.extname(multimediaData.tempFileLocation);
    const timestamp = getTimestamp();
    const baseFileName = multimediaData.fileName.substring(
      0,
      multimediaData.fileName.length - extension.length
    );
    const newFileName = `${baseFileName} ${timestamp}${extension}`;
    const defaultFolder = Platform.select({
      macos: path.join(homedir(), "Desktop"),
      windows: homedir(),
      linux: homedir(),
    });
    const defaultUri = Uri.file(path.join(defaultFolder, newFileName));

    // save dialog open the location dialog, it also warns the user if the file already exists
    let saveUri = await window.showSaveDialog({
      defaultUri: defaultUri,
      filters: {
        "Video Files": [extension],
      },
    });

    if (!saveUri) {
      return false;
    }

    await fs.promises.copyFile(multimediaData.tempFileLocation, saveUri.fsPath);
    return true;
  }

  private async stopRecording() {
    clearTimeout(this.recordingTimeout);

    getTelemetryReporter().sendTelemetryEvent("recording:stop-recording", {
      platform: this.selectedDeviceSessionState?.deviceInfo.platform,
    });
    if (!this.deviceSession) {
      throw new Error("No device session available");
=======
  private async stopRecording() {
    clearTimeout(this.recordingTimeout);

    getTelemetryReporter().sendTelemetryEvent("recording:stop-recording", {
      platform: this.selectedDeviceSessionState?.deviceInfo.platform,
    });
    if (!this.deviceSession) {
      throw new Error("No device session available");
    }
    return this.deviceSession.captureAndStopRecording(this.getDeviceRotation());
  }

  // #endregion Recording

  // #region Profiling

  async startProfilingCPU() {
    if (this.deviceSession) {
      await this.deviceSession.startProfilingCPU();
    } else {
      throw new Error("No application running");
>>>>>>> f5e6aec4
    }
    return this.deviceSession.captureAndStopRecording(this.getDeviceRotation());
  }

<<<<<<< HEAD
  // #endregion Recording

  // #region Profiling

  async startProfilingCPU() {
    if (this.deviceSession) {
      await this.deviceSession.startProfilingCPU();
=======
  async stopProfilingCPU() {
    if (this.deviceSession) {
      await this.deviceSession.stopProfilingCPU();
>>>>>>> f5e6aec4
    } else {
      throw new Error("No application running");
    }
  }

<<<<<<< HEAD
  async stopProfilingCPU() {
    if (this.deviceSession) {
      await this.deviceSession.stopProfilingCPU();
    } else {
      throw new Error("No application running");
    }
  }

  async startProfilingReact() {
    await this.deviceSession?.startProfilingReact();
  }

  async stopProfilingReact() {
    const uri = await this.deviceSession?.stopProfilingReact();
    if (uri) {
      // open profile file in vscode using our custom editor
      commands.executeCommand("vscode.open", uri);
    }
  }
=======
  async startProfilingReact() {
    await this.deviceSession?.startProfilingReact();
  }

  async stopProfilingReact() {
    const uri = await this.deviceSession?.stopProfilingReact();
    if (uri) {
      // open profile file in vscode using our custom editor
      commands.executeCommand("vscode.open", uri);
    }
  }

  // #endregion Profiling

  // #region Device Input
>>>>>>> f5e6aec4

  // #endregion Profiling

  // #region Device Input

  public dispatchTouches(touches: Array<TouchPoint>, type: "Up" | "Move" | "Down") {
    this.deviceSession?.sendTouches(touches, type, this.getDeviceRotation());
  }

  public dispatchKeyPress(keyCode: number, direction: "Up" | "Down") {
    this.deviceSession?.sendKey(keyCode, direction);
  }

  public dispatchButton(button: DeviceButtonType, direction: "Up" | "Down") {
    this.deviceSession?.sendButton(button, direction);
  }

  public dispatchWheel(point: TouchPoint, deltaX: number, deltaY: number) {
    this.deviceSession?.sendWheel(point, deltaX, deltaY);
  }

  public async dispatchPaste(text: string) {
    await this.deviceSession?.sendClipboard(text);
<<<<<<< HEAD
    await this.editorManager.showToast("Pasted to device clipboard", 2000);
=======
    await this.utils.showToast("Pasted to device clipboard", 2000);
>>>>>>> f5e6aec4
  }

  public async dispatchCopy() {
    const text = await this.deviceSession?.getClipboard();
    if (text) {
      env.clipboard.writeText(text);
    }
    // For consistency between iOS and Android, we always display toast message
<<<<<<< HEAD
    await this.editorManager.showToast("Copied from device clipboard", 2000);
=======
    await this.utils.showToast("Copied from device clipboard", 2000);
>>>>>>> f5e6aec4
  }

  // #endregion Device Input

  // #region Reloading

  public reloadCurrentSession(type: ReloadAction): Promise<void> {
    return this.deviceSessionsManager.reloadCurrentSession(type);
  }

  // #endregion Reloading

  // #region Inspector

  public async inspectElementAt(
    xRatio: number,
    yRatio: number,
    requestStack: boolean,
    callback: (inspectData: InspectData) => void
  ) {
    this.deviceSession?.inspectElementAt(xRatio, yRatio, requestStack, (inspectData) => {
      let stack = undefined;
      if (requestStack && inspectData?.stack) {
        stack = inspectData.stack;
        const inspectorExcludePattern = workspace
          .getConfiguration("RadonIDE")
          .get("inspectorExcludePattern") as string | undefined;
        const patterns = inspectorExcludePattern?.split(",").map((pattern) => pattern.trim());
        function testInspectorExcludeGlobPattern(filename: string) {
          return patterns?.some((pattern) => minimatch(filename, pattern));
        }
        stack.forEach((item: any) => {
          item.hide = false;
          if (!isAppSourceFile(item.source.fileName)) {
            item.hide = true;
          } else if (testInspectorExcludeGlobPattern(item.source.fileName)) {
            item.hide = true;
          }
        });
      }
      callback({ frame: inspectData.frame, stack });
    });
  }

  // #endregion Inspector

  // #region Devices

  public createAndroidDevice(
    modelId: string,
    displayName: string,
    systemImage: AndroidSystemImageInfo
  ): Promise<DeviceInfo> {
    return this.deviceManager.createAndroidDevice(modelId, displayName, systemImage);
  }

  public createIOSDevice(
    deviceType: IOSDeviceTypeInfo,
    displayName: string,
    runtime: IOSRuntimeInfo
  ): Promise<DeviceInfo> {
    return this.deviceManager.createIOSDevice(deviceType, displayName, runtime);
  }

  public removeDevice(device: DeviceInfo): Promise<void> {
    return this.deviceManager.removeDevice(device);
  }

  public async renameDevice(deviceInfo: DeviceInfo, newDisplayName: string) {
    await this.deviceManager.renameDevice(deviceInfo, newDisplayName);
    deviceInfo.displayName = newDisplayName;
    // NOTE: this should probably be handled via some listener on Device instead:
    const deviceId = deviceInfo.id;
    if (!(deviceId in this.projectState.deviceSessions)) {
      return;
    }
    const newDeviceState = {
      ...this.projectState.deviceSessions[deviceId],
      deviceInfo,
    };
    const newDeviceSessions = {
      ...this.projectState.deviceSessions,
      [deviceId]: newDeviceState,
    };
    this.updateProjectState({ deviceSessions: newDeviceSessions });
  }

  // #endregion Devices

  // #region Extension Interface

  public async openComponentPreview(fileName: string, lineNumber1Based: number) {
    try {
      const deviceSession = this.deviceSession;
      if (!deviceSession) {
        window.showWarningMessage("Wait for the app to load before launching preview.", "Dismiss");
        return;
      }
      await deviceSession.startPreview(`preview:/${fileName}:${lineNumber1Based}`);
    } catch (e) {
      const relativeFileName = workspace.asRelativePath(fileName, false);
      const message = `Failed to open component preview. Currently previews only work for files loaded by the main application bundle. Make sure that ${relativeFileName} is loaded by your application code.`;
      Logger.error(message);
      window.showErrorMessage(message, "Dismiss");
    }
  }

  public async showStorybookStory(componentTitle: string, storyName: string) {
    if (this.applicationContext.applicationDependencyManager === undefined) {
      Logger.error(
        "[PROJECT] Dependency manager not initialized. this code should be unreachable."
      );
      throw new Error("[PROJECT] Dependency manager not initialized");
    }

    if (await this.applicationContext.applicationDependencyManager.checkProjectUsesStorybook()) {
      this.deviceSession?.openStorybookStory(componentTitle, storyName);
    } else {
      window.showErrorMessage("Storybook is not installed.", "Dismiss");
    }
  }

  public async sendBiometricAuthorization(isMatch: boolean) {
    await this.deviceSession?.sendBiometricAuthorization(isMatch);
  }

  // #endregion Extension Interface

<<<<<<< HEAD
  // #region Logging

  public async log(type: "info" | "error" | "warn" | "log", message: string, ...args: any[]) {
    Logger[type]("[WEBVIEW LOG]", message, ...args);
  }

  // #endregion Logging

  // #region Editor

  public getCommandsCurrentKeyBinding(commandName: string): Promise<string | undefined> {
    return this.editorManager.getCommandsCurrentKeyBinding(commandName);
  }

  public movePanelTo(location: IDEPanelMoveTarget): Promise<void> {
    return this.editorManager.movePanelTo(location);
  }

  public openExternalUrl(uriString: string): Promise<void> {
    return this.editorManager.openExternalUrl(uriString);
  }

  public openFileAt(filePath: string, line0Based: number, column0Based: number): Promise<void> {
    return this.editorManager.openFileAt(filePath, line0Based, column0Based);
  }

  public showDismissableError(errorMessage: string): Promise<void> {
    return this.editorManager.showDismissableError(errorMessage);
  }

  public showToast(message: string, timeout: number): Promise<void> {
    return this.editorManager.showToast(message, timeout);
  }

  // #endregion Editor

  // #region Telemetry

  public async reportIssue(): Promise<void> {
    this.telemetry.reportIssue();
  }

  public async sendTelemetry(
    eventName: string,
    properties?: TelemetryEventProperties
  ): Promise<void> {
    this.telemetry.sendTelemetry(eventName, properties);
  }

  // #endregion Telemetry

  // #region Event Emitter

  async addListener<K extends keyof ProjectEventMap>(
    eventType: K,
    listener: ProjectEventListener<ProjectEventMap[K]>
  ) {
    this.eventEmitter.addListener(eventType, listener);
  }
  async removeListener<K extends keyof ProjectEventMap>(
    eventType: K,
    listener: ProjectEventListener<ProjectEventMap[K]>
  ) {
    this.eventEmitter.removeListener(eventType, listener);
  }

  // #endregion Event Emitter

  // #region Dispose

  public dispose() {
    this.deviceSessionsManager.dispose();
    this.applicationContext.dispose();
    disposeAll(this.disposables);
  }

  // #endregion Dispose

  // #region To Be Removed

=======
  // #region Logger

  public async focusOutput(channel: Output): Promise<void> {
    this.outputChannelRegistry.getOrCreateOutputChannel(channel).show();
  }

  // #endregion Logger

  // #region Event Emitter

  async addListener<K extends keyof ProjectEventMap>(
    eventType: K,
    listener: ProjectEventListener<ProjectEventMap[K]>
  ) {
    this.eventEmitter.addListener(eventType, listener);
  }
  async removeListener<K extends keyof ProjectEventMap>(
    eventType: K,
    listener: ProjectEventListener<ProjectEventMap[K]>
  ) {
    this.eventEmitter.removeListener(eventType, listener);
  }

  // #endregion Event Emitter

  // #region Dispose

  public dispose() {
    this.deviceSessionsManager.dispose();
    this.applicationContext.dispose();
    disposeAll(this.disposables);
  }

  // #endregion Dispose

  // #region To Be Removed

>>>>>>> f5e6aec4
  // TODO: this should be moved to new state management
  public async updatePreviewZoomLevel(zoom: ZoomLevelType): Promise<void> {
    this.updateProjectState({ previewZoom: zoom });
    extensionContext.workspaceState.update(PREVIEW_ZOOM_KEY, zoom);
  }

  // TODO: this should be removed from our public API
  // to control it's surface
  public async runCommand(command: string): Promise<void> {
    await commands.executeCommand(command);
  }

  // TODO: this should be moved to the new state management
  private updateProjectState(newState: Partial<ProjectState>) {
    const mergedState = { ...this.projectState, ...newState };
    this.projectState = mergedState;
    this.eventEmitter.emit("projectStateChanged", this.projectState);
  }

  // #endregion To Be Removed
}<|MERGE_RESOLUTION|>--- conflicted
+++ resolved
@@ -66,14 +66,11 @@
 } from "../common/State";
 import { EnvironmentDependencyManager } from "../dependency/EnvironmentDependencyManager";
 import { isAppSourceFile } from "../utilities/isAppSourceFile";
-<<<<<<< HEAD
 import { getTimestamp } from "../utilities/getTimestamp";
 import { Platform } from "../utilities/platform";
 import { EditorManager } from "./EditorManager";
 import { Telemetry } from "./telemetry";
 import { TelemetryEventProperties } from "@vscode/extension-telemetry";
-=======
->>>>>>> f5e6aec4
 
 const PREVIEW_ZOOM_KEY = "preview_zoom";
 const DEEP_LINKS_HISTORY_KEY = "deep_links_history";
@@ -83,6 +80,8 @@
 const MAX_RECORDING_TIME_SEC = 10 * 60; // 10 minutes
 
 export class Project implements Disposable, ProjectInterface, DeviceSessionsManagerDelegate {
+  // #region Properties
+
   // #region Properties
 
   private launchConfigsManager = new LaunchConfigurationsManager();
@@ -254,7 +253,6 @@
     if (!Connector.getInstance().isEnabled && !this.deviceSessionsManager.selectedDeviceSession) {
       this.deviceSessionsManager.findInitialDeviceAndStartSession();
     }
-<<<<<<< HEAD
   }
 
   public startOrActivateSessionForDevice(
@@ -271,24 +269,6 @@
     return this.deviceSessionsManager.terminateSession(deviceId);
   }
 
-=======
-  }
-
-  public startOrActivateSessionForDevice(
-    deviceInfo: DeviceInfo,
-    selectDeviceOptions?: SelectDeviceOptions
-  ): Promise<void> {
-    return this.deviceSessionsManager.startOrActivateSessionForDevice(
-      deviceInfo,
-      selectDeviceOptions
-    );
-  }
-
-  public terminateSession(deviceId: DeviceId): Promise<void> {
-    return this.deviceSessionsManager.terminateSession(deviceId);
-  }
-
->>>>>>> f5e6aec4
   // #endregion Device Session
 
   // #region Tools Delegate
@@ -413,11 +393,6 @@
     this.deviceSession?.stepOverDebugger();
   }
 
-<<<<<<< HEAD
-  async focusOutput(channel: Output): Promise<void> {
-    this.outputChannelRegistry.getOrCreateOutputChannel(channel).show();
-  }
-
   public async focusDebugConsole() {
     this.deviceSession?.resetLogCounter();
     commands.executeCommand("workbench.panel.repl.view.focus");
@@ -435,25 +410,6 @@
     this.deviceSession?.navigateBack();
   }
 
-=======
-  public async focusDebugConsole() {
-    this.deviceSession?.resetLogCounter();
-    commands.executeCommand("workbench.panel.repl.view.focus");
-  }
-
-  // #endregion Debugger
-
-  // #region Routing and Navigation
-
-  public async openNavigation(navigationItemID: string) {
-    this.deviceSession?.openNavigation(navigationItemID);
-  }
-
-  public async navigateBack() {
-    this.deviceSession?.navigateBack();
-  }
-
->>>>>>> f5e6aec4
   public async navigateHome() {
     getTelemetryReporter().sendTelemetryEvent("url-bar:go-home", {
       platform: this.selectedDeviceSessionState?.deviceInfo.platform,
@@ -534,7 +490,6 @@
         DEEP_LINKS_HISTORY_KEY,
         [link, ...history.filter((s) => s !== link)].slice(0, DEEP_LINKS_HISTORY_LIMIT)
       );
-<<<<<<< HEAD
     }
 
     this.deviceSession?.sendDeepLink(link, terminateApp);
@@ -560,33 +515,6 @@
     }, MAX_RECORDING_TIME_SEC * 1000);
   }
 
-=======
-    }
-
-    this.deviceSession?.sendDeepLink(link, terminateApp);
-  }
-
-  // #endregion DeepLinks
-
-  // #region Recording
-
-  private recordingTimeout: NodeJS.Timeout | undefined = undefined;
-
-  public startRecording(): void {
-    getTelemetryReporter().sendTelemetryEvent("recording:start-recording", {
-      platform: this.selectedDeviceSessionState?.deviceInfo.platform,
-    });
-    if (!this.deviceSession) {
-      throw new Error("No device session available");
-    }
-    this.deviceSession.startRecording();
-
-    this.recordingTimeout = setTimeout(() => {
-      this.stopRecording();
-    }, MAX_RECORDING_TIME_SEC * 1000);
-  }
-
->>>>>>> f5e6aec4
   public async captureAndStopRecording() {
     const recording = await this.stopRecording();
     await this.saveMultimedia(recording);
@@ -623,7 +551,6 @@
     await this.saveMultimedia(screenshot);
   }
 
-<<<<<<< HEAD
   public async saveMultimedia(multimediaData: MultimediaData) {
     const extension = path.extname(multimediaData.tempFileLocation);
     const timestamp = getTimestamp();
@@ -663,15 +590,6 @@
     });
     if (!this.deviceSession) {
       throw new Error("No device session available");
-=======
-  private async stopRecording() {
-    clearTimeout(this.recordingTimeout);
-
-    getTelemetryReporter().sendTelemetryEvent("recording:stop-recording", {
-      platform: this.selectedDeviceSessionState?.deviceInfo.platform,
-    });
-    if (!this.deviceSession) {
-      throw new Error("No device session available");
     }
     return this.deviceSession.captureAndStopRecording(this.getDeviceRotation());
   }
@@ -685,30 +603,9 @@
       await this.deviceSession.startProfilingCPU();
     } else {
       throw new Error("No application running");
->>>>>>> f5e6aec4
-    }
-    return this.deviceSession.captureAndStopRecording(this.getDeviceRotation());
-  }
-
-<<<<<<< HEAD
-  // #endregion Recording
-
-  // #region Profiling
-
-  async startProfilingCPU() {
-    if (this.deviceSession) {
-      await this.deviceSession.startProfilingCPU();
-=======
-  async stopProfilingCPU() {
-    if (this.deviceSession) {
-      await this.deviceSession.stopProfilingCPU();
->>>>>>> f5e6aec4
-    } else {
-      throw new Error("No application running");
-    }
-  }
-
-<<<<<<< HEAD
+    }
+  }
+
   async stopProfilingCPU() {
     if (this.deviceSession) {
       await this.deviceSession.stopProfilingCPU();
@@ -728,23 +625,6 @@
       commands.executeCommand("vscode.open", uri);
     }
   }
-=======
-  async startProfilingReact() {
-    await this.deviceSession?.startProfilingReact();
-  }
-
-  async stopProfilingReact() {
-    const uri = await this.deviceSession?.stopProfilingReact();
-    if (uri) {
-      // open profile file in vscode using our custom editor
-      commands.executeCommand("vscode.open", uri);
-    }
-  }
-
-  // #endregion Profiling
-
-  // #region Device Input
->>>>>>> f5e6aec4
 
   // #endregion Profiling
 
@@ -768,11 +648,7 @@
 
   public async dispatchPaste(text: string) {
     await this.deviceSession?.sendClipboard(text);
-<<<<<<< HEAD
     await this.editorManager.showToast("Pasted to device clipboard", 2000);
-=======
-    await this.utils.showToast("Pasted to device clipboard", 2000);
->>>>>>> f5e6aec4
   }
 
   public async dispatchCopy() {
@@ -781,11 +657,7 @@
       env.clipboard.writeText(text);
     }
     // For consistency between iOS and Android, we always display toast message
-<<<<<<< HEAD
     await this.editorManager.showToast("Copied from device clipboard", 2000);
-=======
-    await this.utils.showToast("Copied from device clipboard", 2000);
->>>>>>> f5e6aec4
   }
 
   // #endregion Device Input
@@ -914,8 +786,11 @@
 
   // #endregion Extension Interface
 
-<<<<<<< HEAD
   // #region Logging
+
+  public async focusOutput(channel: Output): Promise<void> {
+    this.outputChannelRegistry.getOrCreateOutputChannel(channel).show();
+  }
 
   public async log(type: "info" | "error" | "warn" | "log", message: string, ...args: any[]) {
     Logger[type]("[WEBVIEW LOG]", message, ...args);
@@ -995,45 +870,6 @@
 
   // #region To Be Removed
 
-=======
-  // #region Logger
-
-  public async focusOutput(channel: Output): Promise<void> {
-    this.outputChannelRegistry.getOrCreateOutputChannel(channel).show();
-  }
-
-  // #endregion Logger
-
-  // #region Event Emitter
-
-  async addListener<K extends keyof ProjectEventMap>(
-    eventType: K,
-    listener: ProjectEventListener<ProjectEventMap[K]>
-  ) {
-    this.eventEmitter.addListener(eventType, listener);
-  }
-  async removeListener<K extends keyof ProjectEventMap>(
-    eventType: K,
-    listener: ProjectEventListener<ProjectEventMap[K]>
-  ) {
-    this.eventEmitter.removeListener(eventType, listener);
-  }
-
-  // #endregion Event Emitter
-
-  // #region Dispose
-
-  public dispose() {
-    this.deviceSessionsManager.dispose();
-    this.applicationContext.dispose();
-    disposeAll(this.disposables);
-  }
-
-  // #endregion Dispose
-
-  // #region To Be Removed
-
->>>>>>> f5e6aec4
   // TODO: this should be moved to new state management
   public async updatePreviewZoomLevel(zoom: ZoomLevelType): Promise<void> {
     this.updateProjectState({ previewZoom: zoom });
