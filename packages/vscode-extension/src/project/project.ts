--- conflicted
+++ resolved
@@ -19,27 +19,19 @@
   ZoomLevelType,
 } from "../common/Project";
 import { EventEmitter } from "stream";
-<<<<<<< HEAD
-import { openFileAtPosition } from "../utilities/openFileAtPosition";
-import { extensionContext, setLaunchConfig } from "../utilities/extensionContext";
-=======
 import { extensionContext } from "../utilities/extensionContext";
->>>>>>> 7ccae527
 import stripAnsi from "strip-ansi";
 import { minimatch } from "minimatch";
 import { IosSimulatorDevice } from "../devices/IosSimulatorDevice";
 import { AndroidEmulatorDevice } from "../devices/AndroidEmulatorDevice";
-<<<<<<< HEAD
 import {
   getAllLaunchConfigurations,
   getLaunchConfiguration,
   LaunchConfigurationOptions,
 } from "../utilities/launchConfiguration";
-=======
 import { DependencyManager } from "../dependency/DependencyManager";
 import { throttle } from "../utilities/throttle";
 import { DebugSessionDelegate } from "../debugging/DebugSession";
->>>>>>> 7ccae527
 
 const DEVICE_SETTINGS_KEY = "device_settings_v2";
 const LAST_SELECTED_DEVICE_KEY = "last_selected_device";
@@ -91,13 +83,9 @@
     this.start(false, false);
     this.trySelectingInitialDevice();
     this.deviceManager.addListener("deviceRemoved", this.removeDeviceListener);
-<<<<<<< HEAD
-    this.nativeFilesChangedSinceLastBuild = false;
+    this.detectedFingerprintChange = false;
     this.projectState.launchConfigurations = getAllLaunchConfigurations();
     this.projectState.selectedLaunchConfiguration = getLaunchConfiguration();
-=======
-    this.detectedFingerprintChange = false;
->>>>>>> 7ccae527
 
     this.fileWatcher = watchProjectFiles(() => {
       this.checkIfNativeChanged();
@@ -144,43 +132,6 @@
     this.eventEmitter.emit("log", event.body);
   }
 
-<<<<<<< HEAD
-  getSelectedLaunchConfiguration() {
-    const selectedLaunchConfiguration = extensionContext.workspaceState.get(
-      SELECTED_LAUNCH_CONFIGURATION_KEY
-    );
-
-    return selectedLaunchConfiguration as LaunchConfigurationOptions;
-  }
-
-  async selectLaunchConfiguration(launchConfiguration: LaunchConfigurationOptions) {
-    await extensionContext.workspaceState.update(
-      SELECTED_LAUNCH_CONFIGURATION_KEY,
-      launchConfiguration
-    );
-    this.updateProjectState({ selectedLaunchConfiguration: launchConfiguration });
-    await this.restart(true);
-  }
-
-  trackNativeChanges() {
-    // VS code glob patterns don't support negation so we can't exclude
-    // native build directories like android/build, android/.gradle,
-    // android/app/build, or ios/build.
-    // VS code by default exclude .git and node_modules directories from
-    // watching, configured by `files.watcherExclude` setting.
-    //
-    // We may revisit this if better performance is needed and create
-    // recursive watches ourselves by iterating through workspace directories
-    // to workaround this issue.
-    this.workspaceWatcher = workspace.createFileSystemWatcher("**/*");
-
-    this.workspaceWatcher.onDidChange(() => this.checkIfNativeChanged());
-    this.workspaceWatcher.onDidCreate(() => this.checkIfNativeChanged());
-    this.workspaceWatcher.onDidDelete(() => this.checkIfNativeChanged());
-    this.fileSaveWatcherDisposable = workspace.onDidSaveTextDocument(() => {
-      this.checkIfNativeChanged();
-    });
-=======
   onDebuggerPaused(event: DebugSessionCustomEvent) {
     if (event.body?.reason === "exception") {
       // if we know that incremental bundle error happened, we don't want to change the status
@@ -196,7 +147,6 @@
 
   onDebuggerResumed() {
     this.updateProjectState({ status: "running" });
->>>>>>> 7ccae527
   }
   //#endregion
 
@@ -216,6 +166,16 @@
       return;
     }
     this.updateProjectState({ status: "incrementalBundleError" });
+  }
+
+  getSelectedLaunchConfiguration(): LaunchConfigurationOptions {
+    return this.projectState.selectedLaunchConfiguration ?? {};
+  }
+
+  selectLaunchConfiguration(launchConfiguration: LaunchConfigurationOptions) {
+    this.projectState.selectedLaunchConfiguration = launchConfiguration;
+    extensionContext.workspaceState.update(SELECTED_LAUNCH_CONFIGURATION_KEY, launchConfiguration);
+    return Promise.resolve();
   }
 
   /**
@@ -345,75 +305,13 @@
       oldDevtools.dispose();
       oldMetro.dispose();
     }
-<<<<<<< HEAD
-    this.devtools.addListener((event, payload) => {
-      switch (event) {
-        case "RNIDE_appReady":
-          Logger.debug("App ready");
-          if (this.reloadingMetro) {
-            this.reloadingMetro = false;
-            this.updateProjectState({ status: "running" });
-          }
-          break;
-        case "RNIDE_navigationChanged":
-          this.eventEmitter.emit("navigationChanged", {
-            displayName: payload.displayName,
-            id: payload.id,
-          });
-          break;
-        case "RNIDE_fastRefreshStarted":
-          this.updateProjectState({ status: "refreshing" });
-          break;
-        case "RNIDE_fastRefreshComplete":
-          if (this.projectState.status === "starting") {
-            return;
-          }
-          if (this.projectState.status === "incrementalBundleError") {
-            return;
-          }
-          if (this.projectState.status === "runtimeError") {
-            return;
-          }
-          this.updateProjectState({ status: "running" });
-          break;
-      }
-    });
+
+    Logger.debug("Installing Node Modules");
+    const installNodeModules = this.installNodeModules();
+
     Logger.debug(`Launching devtools`);
     const waitForDevtools = this.devtools.start();
 
-    this.debugSessionListener?.dispose();
-    this.debugSessionListener = debug.onDidReceiveDebugSessionCustomEvent((event) => {
-      switch (event.event) {
-        case "RNIDE_consoleLog":
-          this.eventEmitter.emit("log", event.body);
-          break;
-        case "RNIDE_paused":
-          if (event.body?.reason === "exception") {
-            // if we know that incrmental bundle error happened, we don't want to change the status
-            if (this.projectState.status === "incrementalBundleError") {
-              return;
-            }
-            this.updateProjectState({ status: "runtimeError" });
-          } else {
-            this.updateProjectState({ status: "debuggerPaused" });
-          }
-          commands.executeCommand("workbench.view.debug");
-          break;
-        case "RNIDE_continued":
-          this.updateProjectState({ status: "running" });
-          break;
-      }
-    });
-
-=======
-
-    Logger.debug("Installing Node Modules");
-    const installNodeModules = this.installNodeModules();
-
-    Logger.debug(`Launching devtools`);
-    const waitForDevtools = this.devtools.start();
-
->>>>>>> 7ccae527
     Logger.debug(`Launching metro`);
     const waitForMetro = this.metro.start(
       forceCleanBuild,
