--- conflicted
+++ resolved
@@ -658,14 +658,10 @@
   public async startMaestroTest(fileName: string) {
     const deviceSession = this.deviceSession;
     if (!deviceSession) {
-<<<<<<< HEAD
-      window.showWarningMessage("Wait for the app to load before running Maestro tests.", "Dismiss");
-=======
       window.showWarningMessage(
         "Wait for the app to load before running Maestro tests.",
         "Dismiss"
       );
->>>>>>> f6e459d3
       return;
     }
     commands.executeCommand("RNIDE.showPanel");
@@ -675,14 +671,10 @@
   public async stopMaestroTest() {
     const deviceSession = this.deviceSession;
     if (!deviceSession) {
-<<<<<<< HEAD
-      window.showWarningMessage("Wait for the app to load before stopping Maestro tests.", "Dismiss");
-=======
       window.showWarningMessage(
         "Wait for the app to load before stopping Maestro tests.",
         "Dismiss"
       );
->>>>>>> f6e459d3
       return;
     }
     await deviceSession.stopMaestroTest();
