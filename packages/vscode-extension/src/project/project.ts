--- conflicted
+++ resolved
@@ -339,12 +339,7 @@
       oldMetro.dispose();
     }
 
-<<<<<<< HEAD
-    const maybeInstallNodeModules = this.maybeInstallNodeModules();
-=======
-    Logger.debug("Installing Node Modules");
-    const waitForNodeModules = this.installNodeModules();
->>>>>>> 46995a18
+    const waitForNodeModules = this.maybeInstallNodeModules();
 
     Logger.debug(`Launching devtools`);
     const waitForDevtools = this.devtools.start();
@@ -355,11 +350,7 @@
       throttle((stageProgress: number) => {
         this.reportStageProgress(stageProgress, StartupMessage.WaitingForAppToLoad);
       }, 100),
-<<<<<<< HEAD
-      [maybeInstallNodeModules]
-=======
       [waitForNodeModules]
->>>>>>> 46995a18
     );
 
     Logger.debug("Checking expo router");
@@ -501,25 +492,15 @@
     extensionContext.workspaceState.update(PREVIEW_ZOOM_KEY, zoom);
   }
 
-<<<<<<< HEAD
-  private async maybeInstallNodeModules(): Promise<void> {
-    const nodeModulesStatus = await this.dependencyManager.checkNodeModulesInstalled();
-
-    if (!nodeModulesStatus.installed) {
+  private async maybeInstallNodeModules() {
+    const installed = await this.dependencyManager.isInstalled("nodeModules");
+
+    if (!installed) {
       Logger.info("Installing node modules");
-      await this.dependencyManager.installNodeModules(nodeModulesStatus.packageManager);
-=======
-  private async installNodeModules(): Promise<void> {
-    let installationSuccess = false;
-    const installed = await this.dependencyManager.isInstalled("nodeModules");
-    if (!installed) {
-      installationSuccess = await this.dependencyManager.installNodeModules();
-    }
-    if (!installationSuccess) {
-      Logger.error("Node Modules installation failed");
+      await this.dependencyManager.installNodeModules();
+      Logger.debug("Installing node modules succeeded");
     } else {
-      Logger.debug("Node Modules installed");
->>>>>>> 46995a18
+      Logger.debug("Node modules already installed - skipping");
     }
   }
 
