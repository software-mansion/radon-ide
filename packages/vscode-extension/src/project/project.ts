import { EventEmitter } from "stream";
import os from "os";
import {
  env,
  Disposable,
  commands,
  workspace,
  window,
  DebugSessionCustomEvent,
  ConfigurationChangeEvent,
} from "vscode";
import _ from "lodash";
import { minimatch } from "minimatch";
import { isEqual } from "lodash";
import {
  AppPermissionType,
  DeviceSettings,
  InspectData,
  ProjectEventListener,
  ProjectEventMap,
  ProjectInterface,
  ProjectState,
  ReloadAction,
  StartupMessage,
  TouchPoint,
  ZoomLevelType,
} from "../common/Project";
import { Logger } from "../Logger";
import { DeviceInfo } from "../common/DeviceManager";
import { DeviceAlreadyUsedError, DeviceManager } from "../devices/DeviceManager";
import { extensionContext, getCurrentLaunchConfig } from "../utilities/extensionContext";
import { IosSimulatorDevice } from "../devices/IosSimulatorDevice";
import { AndroidEmulatorDevice } from "../devices/AndroidEmulatorDevice";
import { throttle, throttleAsync } from "../utilities/throttle";
import { DebugSessionDelegate, DebugSource } from "../debugging/DebugSession";
import { Metro, MetroDelegate } from "./metro";
import { Devtools } from "./devtools";
import { AppEvent, DeviceBootError, DeviceSession, EventDelegate } from "./deviceSession";
import { PanelLocation } from "../common/WorkspaceConfig";
import {
  activateDevice,
  watchLicenseTokenChange,
  getLicenseToken,
  refreshTokenPeriodically,
} from "../utilities/license";
import { getTelemetryReporter } from "../utilities/telemetry";
import { ToolKey, ToolsManager } from "./tools";
import { UtilsInterface } from "../common/utils";
<<<<<<< HEAD
import { focusSource } from "../utilities/focusSource";
=======
import { ApplicationContext } from "./ApplicationContext";
import { disposeAll } from "../utilities/disposables";
import { findAndSetupNewAppRootFolder } from "../utilities/findAndSetupNewAppRootFolder";
>>>>>>> eae86aa0

const DEVICE_SETTINGS_KEY = "device_settings_v4";

const LAST_SELECTED_DEVICE_KEY = "last_selected_device";
const PREVIEW_ZOOM_KEY = "preview_zoom";
const DEEP_LINKS_HISTORY_KEY = "deep_links_history";

const DEEP_LINKS_HISTORY_LIMIT = 50;

const FINGERPRINT_THROTTLE_MS = 10 * 1000; // 10 seconds

const MAX_RECORDING_TIME_SEC = 10 * 60; // 10 minutes

export class Project
  implements Disposable, MetroDelegate, EventDelegate, DebugSessionDelegate, ProjectInterface
{
  private applicationContext: ApplicationContext;

  public metro: Metro;
  public toolsManager: ToolsManager;

  private devtools = new Devtools();
  private eventEmitter = new EventEmitter();

  private isCachedBuildStale: boolean;

  private deviceSession: DeviceSession | undefined;

  private projectState: ProjectState = {
    status: "starting",
    previewURL: undefined,
    previewZoom: extensionContext.workspaceState.get(PREVIEW_ZOOM_KEY),
    selectedDevice: undefined,
    initialized: false,
  };

  private deviceSettings: DeviceSettings;

  private disposables: Disposable[] = [];

  constructor(
    private readonly deviceManager: DeviceManager,
    private readonly utils: UtilsInterface
  ) {
    const appRoot = findAndSetupNewAppRootFolder();
    this.applicationContext = new ApplicationContext(appRoot);

    this.deviceSettings = extensionContext.workspaceState.get(DEVICE_SETTINGS_KEY) ?? {
      appearance: "dark",
      contentSize: "normal",
      location: {
        latitude: 50.048653,
        longitude: 19.965474,
        isDisabled: false,
      },
      hasEnrolledBiometrics: false,
      locale: "en_US",
      replaysEnabled: false,
      showTouches: false,
    };

    this.devtools = new Devtools();
    this.metro = new Metro(this.devtools, this);
    this.start(false, false);
    this.trySelectingInitialDevice();
    this.deviceManager.addListener("deviceRemoved", this.removeDeviceListener);
    this.isCachedBuildStale = false;
    this.toolsManager = new ToolsManager(this.devtools, this.eventEmitter);

    this.disposables.push(this.toolsManager);
    this.disposables.push(
      watchProjectFiles(() => {
        this.checkIfNativeChanged();
      })
    );
    this.disposables.push(refreshTokenPeriodically());
    this.disposables.push(
      watchLicenseTokenChange(async () => {
        const hasActiveLicense = await this.hasActiveLicense();
        this.eventEmitter.emit("licenseActivationChanged", hasActiveLicense);
      })
    );

    this.disposables.push(
      workspace.onDidChangeConfiguration((event: ConfigurationChangeEvent) => {
        if (event.affectsConfiguration("launch")) {
          const config = getCurrentLaunchConfig();
          const oldAppRoot = this.appRootFolder;
          if (config.appRoot === oldAppRoot) {
            return;
          }
          this.setupAppRoot();

          if (this.appRootFolder === undefined) {
            window.showErrorMessage(
              "Unable to find the new app root, after a change in launch configuration. Radon IDE might not work properly.",
              "Dismiss"
            );
            return;
          }
        }
      })
    );
  }

  get appRootFolder() {
    return this.applicationContext.appRootFolder;
  }

  get dependencyManager() {
    return this.applicationContext.dependencyManager;
  }

  get launchConfig() {
    return this.applicationContext.launchConfig;
  }

  get buildCache() {
    return this.applicationContext.buildCache;
  }

  private setupAppRoot() {
    const newAppRoot = findAndSetupNewAppRootFolder();
    const oldApplicationContext = this.applicationContext;
    this.applicationContext = new ApplicationContext(newAppRoot);
    oldApplicationContext.dispose();

    this.reload("reboot");
  }

  //#region Build progress
  onBuildProgress = (stageProgress: number): void => {
    this.reportStageProgress(stageProgress, StartupMessage.Building);
  };

  onBuildSuccess = (): void => {
    // reset fingerprint change flag when build finishes successfully
    this.isCachedBuildStale = false;
  };

  onStateChange = (state: StartupMessage): void => {
    this.updateProjectStateForDevice(this.projectState.selectedDevice!, { startupMessage: state });
  };
  //#endregion

  //#region App events
  onAppEvent = <E extends keyof AppEvent, P = AppEvent[E]>(event: E, payload: P): void => {
    switch (event) {
      case "navigationChanged":
        this.eventEmitter.emit("navigationChanged", payload);
        break;
      case "fastRefreshStarted":
        this.updateProjectState({ status: "refreshing" });
        break;
      case "fastRefreshComplete":
        const ignoredEvents = ["starting", "bundlingError", "runtimeError"];
        if (ignoredEvents.includes(this.projectState.status)) {
          return;
        }
        this.updateProjectState({ status: "running" });
        break;
    }
  };
  //#endregion

  //#region Debugger events
  onConsoleLog(event: DebugSessionCustomEvent) {
    this.eventEmitter.emit("log", event.body);
  }

  onDebuggerPaused(event: DebugSessionCustomEvent) {
    if (event.body?.reason === "exception") {
      // if we know that incremental bundle error happened, we don't want to change the status
      if (this.projectState.status === "bundlingError") {
        return;
      }
      this.updateProjectState({ status: "runtimeError" });
    } else {
      this.updateProjectState({ status: "debuggerPaused" });
    }

    // we don't want to focus on debug side panel if it means hiding Radon IDE
    const panelLocation = workspace
      .getConfiguration("RadonIDE")
      .get<PanelLocation>("panelLocation");

    if (panelLocation === "tab") {
      commands.executeCommand("workbench.view.debug");
    }
  }

  onDebuggerResumed() {
    this.updateProjectState({ status: "running" });
  }
  //#endregion

  //#region Recordings and screenshots

  private recordingTimeout: NodeJS.Timeout | undefined = undefined;

  startRecording(): void {
    getTelemetryReporter().sendTelemetryEvent("recording:start-recording", {
      platform: this.projectState.selectedDevice?.platform,
    });
    if (!this.deviceSession) {
      throw new Error("No device session available");
    }
    this.deviceSession.startRecording();
    this.eventEmitter.emit("isRecording", true);

    this.recordingTimeout = setTimeout(() => {
      this.stopRecording();
    }, MAX_RECORDING_TIME_SEC * 1000);
  }

  private async stopRecording() {
    clearTimeout(this.recordingTimeout);

    getTelemetryReporter().sendTelemetryEvent("recording:stop-recording", {
      platform: this.projectState.selectedDevice?.platform,
    });
    if (!this.deviceSession) {
      throw new Error("No device session available");
    }
    this.eventEmitter.emit("isRecording", false);
    return this.deviceSession.captureAndStopRecording();
  }

  async captureAndStopRecording() {
    const recording = await this.stopRecording();
    await this.utils.saveMultimedia(recording);
  }

  async toggleRecording() {
    if (this.recordingTimeout) {
      this.captureAndStopRecording();
    } else {
      this.startRecording();
    }
  }

  async captureReplay() {
    getTelemetryReporter().sendTelemetryEvent("replay:capture-replay", {
      platform: this.projectState.selectedDevice?.platform,
    });
    if (!this.deviceSession) {
      throw new Error("No device session available");
    }
    const replay = await this.deviceSession.captureReplay();
    this.eventEmitter.emit("replayDataCreated", replay);
  }

  async captureScreenshot() {
    getTelemetryReporter().sendTelemetryEvent("replay:capture-screenshot", {
      platform: this.projectState.selectedDevice?.platform,
    });
    if (!this.deviceSession) {
      throw new Error("No device session available");
    }

    const screenshot = await this.deviceSession.captureScreenshot();
    await this.utils.saveMultimedia(screenshot);
  }

  //#endregion

  async dispatchPaste(text: string) {
    await this.deviceSession?.sendClipboard(text);
    await this.utils.showToast("Pasted to device clipboard", 2000);
  }

  async dispatchCopy() {
    const text = await this.deviceSession?.getClipboard();
    if (text) {
      env.clipboard.writeText(text);
    }
    // For consistency between iOS and Android, we always display toast message
    await this.utils.showToast("Copied from device clipboard", 2000);
  }

  onBundleBuildFailedError(): void {
    this.updateProjectState({ status: "bundleBuildFailedError" });
  }

  async onBundlingError(
    message: string,
    source: DebugSource,
    _errorModulePath: string
  ): Promise<void> {
    await this.deviceSession?.appendDebugConsoleEntry(message, "error", source);

    this.focusDebugConsole();
    focusSource(source);

    Logger.error("[Bundling Error]", message);
    // if bundle build failed, we don't want to change the status
    // bundlingError status should be set only when bundleBuildFailedError status is not set
    if (this.projectState.status === "bundleBuildFailedError") {
      return;
    }
    this.updateProjectState({ status: "bundlingError" });
  }

  /**
   * This method tried to select the last selected device from devices list.
   * If the device list is empty, we wait until we can select a device.
   */
  private async trySelectingInitialDevice() {
    const selectInitialDevice = async (devices: DeviceInfo[]) => {
      // we try to pick the last selected device that we saved in the persistent state, otherwise
      // we take the first device from the list
      const lastDeviceId = extensionContext.workspaceState.get<string | undefined>(
        LAST_SELECTED_DEVICE_KEY
      );
      const device = devices.find(({ id }) => id === lastDeviceId) ?? devices.at(0);

      if (device) {
        // if we found a device on the devices list, we try to select it
        const isDeviceSelected = await this.selectDevice(device);
        if (isDeviceSelected) {
          return true;
        }
      }

      // if device selection wasn't successful we will retry it later on when devicesChange
      // event is emitted (i.e. when user create a new device). We also make sure that the
      // device selection is cleared in the project state:
      this.updateProjectState({
        selectedDevice: undefined,
        initialized: true, // when no device can be selected, we consider the project initialized
      });
      // when we reach this place, it means there's no device that we can select, we
      // wait for the new device to be added to the list:
      const listener = async (newDevices: DeviceInfo[]) => {
        this.deviceManager.removeListener("devicesChanged", listener);
        if (this.projectState.selectedDevice) {
          // device was selected in the meantime, we don't need to do anything
          return;
        } else if (isEqual(newDevices, devices)) {
          // list is the same, we register listener to wait for the next change
          this.deviceManager.addListener("devicesChanged", listener);
        } else {
          selectInitialDevice(newDevices);
        }
      };

      // we trigger initial listener call with the most up to date list of devices
      listener(await this.deviceManager.listAllDevices());

      return false;
    };

    const devices = await this.deviceManager.listAllDevices();
    await selectInitialDevice(devices);
  }

  async getProjectState(): Promise<ProjectState> {
    return this.projectState;
  }

  async addListener<K extends keyof ProjectEventMap>(
    eventType: K,
    listener: ProjectEventListener<ProjectEventMap[K]>
  ) {
    this.eventEmitter.addListener(eventType, listener);
  }
  async removeListener<K extends keyof ProjectEventMap>(
    eventType: K,
    listener: ProjectEventListener<ProjectEventMap[K]>
  ) {
    this.eventEmitter.removeListener(eventType, listener);
  }

  public dispose() {
    this.deviceSession?.dispose();
    this.metro?.dispose();
    this.devtools?.dispose();
    this.deviceManager.removeListener("deviceRemoved", this.removeDeviceListener);
    this.applicationContext.dispose();
    disposeAll(this.disposables);
  }

  private async reloadMetro() {
    if (await this.deviceSession?.perform("reloadJs")) {
      this.updateProjectState({ status: "running" });
      return true;
    }
    return false;
  }

  public async goHome(homeUrl: string) {
    getTelemetryReporter().sendTelemetryEvent("url-bar:go-home", {
      platform: this.projectState.selectedDevice?.platform,
    });

    if (this.dependencyManager === undefined) {
      Logger.error(
        "[PROJECT] Dependency manager not initialized. this code should be unreachable."
      );
      throw new Error("[PROJECT] Dependency manager not initialized");
    }

    if (await this.dependencyManager.checkProjectUsesExpoRouter()) {
      await this.openNavigation(homeUrl);
    } else {
      await this.reloadMetro();
    }
  }

  //#region Session lifecycle
  public async restart(
    clean: "all" | "metro" | false,
    onlyReloadJSWhenPossible: boolean = true,
    restartDevice: boolean = false
  ) {
    getTelemetryReporter().sendTelemetryEvent("url-bar:restart-requested", {
      platform: this.projectState.selectedDevice?.platform,
    });

    // we save device info and device session at the start such that we can
    // check if they weren't updated in the meantime while we await for restart
    // procedures
    const deviceInfo = this.projectState.selectedDevice!;
    const deviceSession = this.deviceSession;

    this.updateProjectStateForDevice(deviceInfo, {
      status: "starting",
      startupMessage: StartupMessage.Restarting,
    });

    // we first consider forceCleanBuild flag, if set we always perform a clean
    // start of the project and select the device
    if (clean) {
      await this.start(true, true);
      await this.selectDevice(deviceInfo, clean === "all");
      return;
    }

    // Otherwise, depending on the project state we try deviceSelection, or
    // only relad JS if possible.
    try {
      if (restartDevice || this.isCachedBuildStale) {
        await this.selectDevice(deviceInfo, false);
        return;
      }

      if (onlyReloadJSWhenPossible) {
        // if reloading JS is possible, we try to do it first and exit in case of success
        // otherwise we continue to restart using more invasive methods
        if (await this.reloadMetro()) {
          return;
        }
      }

      // we first check if the device session hasn't changed in the meantime
      if (deviceSession === this.deviceSession) {
        const restartSucceeded = await this.deviceSession?.perform("restartProcess");
        if (restartSucceeded) {
          this.updateProjectStateForDevice(deviceInfo, {
            status: "running",
          });
        }
      }
    } catch (e) {
      // finally in case of any errors, the last resort is performing project
      // restart and device selection (we still avoid forcing clean builds, and
      // only do clean build when explicitly requested).
      // before doing anything, we check if the device hasn't been updated in the meantime
      // which might have initiated a new session anyway
      if (deviceInfo === this.projectState.selectedDevice) {
        await this.start(true, false);
        await this.selectDevice(deviceInfo, false);
      }
    }
  }

  public async reload(type: ReloadAction): Promise<boolean> {
    this.updateProjectState({ status: "starting", startupMessage: StartupMessage.Restarting });

    getTelemetryReporter().sendTelemetryEvent("url-bar:reload-requested", {
      platform: this.projectState.selectedDevice?.platform,
      method: type,
    });

    // this action needs to be handled outside of device session as it resets the device session itself
    if (type === "reboot") {
      const deviceInfo = this.projectState.selectedDevice!;
      await this.start(true, false);
      await this.selectDevice(deviceInfo);
      return true;
    }

    const success = (await this.deviceSession?.perform(type)) ?? false;
    if (success) {
      this.updateProjectState({ status: "running" });
    } else {
      window.showErrorMessage("Failed to reload, you may try another reload option.", "Dismiss");
    }
    return success;
  }

  private async start(restart: boolean, resetMetroCache: boolean) {
    if (this.appRootFolder === undefined) {
      Logger.error("[PROJECT] App root folder not initialized. this code should be unreachable.");
      throw new Error("[PROJECT] App root folder not initialized");
    }
    if (restart) {
      const oldDevtools = this.devtools;
      const oldMetro = this.metro;
      const oldToolsManager = this.toolsManager;
      this.devtools = new Devtools();
      this.metro = new Metro(this.devtools, this);
      this.toolsManager = new ToolsManager(this.devtools, this.eventEmitter);
      oldToolsManager.dispose();
      oldDevtools.dispose();
      oldMetro.dispose();
    }

    const waitForNodeModules = this.ensureDependenciesAndNodeVersion();

    Logger.debug(`Launching devtools`);
    this.devtools.start();

    Logger.debug(`Launching metro`);
    this.metro.start(
      resetMetroCache,
      throttle((stageProgress: number) => {
        this.reportStageProgress(stageProgress, StartupMessage.WaitingForAppToLoad);
      }, 100),
      [waitForNodeModules],
      this.appRootFolder
    );
  }
  //#endregion

  async resetAppPermissions(permissionType: AppPermissionType) {
    const needsRestart = await this.deviceSession?.resetAppPermissions(permissionType);
    if (needsRestart) {
      this.restart(false, false);
    }
  }

  async getDeepLinksHistory() {
    return extensionContext.workspaceState.get<string[] | undefined>(DEEP_LINKS_HISTORY_KEY) ?? [];
  }

  async openDeepLink(link: string) {
    const history = await this.getDeepLinksHistory();
    if (history.length === 0 || link !== history[0]) {
      extensionContext.workspaceState.update(
        DEEP_LINKS_HISTORY_KEY,
        [link, ...history.filter((s) => s !== link)].slice(0, DEEP_LINKS_HISTORY_LIMIT)
      );
    }

    this.deviceSession?.sendDeepLink(link);
  }

  public dispatchTouches(touches: Array<TouchPoint>, type: "Up" | "Move" | "Down") {
    this.deviceSession?.sendTouches(touches, type);
  }

  public dispatchKeyPress(keyCode: number, direction: "Up" | "Down") {
    this.deviceSession?.sendKey(keyCode, direction);
  }

  public dispatchWheel(point: TouchPoint, deltaX: number, deltaY: number) {
    this.deviceSession?.sendWheel(point, deltaX, deltaY);
  }

  public async inspectElementAt(
    xRatio: number,
    yRatio: number,
    requestStack: boolean,
    callback: (inspectData: InspectData) => void
  ) {
    this.deviceSession?.inspectElementAt(xRatio, yRatio, requestStack, (inspectData) => {
      let stack = undefined;
      if (requestStack && inspectData?.stack) {
        stack = inspectData.stack;
        const inspectorExcludePattern = workspace
          .getConfiguration("RadonIDE")
          .get("inspectorExcludePattern") as string | undefined;
        const patterns = inspectorExcludePattern?.split(",").map((pattern) => pattern.trim());
        function testInspectorExcludeGlobPattern(filename: string) {
          return patterns?.some((pattern) => minimatch(filename, pattern));
        }
        stack.forEach((item: any) => {
          item.hide = false;
          if (!isAppSourceFile(item.source.fileName)) {
            item.hide = true;
          } else if (testInspectorExcludeGlobPattern(item.source.fileName)) {
            item.hide = true;
          }
        });
      }
      callback({ frame: inspectData.frame, stack });
    });
  }

  public async resumeDebugger() {
    this.deviceSession?.resumeDebugger();
  }

  public async stepOverDebugger() {
    this.deviceSession?.stepOverDebugger();
  }

  public async focusBuildOutput() {
    this.deviceSession?.focusBuildOutput();
  }

  public async focusExtensionLogsOutput() {
    Logger.openOutputPanel();
  }

  public async focusDebugConsole() {
    commands.executeCommand("workbench.panel.repl.view.focus");
  }

  public async openNavigation(navigationItemID: string) {
    this.deviceSession?.openNavigation(navigationItemID);
  }

  public async openDevMenu() {
    await this.deviceSession?.openDevMenu();
  }

  public async activateLicense(activationKey: string) {
    const computerName = os.hostname();
    const activated = await activateDevice(activationKey, computerName);
    return activated;
  }

  public async hasActiveLicense() {
    return !!(await getLicenseToken());
  }

  public async openComponentPreview(fileName: string, lineNumber1Based: number) {
    try {
      const deviceSession = this.deviceSession;
      if (!deviceSession || !deviceSession.isAppLaunched) {
        window.showWarningMessage("Wait for the app to load before launching preview.", "Dismiss");
        return;
      }
      await deviceSession.startPreview(`preview:/${fileName}:${lineNumber1Based}`);
    } catch (e) {
      const relativeFileName = workspace.asRelativePath(fileName, false);
      const message = `Failed to open component preview. Currently previews only work for files loaded by the main application bundle. Make sure that ${relativeFileName} is loaded by your application code.`;
      Logger.error(message);
      window.showErrorMessage(message, "Dismiss");
    }
  }

  public async showStorybookStory(componentTitle: string, storyName: string) {
    if (this.dependencyManager === undefined) {
      Logger.error(
        "[PROJECT] Dependency manager not initialized. this code should be unreachable."
      );
      throw new Error("[PROJECT] Dependency manager not initialized");
    }

    if (await this.dependencyManager.checkProjectUsesStorybook()) {
      this.devtools.send("RNIDE_showStorybookStory", { componentTitle, storyName });
    } else {
      window.showErrorMessage("Storybook is not installed.", "Dismiss");
    }
  }

  public async getDeviceSettings() {
    return this.deviceSettings;
  }

  public async updateDeviceSettings(settings: DeviceSettings) {
    const changedSettings = (Object.keys(settings) as Array<keyof DeviceSettings>).filter(
      (settingKey) => {
        return !_.isEqual(settings[settingKey], this.deviceSettings[settingKey]);
      }
    );
    getTelemetryReporter().sendTelemetryEvent("device-settings:update-device-settings", {
      platform: this.projectState.selectedDevice?.platform,
      changedSetting: JSON.stringify(changedSettings),
    });
    this.deviceSettings = settings;
    extensionContext.workspaceState.update(DEVICE_SETTINGS_KEY, settings);
    let needsRestart = await this.deviceSession?.changeDeviceSettings(settings);
    this.eventEmitter.emit("deviceSettingsChanged", this.deviceSettings);

    if (needsRestart) {
      await this.restart(false, false, true);
    }
  }

  public async getToolsState() {
    return this.toolsManager.getToolsState();
  }

  public async updateToolEnabledState(toolName: ToolKey, enabled: boolean) {
    await this.toolsManager.updateToolEnabledState(toolName, enabled);
  }

  public async openTool(toolName: ToolKey) {
    await this.toolsManager.openTool(toolName);
  }

  public async renameDevice(deviceInfo: DeviceInfo, newDisplayName: string) {
    await this.deviceManager.renameDevice(deviceInfo, newDisplayName);
    deviceInfo.displayName = newDisplayName;
    if (this.projectState.selectedDevice?.id === deviceInfo.id) {
      this.updateProjectState({ selectedDevice: deviceInfo });
    }
  }

  public async sendBiometricAuthorization(isMatch: boolean) {
    await this.deviceSession?.sendBiometricAuthorization(isMatch);
  }

  private reportStageProgress(stageProgress: number, stage: string) {
    if (stage !== this.projectState.startupMessage) {
      return;
    }
    this.updateProjectState({ stageProgress });
  }

  private updateProjectState(newState: Partial<ProjectState>) {
    // stageProgress is tied to a startup stage, so when there is a change of status or startupMessage,
    // we always want to reset the progress.
    if (newState.status !== undefined || newState.startupMessage !== undefined) {
      delete this.projectState.stageProgress;
    }
    this.projectState = { ...this.projectState, ...newState };
    this.eventEmitter.emit("projectStateChanged", this.projectState);
  }

  private updateProjectStateForDevice(deviceInfo: DeviceInfo, newState: Partial<ProjectState>) {
    if (deviceInfo === this.projectState.selectedDevice) {
      this.updateProjectState(newState);
    }
  }

  public async updatePreviewZoomLevel(zoom: ZoomLevelType): Promise<void> {
    this.updateProjectState({ previewZoom: zoom });
    extensionContext.workspaceState.update(PREVIEW_ZOOM_KEY, zoom);
  }

  private async ensureDependenciesAndNodeVersion() {
    if (this.dependencyManager === undefined) {
      Logger.error(
        "[PROJECT] Dependency manager not initialized. this code should be unreachable."
      );
      throw new Error("[PROJECT] Dependency manager not initialized");
    }

    const installed = await this.dependencyManager.checkNodeModulesInstallationStatus();

    if (!installed) {
      Logger.info("Installing node modules");
      await this.dependencyManager.installNodeModules();
      Logger.debug("Installing node modules succeeded");
    } else {
      Logger.debug("Node modules already installed - skipping");
    }

    await this.dependencyManager.validateNodeVersion();
  }

  //#region Select device
  private async selectDeviceOnly(deviceInfo: DeviceInfo) {
    if (!deviceInfo.available) {
      window.showErrorMessage(
        "Selected device is not available. Perhaps the system image it uses is not installed. Please select another device.",
        "Dismiss"
      );
      return undefined;
    }
    let device: IosSimulatorDevice | AndroidEmulatorDevice | undefined;
    try {
      device = await this.deviceManager.acquireDevice(deviceInfo);
    } catch (e) {
      if (e instanceof DeviceAlreadyUsedError) {
        window.showErrorMessage(
          "This device is already used by other instance of Radon IDE.\nPlease select another device",
          "Dismiss"
        );
      } else {
        Logger.error(`Couldn't acquire the device ${deviceInfo.platform} – ${deviceInfo.id}`, e);
      }
    }

    if (device) {
      Logger.debug("Device selected", deviceInfo.displayName);
      extensionContext.workspaceState.update(LAST_SELECTED_DEVICE_KEY, deviceInfo.id);
      return device;
    }
    return undefined;
  }

  public async selectDevice(deviceInfo: DeviceInfo, forceCleanBuild = false) {
    if (this.dependencyManager === undefined) {
      Logger.error(
        "[PROJECT] Dependency manager not initialized. this code should be unreachable."
      );
      throw new Error("[PROJECT] Dependency manager not initialized");
    }
    if (this.appRootFolder === undefined) {
      Logger.error("[PROJECT] App root folder not initialized. this code should be unreachable.");
      throw new Error("[PROJECT] App root folder not initialized");
    }
    if (this.buildCache === undefined) {
      Logger.error(
        "[PROJECT] Build cache folder not initialized. this code should be unreachable."
      );
      throw new Error("[PROJECT] Build cache not initialized");
    }

    const device = await this.selectDeviceOnly(deviceInfo);
    if (!device) {
      return false;
    }
    Logger.debug("Selected device is ready");

    this.deviceSession?.dispose();
    this.deviceSession = undefined;

    this.updateProjectState({
      selectedDevice: deviceInfo,
      initialized: true,
      status: "starting",
      startupMessage: StartupMessage.InitializingDevice,
      previewURL: undefined,
    });

    let newDeviceSession;
    try {
      newDeviceSession = new DeviceSession(
        device,
        this.devtools,
        this.metro,
        this.dependencyManager,
        this.buildCache,
        this,
        this
      );
      this.deviceSession = newDeviceSession;

      const previewURL = await newDeviceSession.start(this.deviceSettings, this.appRootFolder, {
        cleanBuild: forceCleanBuild,
        previewReadyCallback: (url) => {
          this.updateProjectStateForDevice(deviceInfo, { previewURL: url });
        },
      });
      this.updateProjectStateForDevice(this.projectState.selectedDevice!, {
        previewURL,
        status: "running",
      });
    } catch (e) {
      Logger.error("Couldn't start device session", e);

      const isSelected = this.projectState.selectedDevice === deviceInfo;
      const isNewSession = this.deviceSession === newDeviceSession;
      if (isSelected && isNewSession) {
        if (e instanceof DeviceBootError) {
          this.updateProjectState({ status: "bootError" });
        } else {
          this.updateProjectState({ status: "buildError" });
        }
      }
    }
    return true;
  }
  //#endregion

  // used in callbacks, needs to be an arrow function
  private removeDeviceListener = async (device: DeviceInfo) => {
    if (this.projectState.selectedDevice?.id === device.id) {
      this.updateProjectState({ status: "starting" });
      await this.trySelectingInitialDevice();
    }
  };

  private checkIfNativeChanged = throttleAsync(async () => {
    if (!this.isCachedBuildStale && this.deviceSession) {
      const isCacheStale =
        !this.projectState.selectedDevice ||
        (await this.deviceSession.buildCache.isCacheStale(
          this.projectState.selectedDevice.platform
        ));

      if (isCacheStale) {
        this.isCachedBuildStale = true;
        this.eventEmitter.emit("needsNativeRebuild");
      }
    }
  }, FINGERPRINT_THROTTLE_MS);
}

function watchProjectFiles(onChange: () => void) {
  // VS code glob patterns don't support negation so we can't exclude
  // native build directories like android/build, android/.gradle,
  // android/app/build, or ios/build.
  // VS code by default exclude .git and node_modules directories from
  // watching, configured by `files.watcherExclude` setting.
  //
  // We may revisit this if better performance is needed and create
  // recursive watches ourselves by iterating through workspace directories
  // to workaround this issue.

  const savedFileWatcher = workspace.onDidSaveTextDocument(onChange);

  const watcher = workspace.createFileSystemWatcher("**/*");
  watcher.onDidChange(onChange);
  watcher.onDidCreate(onChange);
  watcher.onDidDelete(onChange);

  return {
    dispose: () => {
      watcher.dispose();
      savedFileWatcher.dispose();
    },
  };
}

export function isAppSourceFile(filePath: string) {
  const relativeToWorkspace = workspace.asRelativePath(filePath, false);

  if (relativeToWorkspace === filePath) {
    // when path is outside of any workspace folder, workspace.asRelativePath returns the original path
    return false;
  }

  // if the relative path contain node_modules, we assume it's not user's app source file:
  return !relativeToWorkspace.includes("node_modules");
}<|MERGE_RESOLUTION|>--- conflicted
+++ resolved
@@ -46,13 +46,10 @@
 import { getTelemetryReporter } from "../utilities/telemetry";
 import { ToolKey, ToolsManager } from "./tools";
 import { UtilsInterface } from "../common/utils";
-<<<<<<< HEAD
-import { focusSource } from "../utilities/focusSource";
-=======
 import { ApplicationContext } from "./ApplicationContext";
 import { disposeAll } from "../utilities/disposables";
 import { findAndSetupNewAppRootFolder } from "../utilities/findAndSetupNewAppRootFolder";
->>>>>>> eae86aa0
+import { focusSource } from "../utilities/focusSource";
 
 const DEVICE_SETTINGS_KEY = "device_settings_v4";
 
