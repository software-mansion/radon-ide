--- conflicted
+++ resolved
@@ -64,15 +64,7 @@
 
   public deviceSessionsManager: DeviceSessionsManager;
 
-<<<<<<< HEAD
-  private projectState: ProjectState = {
-    ...DeviceSessionInitialState,
-    initialized: false,
-    previewZoom: undefined,
-  };
-=======
   private projectState: ProjectState;
->>>>>>> 8872ef7d
 
   private disposables: Disposable[] = [];
 
@@ -93,15 +85,10 @@
     );
 
     this.projectState = {
-      // NOTE: `relativeAppRootPath` uses `applicationContext`, so it must be initialized after it
+      ...DeviceSessionInitialState,
+      initialized: false,
       appRootPath: this.relativeAppRootPath,
-      status: "starting",
-      stageProgress: 0,
-      startupMessage: StartupMessage.InitializingDevice,
-      previewURL: undefined,
-      previewZoom: extensionContext.workspaceState.get(PREVIEW_ZOOM_KEY),
-      selectedDevice: undefined,
-      initialized: false,
+      previewZoom: undefined,
     };
 
     this.disposables.push(refreshTokenPeriodically());
