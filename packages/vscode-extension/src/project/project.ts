<<<<<<< HEAD
import {
  Disposable,
  debug,
  commands,
  workspace,
  FileSystemWatcher,
  window,
  env,
  Uri,
  DebugSessionCustomEvent,
} from "vscode";
=======
import { Disposable, debug, commands, workspace, FileSystemWatcher, window } from "vscode";
>>>>>>> 2d9848f9
import { Metro, MetroDelegate } from "./metro";
import { DeviceSession } from "./deviceSession";
import { Logger } from "../Logger";
import {
  BuildManager,
  BuildResult,
  DisposableBuild,
  didFingerprintChange,
} from "../builders/BuildManager";
import { DeviceAlreadyUsedError, DeviceManager } from "../devices/DeviceManager";
import { DeviceInfo } from "../common/DeviceManager";
import {
  AppPermissionType,
  DeviceSettings,
  InspectData,
  ProjectEventListener,
  ProjectEventMap,
  ProjectInterface,
  ProjectState,
  StartupMessage,
  ZoomLevelType,
} from "../common/Project";
import { EventEmitter } from "stream";
import { extensionContext } from "../utilities/extensionContext";
import stripAnsi from "strip-ansi";
import { minimatch } from "minimatch";
import { IosSimulatorDevice } from "../devices/IosSimulatorDevice";
import { AndroidEmulatorDevice } from "../devices/AndroidEmulatorDevice";
<<<<<<< HEAD
import path from "path";
import { homedir } from "node:os";
import fs from "fs";
import JSON5 from "json5";
import { Notifier } from "./notifier";
import { DeviceBase } from "../devices/DeviceBase";
import { DebugSession } from "vscode";
import { getLaunchConfiguration } from "../utilities/launchConfiguration";
=======
import { DependencyManager } from "../dependency/DependencyManager";
import { throttle } from "../utilities/throttle";
>>>>>>> 2d9848f9

const DEVICE_SETTINGS_KEY = "device_settings_v2";
const LAST_SELECTED_DEVICE_KEY = "last_selected_device";
const PREVIEW_ZOOM_KEY = "preview_zoom";

type ReloadAction =
  | "rebuild"
  | "reboot"
  | "reinstall"
  | "restartProcess"
  | "reloadJs"
  | "hotReload";

export class Project implements Disposable, MetroDelegate, ProjectInterface {
  public static currentProject: Project | undefined;

  // from device session
  private inspectCallID = 7621;
  private debugSession: DebugSession | undefined;
  private device?: DeviceBase;
  private buildResult: BuildResult | undefined;

  private metro: Metro;
<<<<<<< HEAD
  private debugSessionListener!: Disposable;
  private buildManager = new BuildManager();
=======
  private devtools = new Devtools();
  private debugSessionListener: Disposable | undefined;
  private buildManager: BuildManager;
>>>>>>> 2d9848f9
  private eventEmitter = new EventEmitter();

  private detectedFingerprintChange: boolean;
  private workspaceWatcher!: FileSystemWatcher;
  private fileSaveWatcherDisposable!: Disposable;

  private deviceSession: DeviceSession | undefined;

  private projectState: ProjectState = {
    status: "starting",
    previewURL: undefined,
    previewZoom: extensionContext.workspaceState.get(PREVIEW_ZOOM_KEY),
    selectedDevice: undefined,
  };

  private deviceSettings: DeviceSettings = extensionContext.workspaceState.get(
    DEVICE_SETTINGS_KEY
  ) ?? {
    appearance: "dark",
    contentSize: "normal",
    location: {
      latitude: 50.048653,
      longitude: 19.965474,
      isDisabled: true,
    },
  };

<<<<<<< HEAD
  async initNotifier() {
    this.notifier.listen("RNIDE_appReady", () => {
      Logger.debug("App ready");
    });
    this.notifier.listen("RNIDE_navigationChanged", ({ id, displayName }) => {
      this.notifier.send("navigationChanged", { id, displayName });
    });
    this.notifier.listen("RNIDE_fastRefreshStarted", () => {
      this.updateProjectState({ status: "refreshing" });
    });
    this.notifier.listen("RNIDE_fastRefreshComplete", () => {
      if (this.projectState.status === "starting") return;
      if (this.projectState.status === "incrementalBundleError") return;
      if (this.projectState.status === "runtimeError") return;
      this.updateProjectState({ status: "running" });
    });
    await this.notifier.ready();
  }

  constructor(private readonly deviceManager: DeviceManager, private readonly notifier: Notifier) {
    const start = async () => {
      const handleDebuggerEvents = (event: DebugSessionCustomEvent) => {
        switch (event.event) {
          case "RNIDE_consoleLog":
            this.eventEmitter.emit("log", event.body);
            break;
          case "RNIDE_paused":
            if (event.body?.reason === "exception") {
              // if we know that incrmental bundle error happened, we don't want to change the status
              if (this.projectState.status === "incrementalBundleError") return;
              this.updateProjectState({ status: "runtimeError" });
            } else {
              this.updateProjectState({ status: "debuggerPaused" });
            }
            commands.executeCommand("workbench.view.debug");
            break;
          case "RNIDE_continued":
            this.updateProjectState({ status: "running" });
            break;
        }
      };
      const updateProgress = throttle((stageProgress: number) => {
        if (StartupMessage.WaitingForAppToLoad !== this.projectState.startupMessage) {
          return;
        }
        this.updateProjectState({ stageProgress });
      }, 100);

      await this.initNotifier();

      this.debugSessionListener = debug.onDidReceiveDebugSessionCustomEvent(handleDebuggerEvents);

      Logger.debug("Launching metro");
      this.metro.start(false, updateProgress);
      await this.metro.ready();
    };
    Project.currentProject = this;
    this.metro = new Metro(this.notifier, this);
    // TODO(jgonet): simultaneous metro and build
    start();
=======
  constructor(
    private readonly deviceManager: DeviceManager,
    private readonly dependencyManager: DependencyManager
  ) {
    Project.currentProject = this;
    this.metro = new Metro(this.devtools, this);
    this.buildManager = new BuildManager(dependencyManager);
    this.start(false, false);
>>>>>>> 2d9848f9
    this.trySelectingInitialDevice();
    this.deviceManager.addListener("deviceRemoved", this.removeDeviceListener);
    this.detectedFingerprintChange = false;

    this.trackNativeChanges();
  }
<<<<<<< HEAD

  async reportIssue() {
    env.openExternal(
      Uri.parse("https://github.com/software-mansion/react-native-ide/issues/new/choose")
    );
  }
=======
>>>>>>> 2d9848f9

  trackNativeChanges() {
    // VS code glob patterns don't support negation so we can't exclude
    // native build directories like android/build, android/.gradle,
    // android/app/build, or ios/build.
    // VS code by default exclude .git and node_modules directories from
    // watching, configured by `files.watcherExclude` setting.
    //
    // We may revisit this if better performance is needed and create
    // recursive watches ourselves by iterating through workspace directories
    // to workaround this issue.
    this.workspaceWatcher = workspace.createFileSystemWatcher("**/*");

    this.workspaceWatcher.onDidChange(() => this.checkIfNativeChanged());
    this.workspaceWatcher.onDidCreate(() => this.checkIfNativeChanged());
    this.workspaceWatcher.onDidDelete(() => this.checkIfNativeChanged());
    this.fileSaveWatcherDisposable = workspace.onDidSaveTextDocument(() => {
      this.checkIfNativeChanged();
    });
  }

  async dispatchPaste(text: string) {
    this.deviceSession?.sendPaste(text);
  }

  onBundleError(): void {
    this.updateProjectState({ status: "bundleError" });
  }

  onIncrementalBundleError(message: string, _errorModulePath: string): void {
    Logger.error(stripAnsi(message));
    // if bundle build failed, we don't want to change the status
    // incrementalBundleError status should be set only when bundleError status is not set
    if (this.projectState.status === "bundleError") {
      return;
    }
    this.updateProjectState({ status: "incrementalBundleError" });
  }

  /**
   * This method tried to select the last selected device from devices list.
   * If the device list is empty, we wait until we can select a device.
   */
  private async trySelectingInitialDevice() {
    const selectInitialDevice = (devices: DeviceInfo[]) => {
      const lastDeviceId = extensionContext.workspaceState.get<string | undefined>(
        LAST_SELECTED_DEVICE_KEY
      );
      let device = devices.find((item) => item.id === lastDeviceId);
      if (!device && devices.length > 0) {
        device = devices[0];
      }
      if (device) {
        this.selectDevice(device);
        return true;
      }
      this.updateProjectState({
        selectedDevice: undefined,
      });
      return false;
    };

    const devices = await this.deviceManager.listAllDevices();
    if (!selectInitialDevice(devices)) {
      const listener = (newDevices: DeviceInfo[]) => {
        if (selectInitialDevice(newDevices)) {
          this.deviceManager.removeListener("devicesChanged", listener);
        }
      };
      this.deviceManager.addListener("devicesChanged", listener);
    }
  }

  async getProjectState(): Promise<ProjectState> {
    return this.projectState;
  }

  async addListener<K extends keyof ProjectEventMap>(
    eventType: K,
    listener: ProjectEventListener<ProjectEventMap[K]>
  ) {
    this.eventEmitter.addListener(eventType, listener);
  }
  async removeListener<K extends keyof ProjectEventMap>(
    eventType: K,
    listener: ProjectEventListener<ProjectEventMap[K]>
  ) {
    this.eventEmitter.removeListener(eventType, listener);
  }

  public dispose() {
    this.deviceSession?.dispose();
    this.metro.dispose();
    this.notifier.dispose();
    this.debugSessionListener.dispose();
    this.deviceManager.removeListener("deviceRemoved", this.removeDeviceListener);
    this.workspaceWatcher.dispose();
    this.fileSaveWatcherDisposable.dispose();
  }

  public async reloadMetro() {
    await this.metro?.reload();
    this.updateProjectState({ status: "running" });
  }

  public async goHome() {
    return this.reloadMetro();
  }

  //#region async reload()

  public async reload(type: ReloadAction): Promise<boolean> {
    const installApp = ({ reinstall }: { reinstall: boolean }) => {
      this.updateProjectStateForDevice(this.projectState.selectedDevice!, {
        startupMessage: StartupMessage.Installing,
      });
      return this.device!.installApp(this.buildResult!, reinstall);
    };

    const startDebugger = async () => {
      const WAIT_FOR_DEBUGGER_TIMEOUT_MS = 15_000;

      const websocketAddress = await this.metro.getDebuggerURL(WAIT_FOR_DEBUGGER_TIMEOUT_MS);
      if (websocketAddress) {
        const debuggingOptions = {
          suppressDebugStatusbar: true,
          suppressDebugView: true,
          suppressDebugToolbar: true,
          suppressSaveBeforeStart: true,
        };
        const debuggingConfiguration = {
          type: "com.swmansion.react-native-ide",
          name: "React Native IDE Debugger",
          request: "attach",
          websocketAddress,
        };
        const debugStarted = await debug.startDebugging(
          undefined,
          debuggingConfiguration,
          debuggingOptions
        );
        if (debugStarted) {
          this.debugSession = debug.activeDebugSession;
          Logger.debug("Conencted to debbuger, moving on...");
        }
      } else {
        Logger.error("Couldn't connect to debugger");
      }
    };

    const launchApp = async (deviceInfo: DeviceInfo) => {
      // TODO(jgonet): remove device session
      this.device!.startPreview().then(() => {
        this.updateProjectStateForDevice(deviceInfo, { previewURL: this.device!.previewURL! });
      });

      if (!this.buildResult) {
        throw new Error("Expecting build to be ready");
      }
      const shouldWaitForAppLaunch = getLaunchConfiguration().preview?.waitForAppLaunch !== false;
      const waitForAppReady = shouldWaitForAppLaunch
        ? new Promise<void>((resolve) => {
            this.notifier.listen("RNIDE_appReady", resolve, { once: true });
          })
        : Promise.resolve();

      this.updateProjectStateForDevice(deviceInfo, {
        startupMessage: StartupMessage.Launching,
      });
      await this.device!.launchApp(this.buildResult, this.metro.port, this.notifier.devtoolsPort);
      Logger.debug("Will wait for app ready and for preview");
      this.updateProjectStateForDevice(deviceInfo, {
        startupMessage: StartupMessage.WaitingForAppToLoad,
      });
      await Promise.all([waitForAppReady, this.device!.startPreview()]);
      Logger.debug("App and preview ready, moving on...");
      this.updateProjectStateForDevice(deviceInfo, {
        startupMessage: StartupMessage.AttachingDebugger,
      });
      await startDebugger();

      Logger.debug("Device session started");
    };

    switch (type) {
      case "rebuild":
        // we save device info and device session at the start such that we can
        // check if they weren't updated in the meantime while we await for restart
        // procedures
        const deviceInfo = this.projectState.selectedDevice!;

        this.updateProjectStateForDevice(deviceInfo, {
          status: "starting",
          startupMessage: StartupMessage.Restarting,
        });

        const startMetro = async () => {
          const handleDebuggerEvents = (event: DebugSessionCustomEvent) => {
            switch (event.event) {
              case "RNIDE_consoleLog":
                this.eventEmitter.emit("log", event.body);
                break;
              case "RNIDE_paused":
                if (event.body?.reason === "exception") {
                  // if we know that incrmental bundle error happened, we don't want to change the status
                  if (this.projectState.status === "incrementalBundleError") return;
                  this.updateProjectState({ status: "runtimeError" });
                } else {
                  this.updateProjectState({ status: "debuggerPaused" });
                }
                commands.executeCommand("workbench.view.debug");
                break;
              case "RNIDE_continued":
                this.updateProjectState({ status: "running" });
                break;
            }
          };
          const updateProgress = throttle((stageProgress: number) => {
            if (StartupMessage.WaitingForAppToLoad !== this.projectState.startupMessage) {
              return;
            }
            this.updateProjectState({ stageProgress });
          }, 100);

          this.metro.dispose();
          this.metro = new Metro(this.notifier, this);
          this.debugSessionListener.dispose();
          this.debugSessionListener =
            debug.onDidReceiveDebugSessionCustomEvent(handleDebuggerEvents);

          Logger.debug("Launching metro");
          this.metro.start(true, updateProgress);
        };

        const selectDevice = async (deviceInfo: DeviceInfo) => {
          function notifyAboutAcquiringDeviceError(e: unknown) {
            if (e instanceof DeviceAlreadyUsedError) {
              window.showErrorMessage(
                "This device is already used by other instance of React Native IDE.\nPlease select another device",
                "Dismiss"
              );
            } else {
              Logger.error(
                `Couldn't acquire the device ${deviceInfo.platform} – ${deviceInfo.id}`,
                e
              );
            }
          }

          // TODO(jgonet): make this cleaner
          let device: IosSimulatorDevice | AndroidEmulatorDevice | undefined;
          try {
            device = await this.deviceManager.acquireDevice(deviceInfo);
          } catch (e) {
            notifyAboutAcquiringDeviceError(e);
          }

          if (!device) {
            return undefined;
          }

          Logger.log("Device selected", deviceInfo.name);
          extensionContext.workspaceState.update(LAST_SELECTED_DEVICE_KEY, deviceInfo.id);
          Logger.debug("Selected device is ready");

          this.updateProjectState({
            selectedDevice: deviceInfo,
            status: "starting",
            startupMessage: StartupMessage.InitializingDevice,
            previewURL: undefined,
          });

          return device;
        };

        const waitForMetroReady = async () => {
          // wait for metro/devtools to start before we continue
          this.updateProjectStateForDevice(deviceInfo, {
            startupMessage: StartupMessage.StartingPackager,
          });
          await this.notifier.ready();
          await this.metro.ready();
          Logger.debug("Metro & devtools ready");
        };

        const buildApp = (deviceInfo: DeviceInfo) => {
          const updateProgress = throttle((stageProgress: number) => {
            if (StartupMessage.Building !== this.projectState.startupMessage) {
              return;
            }
            this.updateProjectState({ stageProgress });
          }, 100);

          return this.buildManager.startBuild(deviceInfo, {
            forceCleanBuild: true,
            onProgress: updateProgress,
            onSuccess: () => {
              // reset fingerprint change flag when build finishes successfully
              this.detectedFingerprintChange = false;
            },
          });
        };

        const bootDevice = async (
          device: DeviceBase,
          disposableBuild: DisposableBuild<BuildResult>
        ) => {
          this.deviceSession?.dispose();
          this.deviceSession = undefined;

          this.updateProjectStateForDevice(deviceInfo, { status: "running" });
          this.device = device;
          const newDeviceSession = new DeviceSession(
            device,
            this.notifier,
            this.metro,
            disposableBuild
          );
          this.deviceSession = newDeviceSession;

          this.updateProjectStateForDevice(deviceInfo, {
            startupMessage: StartupMessage.BootingDevice,
          });
          await device.bootDevice();
          await device.changeSettings(this.deviceSettings);
        };

        const device = await selectDevice(deviceInfo);
        if (device) {
          await startMetro();
          await waitForMetroReady();

          // TODO(jgonet): Readd try-catch
          const build = buildApp(deviceInfo);
          bootDevice(device, build);
          // TODO(jgonet): Change the order of booting and build
          this.updateProjectStateForDevice(deviceInfo, {
            startupMessage: StartupMessage.Building,
          });
          this.buildResult = await build.build;

          await installApp({ reinstall: false });
          await launchApp(deviceInfo);
          return true;
        }
        return false;
      case "reboot":
        // TODO(jgonet): implement
        return false;
      case "reinstall":
        await installApp({ reinstall: true });
        await launchApp(this.projectState.selectedDevice!);
        return true;
      case "restartProcess":
        await launchApp(this.projectState.selectedDevice!);
        return false;
      case "reloadJs":
        // TODO(jgonet): implement
        return false;
      case "hotReload":
        // TODO(jgonet): Remove, needed only for special handling of RNIDE_appReady event
        if (this.notifier.connectedToApp) {
          await this.metro?.reload();
          this.updateProjectState({ status: "running" });
          return true;
        }
        return false;
    }
  }

  public async restart(forceCleanBuild: boolean, onlyReloadJSWhenPossible: boolean = true) {
    // we save device info and device session at the start such that we can
    // check if they weren't updated in the meantime while we await for restart
    // procedures
    const deviceInfo = this.projectState.selectedDevice!;
    const deviceSession = this.deviceSession;

    this.updateProjectStateForDevice(deviceInfo, {
      status: "starting",
      startupMessage: StartupMessage.Restarting,
    });

    if (forceCleanBuild) {
      this.reload("rebuild");
      return;
    } else if (this.detectedFingerprintChange) {
      await this.selectDevice(deviceInfo, false);
      return;
    }

    // if we have an active devtools session, we try hot reloading
    if (onlyReloadJSWhenPossible && this.notifier.connectedToApp) {
      this.reload("hotReload");
      return;
    }

    // otherwise we try to restart the device session
    // TODO(jgonet): Next up – move this to reload()
    try {
      // we first check if the device session hasn't changed in the meantime
      if (deviceSession === this.deviceSession) {
        await this.deviceSession?.restart((startupMessage) =>
          this.updateProjectStateForDevice(deviceInfo, { startupMessage })
        );
        this.updateProjectStateForDevice(deviceInfo, {
          status: "running",
        });
      }
    } catch (e) {
      // finally in case of any errors, we restart the selected device which reboots
      // emulator etc...
      // we first check if the device hasn't been updated in the meantime
      if (deviceInfo === this.projectState.selectedDevice) {
        await this.selectDevice(this.projectState.selectedDevice!, false);
      }
    }
  }

<<<<<<< HEAD
=======
  private async start(restart: boolean, forceCleanBuild: boolean) {
    if (restart) {
      const oldDevtools = this.devtools;
      const oldMetro = this.metro;
      this.devtools = new Devtools();
      this.metro = new Metro(this.devtools, this);
      oldDevtools.dispose();
      oldMetro.dispose();
    }
    this.devtools.addListener((event, payload) => {
      switch (event) {
        case "RNIDE_appReady":
          Logger.debug("App ready");
          if (this.reloadingMetro) {
            this.reloadingMetro = false;
            this.updateProjectState({ status: "running" });
          }
          break;
        case "RNIDE_navigationChanged":
          this.eventEmitter.emit("navigationChanged", {
            displayName: payload.displayName,
            id: payload.id,
          });
          break;
        case "RNIDE_fastRefreshStarted":
          this.updateProjectState({ status: "refreshing" });
          break;
        case "RNIDE_fastRefreshComplete":
          if (this.projectState.status === "starting") return;
          if (this.projectState.status === "incrementalBundleError") return;
          if (this.projectState.status === "runtimeError") return;
          this.updateProjectState({ status: "running" });
          break;
      }
    });

    Logger.debug("Installing Node Modules");
    const installNodeModules = this.installNodeModules();

    Logger.debug(`Launching devtools`);
    const waitForDevtools = this.devtools.start();

    this.debugSessionListener?.dispose();
    this.debugSessionListener = debug.onDidReceiveDebugSessionCustomEvent((event) => {
      switch (event.event) {
        case "RNIDE_consoleLog":
          this.eventEmitter.emit("log", event.body);
          break;
        case "RNIDE_paused":
          if (event.body?.reason === "exception") {
            // if we know that incrmental bundle error happened, we don't want to change the status
            if (this.projectState.status === "incrementalBundleError") return;
            this.updateProjectState({ status: "runtimeError" });
          } else {
            this.updateProjectState({ status: "debuggerPaused" });
          }
          commands.executeCommand("workbench.view.debug");
          break;
        case "RNIDE_continued":
          this.updateProjectState({ status: "running" });
          break;
      }
    });

    Logger.debug(`Launching metro`);
    const waitForMetro = this.metro.start(
      forceCleanBuild,
      throttle((stageProgress: number) => {
        this.reportStageProgress(stageProgress, StartupMessage.WaitingForAppToLoad);
      }, 100),
      [installNodeModules]
    );
  }

>>>>>>> 2d9848f9
  async resetAppPermissions(permissionType: AppPermissionType) {
    const needsRestart = await this.deviceSession?.resetAppPermissions(permissionType);
    if (needsRestart) {
      this.restart(false, false);
    }
  }

  public async dispatchTouch(xRatio: number, yRatio: number, type: "Up" | "Move" | "Down") {
    this.deviceSession?.sendTouch(xRatio, yRatio, type);
  }

  public async dispatchKeyPress(keyCode: number, direction: "Up" | "Down") {
    this.deviceSession?.sendKey(keyCode, direction);
  }

  public async inspectElementAt(
    xRatio: number,
    yRatio: number,
    requestStack: boolean,
    callback: (inspectData: InspectData) => void
  ) {
    this.deviceSession?.inspectElementAt(xRatio, yRatio, requestStack, (inspectData) => {
      let stack = undefined;
      if (requestStack && inspectData?.stack) {
        stack = inspectData.stack;
        const inspectorExcludePattern = workspace
          .getConfiguration("ReactNativeIDE")
          .get("inspectorExcludePattern") as string | undefined;
        const patterns = inspectorExcludePattern?.split(",").map((pattern) => pattern.trim());
        function testInspectorExcludeGlobPattern(filename: string) {
          return patterns?.some((pattern) => minimatch(filename, pattern));
        }
        stack.forEach((item: any) => {
          item.hide = false;
          if (!isAppSourceFile(item.source.fileName)) {
            item.hide = true;
          } else if (testInspectorExcludeGlobPattern(item.source.fileName)) {
            item.hide = true;
          }
        });
      }
      callback({ frame: inspectData.frame, stack });
    });
  }

  public async resumeDebugger() {
    this.deviceSession?.resumeDebugger();
  }

  public async stepOverDebugger() {
    this.deviceSession?.stepOverDebugger();
  }

  public async focusBuildOutput() {
    if (!this.projectState.selectedDevice) {
      return;
    }
    this.buildManager.focusBuildOutput();
  }

  public async focusExtensionLogsOutput() {
    Logger.openOutputPanel();
  }

  public async focusDebugConsole() {
    commands.executeCommand("workbench.panel.repl.view.focus");
  }

  public async openNavigation(navigationItemID: string) {
    this.deviceSession?.openNavigation(navigationItemID);
  }

  public async openDevMenu() {
    await this.deviceSession?.openDevMenu();
  }

  public startPreview(appKey: string) {
    this.deviceSession?.startPreview(appKey);
  }

  public onActiveFileChange(filename: string, followEnabled: boolean) {
    this.deviceSession?.onActiveFileChange(filename, followEnabled);
  }

  public async getDeviceSettings() {
    return this.deviceSettings;
  }

  public async updateDeviceSettings(settings: DeviceSettings) {
    this.deviceSettings = settings;
    extensionContext.workspaceState.update(DEVICE_SETTINGS_KEY, settings);
    await this.deviceSession?.changeDeviceSettings(settings);
    this.eventEmitter.emit("deviceSettingsChanged", this.deviceSettings);
  }

  private reportStageProgress(stageProgress: number, stage: string) {
    if (stage !== this.projectState.startupMessage) {
      return;
    }
    this.updateProjectState({ stageProgress });
  }

  private updateProjectState(newState: Partial<ProjectState>) {
    // stageProgress is tied to a startup stage, so when there is a change of status or startupMessage,
    // we always want to reset the progress.
    if (newState.status !== undefined || newState.startupMessage !== undefined) {
      delete this.projectState.stageProgress;
    }
    this.projectState = { ...this.projectState, ...newState };
    this.eventEmitter.emit("projectStateChanged", this.projectState);
  }

  private updateProjectStateForDevice(deviceInfo: DeviceInfo, newState: Partial<ProjectState>) {
    if (deviceInfo === this.projectState.selectedDevice) {
      this.updateProjectState(newState);
    }
  }

  public async updatePreviewZoomLevel(zoom: ZoomLevelType): Promise<void> {
    this.updateProjectState({ previewZoom: zoom });
    extensionContext.workspaceState.update(PREVIEW_ZOOM_KEY, zoom);
  }

  private async installNodeModules(): Promise<void> {
    const nodeModulesStatus = await this.dependencyManager.checkNodeModulesInstalled();

    if (!nodeModulesStatus.installed) {
      await this.dependencyManager.installNodeModules(nodeModulesStatus.packageManager);
    }
    Logger.debug("Node Modules installed");
  }

  public async selectDevice(deviceInfo: DeviceInfo, forceCleanBuild = false) {
    let device: IosSimulatorDevice | AndroidEmulatorDevice | undefined;
    try {
      device = await this.deviceManager.acquireDevice(deviceInfo);
    } catch (e) {
      if (e instanceof DeviceAlreadyUsedError) {
        window.showErrorMessage(
          "This device is already used by other instance of React Native IDE.\nPlease select another device",
          "Dismiss"
        );
      } else {
        Logger.error(`Couldn't acquire the device ${deviceInfo.platform} – ${deviceInfo.id}`, e);
      }
    }

    if (!device) {
      return;
    }

    Logger.log("Device selected", deviceInfo.name);
    extensionContext.workspaceState.update(LAST_SELECTED_DEVICE_KEY, deviceInfo.id);

    const prevSession = this.deviceSession;
    this.deviceSession = undefined;
    prevSession?.dispose();

    this.updateProjectState({
      selectedDevice: deviceInfo,
      status: "starting",
      startupMessage: StartupMessage.InitializingDevice,
      previewURL: undefined,
    });

    let newDeviceSession;

    try {
      Logger.debug("Selected device is ready");
      this.updateProjectStateForDevice(deviceInfo, {
        startupMessage: StartupMessage.StartingPackager,
      });
      // wait for metro/devtools to start before we continue
      await this.notifier.ready();
      await this.metro.ready();
      const build = this.buildManager.startBuild(deviceInfo, {
        forceCleanBuild,
        onProgress: throttle((stageProgress: number) => {
          this.reportStageProgress(stageProgress, StartupMessage.Building);
        }, 100),
      });

      // reset fingerpring change flag when build finishes successfully
      if (this.detectedFingerprintChange) {
        build.build.then(() => {
          this.detectedFingerprintChange = false;
        });
      }

      Logger.debug("Metro & devtools ready");
      newDeviceSession = new DeviceSession(device, this.notifier, this.metro, build);
      this.deviceSession = newDeviceSession;

      await newDeviceSession.start(this.deviceSettings, {
        onPreviewReady: (previewURL) => {
          this.updateProjectStateForDevice(deviceInfo, { previewURL });
        },
        onProgress: (startupMessage) =>
          this.updateProjectStateForDevice(deviceInfo, { startupMessage }),
      });
      Logger.debug("Device session started");

      this.updateProjectStateForDevice(deviceInfo, {
        status: "running",
      });
    } catch (e) {
      Logger.error("Couldn't start device session", e);

      const isSelected = this.projectState.selectedDevice === deviceInfo;
      const isNewSession = this.deviceSession === newDeviceSession;
      if (isSelected && isNewSession) {
        this.updateProjectState({ status: "buildError" });
      }
    }
  }

  // used in callbacks, needs to be an arrow function
  private removeDeviceListener = async (_devices: DeviceInfo) => {
    await this.trySelectingInitialDevice();
  };

  private checkIfNativeChanged = throttle(async () => {
    if (!this.detectedFingerprintChange && this.projectState.selectedDevice) {
      if (await didFingerprintChange(this.projectState.selectedDevice.platform)) {
        this.detectedFingerprintChange = true;
        this.eventEmitter.emit("needsNativeRebuild");
      }
    }
  }, 300);
}

export function isAppSourceFile(filePath: string) {
  const relativeToWorkspace = workspace.asRelativePath(filePath, false);

  if (relativeToWorkspace === filePath) {
    // when path is outside of any workspace folder, workspace.asRelativePath returns the original path
    return false;
  }

  // if the relative path contain node_modules, we assume it's not user's app source file:
  return !relativeToWorkspace.includes("node_modules");
}<|MERGE_RESOLUTION|>--- conflicted
+++ resolved
@@ -1,4 +1,3 @@
-<<<<<<< HEAD
 import {
   Disposable,
   debug,
@@ -10,9 +9,6 @@
   Uri,
   DebugSessionCustomEvent,
 } from "vscode";
-=======
-import { Disposable, debug, commands, workspace, FileSystemWatcher, window } from "vscode";
->>>>>>> 2d9848f9
 import { Metro, MetroDelegate } from "./metro";
 import { DeviceSession } from "./deviceSession";
 import { Logger } from "../Logger";
@@ -41,19 +37,12 @@
 import { minimatch } from "minimatch";
 import { IosSimulatorDevice } from "../devices/IosSimulatorDevice";
 import { AndroidEmulatorDevice } from "../devices/AndroidEmulatorDevice";
-<<<<<<< HEAD
-import path from "path";
-import { homedir } from "node:os";
-import fs from "fs";
-import JSON5 from "json5";
 import { Notifier } from "./notifier";
 import { DeviceBase } from "../devices/DeviceBase";
 import { DebugSession } from "vscode";
 import { getLaunchConfiguration } from "../utilities/launchConfiguration";
-=======
 import { DependencyManager } from "../dependency/DependencyManager";
 import { throttle } from "../utilities/throttle";
->>>>>>> 2d9848f9
 
 const DEVICE_SETTINGS_KEY = "device_settings_v2";
 const LAST_SELECTED_DEVICE_KEY = "last_selected_device";
@@ -77,14 +66,8 @@
   private buildResult: BuildResult | undefined;
 
   private metro: Metro;
-<<<<<<< HEAD
   private debugSessionListener!: Disposable;
-  private buildManager = new BuildManager();
-=======
-  private devtools = new Devtools();
-  private debugSessionListener: Disposable | undefined;
   private buildManager: BuildManager;
->>>>>>> 2d9848f9
   private eventEmitter = new EventEmitter();
 
   private detectedFingerprintChange: boolean;
@@ -112,7 +95,6 @@
     },
   };
 
-<<<<<<< HEAD
   async initNotifier() {
     this.notifier.listen("RNIDE_appReady", () => {
       Logger.debug("App ready");
@@ -132,7 +114,11 @@
     await this.notifier.ready();
   }
 
-  constructor(private readonly deviceManager: DeviceManager, private readonly notifier: Notifier) {
+  constructor(
+    private readonly deviceManager: DeviceManager,
+    private readonly dependencyManager: DependencyManager,
+    private readonly notifier: Notifier
+  ) {
     const start = async () => {
       const handleDebuggerEvents = (event: DebugSessionCustomEvent) => {
         switch (event.event) {
@@ -164,40 +150,22 @@
       await this.initNotifier();
 
       this.debugSessionListener = debug.onDidReceiveDebugSessionCustomEvent(handleDebuggerEvents);
-
       Logger.debug("Launching metro");
-      this.metro.start(false, updateProgress);
+
+      this.metro.start(false, updateProgress, [this.installNodeModules()]);
       await this.metro.ready();
     };
     Project.currentProject = this;
     this.metro = new Metro(this.notifier, this);
     // TODO(jgonet): simultaneous metro and build
+    this.buildManager = new BuildManager(dependencyManager);
     start();
-=======
-  constructor(
-    private readonly deviceManager: DeviceManager,
-    private readonly dependencyManager: DependencyManager
-  ) {
-    Project.currentProject = this;
-    this.metro = new Metro(this.devtools, this);
-    this.buildManager = new BuildManager(dependencyManager);
-    this.start(false, false);
->>>>>>> 2d9848f9
     this.trySelectingInitialDevice();
     this.deviceManager.addListener("deviceRemoved", this.removeDeviceListener);
     this.detectedFingerprintChange = false;
 
     this.trackNativeChanges();
   }
-<<<<<<< HEAD
-
-  async reportIssue() {
-    env.openExternal(
-      Uri.parse("https://github.com/software-mansion/react-native-ide/issues/new/choose")
-    );
-  }
-=======
->>>>>>> 2d9848f9
 
   trackNativeChanges() {
     // VS code glob patterns don't support negation so we can't exclude
@@ -429,7 +397,7 @@
             debug.onDidReceiveDebugSessionCustomEvent(handleDebuggerEvents);
 
           Logger.debug("Launching metro");
-          this.metro.start(true, updateProgress);
+          this.metro.start(true, updateProgress, [this.installNodeModules()]);
         };
 
         const selectDevice = async (deviceInfo: DeviceInfo) => {
@@ -616,83 +584,6 @@
     }
   }
 
-<<<<<<< HEAD
-=======
-  private async start(restart: boolean, forceCleanBuild: boolean) {
-    if (restart) {
-      const oldDevtools = this.devtools;
-      const oldMetro = this.metro;
-      this.devtools = new Devtools();
-      this.metro = new Metro(this.devtools, this);
-      oldDevtools.dispose();
-      oldMetro.dispose();
-    }
-    this.devtools.addListener((event, payload) => {
-      switch (event) {
-        case "RNIDE_appReady":
-          Logger.debug("App ready");
-          if (this.reloadingMetro) {
-            this.reloadingMetro = false;
-            this.updateProjectState({ status: "running" });
-          }
-          break;
-        case "RNIDE_navigationChanged":
-          this.eventEmitter.emit("navigationChanged", {
-            displayName: payload.displayName,
-            id: payload.id,
-          });
-          break;
-        case "RNIDE_fastRefreshStarted":
-          this.updateProjectState({ status: "refreshing" });
-          break;
-        case "RNIDE_fastRefreshComplete":
-          if (this.projectState.status === "starting") return;
-          if (this.projectState.status === "incrementalBundleError") return;
-          if (this.projectState.status === "runtimeError") return;
-          this.updateProjectState({ status: "running" });
-          break;
-      }
-    });
-
-    Logger.debug("Installing Node Modules");
-    const installNodeModules = this.installNodeModules();
-
-    Logger.debug(`Launching devtools`);
-    const waitForDevtools = this.devtools.start();
-
-    this.debugSessionListener?.dispose();
-    this.debugSessionListener = debug.onDidReceiveDebugSessionCustomEvent((event) => {
-      switch (event.event) {
-        case "RNIDE_consoleLog":
-          this.eventEmitter.emit("log", event.body);
-          break;
-        case "RNIDE_paused":
-          if (event.body?.reason === "exception") {
-            // if we know that incrmental bundle error happened, we don't want to change the status
-            if (this.projectState.status === "incrementalBundleError") return;
-            this.updateProjectState({ status: "runtimeError" });
-          } else {
-            this.updateProjectState({ status: "debuggerPaused" });
-          }
-          commands.executeCommand("workbench.view.debug");
-          break;
-        case "RNIDE_continued":
-          this.updateProjectState({ status: "running" });
-          break;
-      }
-    });
-
-    Logger.debug(`Launching metro`);
-    const waitForMetro = this.metro.start(
-      forceCleanBuild,
-      throttle((stageProgress: number) => {
-        this.reportStageProgress(stageProgress, StartupMessage.WaitingForAppToLoad);
-      }, 100),
-      [installNodeModules]
-    );
-  }
-
->>>>>>> 2d9848f9
   async resetAppPermissions(permissionType: AppPermissionType) {
     const needsRestart = await this.deviceSession?.resetAppPermissions(permissionType);
     if (needsRestart) {
