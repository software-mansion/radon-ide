import { EventEmitter } from "stream";
import os from "os";
import path from "path";
import assert from "assert";
import { env, Disposable, commands, workspace, window } from "vscode";
import _ from "lodash";
import { minimatch } from "minimatch";
import {
  AppPermissionType,
  DeviceButtonType,
  DeviceId,
  DeviceRotation,
  DeviceSessionsManagerState,
  DeviceSessionState,
  DeviceSettings,
  InspectData,
  isOfEnumDeviceRotation,
  ProjectEventListener,
  ProjectEventMap,
  ProjectInterface,
  ProjectState,
  ToolsState,
  TouchPoint,
  ZoomLevelType,
} from "../common/Project";
import { AppRootConfigController } from "../panels/AppRootConfigController";
import { Logger } from "../Logger";
import { DeviceManager } from "../devices/DeviceManager";
import { extensionContext } from "../utilities/extensionContext";
import {
  activateDevice,
  watchLicenseTokenChange,
  getLicenseToken,
  refreshTokenPeriodically,
} from "../utilities/license";
import { getTelemetryReporter } from "../utilities/telemetry";
import { ToolKey } from "./tools";
import { UtilsInterface } from "../common/utils";
import { ApplicationContext } from "./ApplicationContext";
import { disposeAll } from "../utilities/disposables";
import {
  DeviceSessionsManager,
  DeviceSessionsManagerDelegate,
  ReloadAction,
  SelectDeviceOptions,
} from "./DeviceSessionsManager";
import { DEVICE_SETTINGS_DEFAULT, DEVICE_SETTINGS_KEY } from "../devices/DeviceBase";
import { FingerprintProvider } from "./FingerprintProvider";
import { BuildCache } from "../builders/BuildCache";
import { Connector } from "../connect/Connector";
import { LaunchConfigurationsManager } from "./launchConfigurationsManager";
import { LaunchConfiguration } from "../common/LaunchConfig";
import { OutputChannelRegistry } from "./OutputChannelRegistry";
import { Output } from "../common/OutputChannel";
import { StateManager } from "./StateManager";
import {
  AndroidSystemImageInfo,
  DeviceInfo,
  DevicesState,
  IOSDeviceTypeInfo,
  IOSRuntimeInfo,
  ProjectStore,
  WorkspaceConfiguration,
} from "../common/State";
import { EnvironmentDependencyManager } from "../dependency/EnvironmentDependencyManager";
import { isAppSourceFile } from "../utilities/isAppSourceFile";

const PREVIEW_ZOOM_KEY = "preview_zoom";
const DEEP_LINKS_HISTORY_KEY = "deep_links_history";

const DEEP_LINKS_HISTORY_LIMIT = 50;

const MAX_RECORDING_TIME_SEC = 10 * 60; // 10 minutes

export class Project implements Disposable, ProjectInterface, DeviceSessionsManagerDelegate {
  // #region Properties

  private launchConfigsManager = new LaunchConfigurationsManager();
  private applicationContext: ApplicationContext;
  private eventEmitter = new EventEmitter();

  public deviceSessionsManager: DeviceSessionsManager;

  private projectState: ProjectState;
  private selectedLaunchConfiguration: LaunchConfiguration;

  private disposables: Disposable[] = [];

  public readonly appRootConfigController: AppRootConfigController = new AppRootConfigController();

  public get deviceSession() {
    return this.deviceSessionsManager.selectedDeviceSession;
  }

  // #endregion Properties

  // #region Getters

  public get relativeAppRootPath() {
    const relativePath = workspace.asRelativePath(this.applicationContext.appRootFolder);
    if (relativePath === this.applicationContext.appRootFolder) {
      return "./";
    }
    if (relativePath.startsWith(".." + path.sep) || relativePath.startsWith("." + path.sep)) {
      return relativePath;
    }
    return `.${path.sep}${relativePath}`;
  }

  public get appRootFolder() {
    return this.applicationContext.appRootFolder;
  }

  public get buildCache() {
    return this.applicationContext.buildCache;
  }

  private get selectedDeviceSessionState(): DeviceSessionState | undefined {
    if (this.projectState.selectedSessionId === null) {
      return undefined;
    }
    const selectedSessionState =
      this.projectState.deviceSessions[this.projectState.selectedSessionId];
    assert(selectedSessionState !== undefined, "Expected the selected session to exist");
    return selectedSessionState;
  }

  public async getProjectState(): Promise<ProjectState> {
    return this.projectState;
  }

  // #endregion Getters

  // #region Constructor

  constructor(
    private readonly stateManager: StateManager<ProjectStore>,
    private readonly workspaceStateManager: StateManager<WorkspaceConfiguration>,
    private readonly devicesStateManager: StateManager<DevicesState>,
    private readonly deviceManager: DeviceManager,
    private readonly utils: UtilsInterface,
    private readonly outputChannelRegistry: OutputChannelRegistry,
    private readonly environmentDependencyManager: EnvironmentDependencyManager,
    initialLaunchConfigOptions?: LaunchConfiguration
  ) {
    const fingerprintProvider = new FingerprintProvider();
    const buildCache = new BuildCache(fingerprintProvider);
    const initialLaunchConfig = initialLaunchConfigOptions
      ? initialLaunchConfigOptions
      : this.launchConfigsManager.initialLaunchConfiguration;
    this.selectedLaunchConfiguration = initialLaunchConfig;
    this.applicationContext = new ApplicationContext(
      this.stateManager.getDerived("applicationContext"),
      initialLaunchConfig,
      buildCache
    );
    this.deviceSessionsManager = new DeviceSessionsManager(
      this.applicationContext,
      this.deviceManager,
      this.devicesStateManager,
      this,
      this.outputChannelRegistry
    );

    const connector = Connector.getInstance();

    this.projectState = {
      selectedSessionId: null,
      deviceSessions: {},
      initialized: false,
      appRootPath: this.relativeAppRootPath,
      previewZoom: undefined,
      selectedLaunchConfiguration: this.selectedLaunchConfiguration,
      customLaunchConfigurations: this.launchConfigsManager.launchConfigurations,
      connectState: {
        enabled: connector.isEnabled,
        connected: connector.isConnected,
      },
    };

    this.maybeStartInitialDeviceSession();

    this.disposables.push(
      connector.onConnectStateChanged((connectState) => {
        this.updateProjectState({ connectState });
        if (connectState.enabled) {
          this.deviceSessionsManager.terminateAllSessions();
        }
      })
    );

    this.disposables.push(fingerprintProvider);
    this.disposables.push(refreshTokenPeriodically());
    this.disposables.push(
      watchLicenseTokenChange(async () => {
        const hasActiveLicense = await this.hasActiveLicense();
        this.eventEmitter.emit("licenseActivationChanged", hasActiveLicense);
      })
    );
    this.disposables.push(
      this.launchConfigsManager.onLaunchConfigurationsChanged((launchConfigs) => {
        this.updateProjectState({
          customLaunchConfigurations: launchConfigs,
        });
      })
    );
    this.disposables.push(
      this.workspaceStateManager.onSetState(
        (partialWorkspaceConfig: Partial<WorkspaceConfiguration>) => {
          const deviceRotation = partialWorkspaceConfig.deviceRotation;
          if (!deviceRotation) {
            return;
          }

          const deviceRotationResult = isOfEnumDeviceRotation(deviceRotation)
            ? deviceRotation
            : DeviceRotation.Portrait;
          this.deviceSessionsManager.rotateAllDevices(deviceRotationResult);
        }
      )
    );

    this.disposables.push(this.stateManager, this.workspaceStateManager, this.devicesStateManager);
  }

  // #endregion Constructor

  // #region Device Session

  public onInitialized(): void {
    this.updateProjectState({ initialized: true });
  }

  public onDeviceSessionsManagerStateChange(state: DeviceSessionsManagerState): void {
    this.updateProjectState(state);
  }

  public getDeviceRotation(): DeviceRotation {
    return this.workspaceStateManager.getState().deviceRotation;
  }

  private maybeStartInitialDeviceSession() {
    if (!Connector.getInstance().isEnabled && !this.deviceSessionsManager.selectedDeviceSession) {
      this.deviceSessionsManager.findInitialDeviceAndStartSession();
    }
  }

  public startOrActivateSessionForDevice(
    deviceInfo: DeviceInfo,
    selectDeviceOptions?: SelectDeviceOptions
  ): Promise<void> {
    return this.deviceSessionsManager.startOrActivateSessionForDevice(
      deviceInfo,
      selectDeviceOptions
    );
  }

  public terminateSession(deviceId: DeviceId): Promise<void> {
    return this.deviceSessionsManager.terminateSession(deviceId);
  }

  // #endregion Device Session

  // #region Tools Delegate

  public onToolsStateChange = (toolsState: ToolsState) => {
    this.eventEmitter.emit("toolsStateChanged", toolsState);
  };

  // #endregion Tools Delegate

  // #region Launch Configuration

  public async createOrUpdateLaunchConfiguration(
    newLaunchConfiguration: LaunchConfiguration | undefined,
    oldLaunchConfiguration?: LaunchConfiguration
  ) {
    const isUpdatingSelectedConfig = _.isEqual(
      oldLaunchConfiguration,
      this.selectedLaunchConfiguration
    );
    const newConfig = await this.launchConfigsManager.createOrUpdateLaunchConfiguration(
      newLaunchConfiguration,
      oldLaunchConfiguration
    );
    if (isUpdatingSelectedConfig && newConfig) {
      this.selectLaunchConfiguration(newConfig);
    }
  }

  public async selectLaunchConfiguration(launchConfig: LaunchConfiguration): Promise<void> {
    if (_.isEqual(launchConfig, this.selectedLaunchConfiguration)) {
      // No change in launch configuration, nothing to do
      return;
    }
    this.selectedLaunchConfiguration = launchConfig;
    await this.applicationContext.updateLaunchConfig(launchConfig);
    // NOTE: we reset the device sessions manager to close all the running sessions
    // and restart the current device with new config. In the future, we might want to keep the devices running
    // and only close the applications, but the API we have right now does not allow that.
    const oldDeviceSessionsManager = this.deviceSessionsManager;
    this.deviceSessionsManager = new DeviceSessionsManager(
      this.applicationContext,
      this.deviceManager,
      this.devicesStateManager,
      this,
      this.outputChannelRegistry
    );
    oldDeviceSessionsManager.dispose();
    this.maybeStartInitialDeviceSession();

    this.launchConfigsManager.saveInitialLaunchConfig(launchConfig);
    this.updateProjectState({
      appRootPath: this.relativeAppRootPath,
      selectedLaunchConfiguration: launchConfig,
    });
  }

  // #endregion Launch Configuration

  // #region Dependency Checks

  public async runDependencyChecks(): Promise<void> {
    await Promise.all([
      this.applicationContext.applicationDependencyManager.runAllDependencyChecks(),
      this.environmentDependencyManager.runAllDependencyChecks(),
    ]);
  }

  // #endregion Dependency Checks

  // #region Device Settings

  public async getDeviceSettings() {
    return extensionContext.workspaceState.get(DEVICE_SETTINGS_KEY, DEVICE_SETTINGS_DEFAULT);
  }

  public async updateDeviceSettings(settings: DeviceSettings) {
    const currentSession = this.deviceSession;
    if (currentSession) {
      let needsRestart = await currentSession.updateDeviceSettings(settings);
      this.eventEmitter.emit("deviceSettingsChanged", settings);

      if (needsRestart) {
        await this.deviceSessionsManager.reloadCurrentSession("reboot");
      }
    }
  }

  // #endregion Device Settings

  // #region Tools

  public async updateToolEnabledState(toolName: ToolKey, enabled: boolean) {
    await this.deviceSession?.updateToolEnabledState(toolName, enabled);
  }

  public async openTool(toolName: ToolKey) {
    await this.deviceSession?.openTool(toolName);
  }

  // #endregion Tools

  // #region Radon Connect

  public async enableRadonConnect() {
    Connector.getInstance().enable();
  }

  public async disableRadonConnect() {
    Connector.getInstance().disable();
  }

  // #endregion Radon Connect

  // #region Debugger

  public async resumeDebugger() {
    this.deviceSession?.resumeDebugger();
  }

  public async stepOverDebugger() {
    this.deviceSession?.stepOverDebugger();
  }

  async focusOutput(channel: Output): Promise<void> {
    this.outputChannelRegistry.getOrCreateOutputChannel(channel).show();
  }

  public async focusDebugConsole() {
    this.deviceSession?.resetLogCounter();
    commands.executeCommand("workbench.panel.repl.view.focus");
  }

  // #endregion Debugger

  // #region Routing and Navigation

  public async openNavigation(navigationItemID: string) {
    this.deviceSession?.openNavigation(navigationItemID);
  }

  public async navigateBack() {
    this.deviceSession?.navigateBack();
  }

  public async navigateHome() {
    getTelemetryReporter().sendTelemetryEvent("url-bar:go-home", {
      platform: this.selectedDeviceSessionState?.deviceInfo.platform,
    });

    if (this.applicationContext.applicationDependencyManager === undefined) {
      Logger.error(
        "[PROJECT] Dependency manager not initialized. this code should be unreachable."
      );
      throw new Error("[PROJECT] Dependency manager not initialized");
    }
<<<<<<< HEAD
=======
    return this.deviceSession.captureAndStopRecording(this.getDeviceRotation());
  }
>>>>>>> d2b423e9

    if (await this.applicationContext.applicationDependencyManager.checkProjectUsesExpoRouter()) {
      await this.deviceSession?.navigateHome();
    } else {
<<<<<<< HEAD
      await this.reloadMetro();
    }
  }

  private async reloadMetro() {
    if (await this.deviceSession?.performReloadAction("reloadJs")) {
      return true;
=======
      throw new Error("No application running");
    }
  }

  async stopProfilingCPU() {
    if (this.deviceSession) {
      await this.deviceSession.stopProfilingCPU();
    } else {
      throw new Error("No application running");
>>>>>>> d2b423e9
    }
    return false;
  }

  public async removeNavigationHistoryEntry(id: string): Promise<void> {
    this.deviceSession?.removeNavigationHistoryEntry(id);
  }

  // #endregion Routing and Navigation

  // #region Dev Menu

  public async openDevMenu() {
    await this.deviceSession?.openDevMenu();
  }

  // #endregion Dev Menu

  // #region License

  public async activateLicense(activationKey: string) {
    const computerName = os.hostname();
    const activated = await activateDevice(activationKey, computerName);
    return activated;
  }

  public async hasActiveLicense() {
    return !!(await getLicenseToken());
  }

  // #endregion License

  // #region Permissions

  public async resetAppPermissions(permissionType: AppPermissionType) {
    const needsRestart = await this.deviceSession?.resetAppPermissions(permissionType);
    if (needsRestart) {
      await this.deviceSessionsManager.reloadCurrentSession("restartProcess");
    }
  }

  // #endregion Permissions

  // #region DeepLinks

  public async getDeepLinksHistory() {
    return extensionContext.workspaceState.get<string[] | undefined>(DEEP_LINKS_HISTORY_KEY) ?? [];
  }

  public async openDeepLink(link: string, terminateApp: boolean) {
    const history = await this.getDeepLinksHistory();
    if (history.length === 0 || link !== history[0]) {
      extensionContext.workspaceState.update(
        DEEP_LINKS_HISTORY_KEY,
        [link, ...history.filter((s) => s !== link)].slice(0, DEEP_LINKS_HISTORY_LIMIT)
      );
    }

    this.deviceSession?.sendDeepLink(link, terminateApp);
  }

  // #endregion DeepLinks

  // #region Recording

  private recordingTimeout: NodeJS.Timeout | undefined = undefined;

  public startRecording(): void {
    getTelemetryReporter().sendTelemetryEvent("recording:start-recording", {
      platform: this.selectedDeviceSessionState?.deviceInfo.platform,
    });
    if (!this.deviceSession) {
      throw new Error("No device session available");
    }
    this.deviceSession.startRecording();

    this.recordingTimeout = setTimeout(() => {
      this.stopRecording();
    }, MAX_RECORDING_TIME_SEC * 1000);
  }

  public async captureAndStopRecording() {
    const recording = await this.stopRecording();
    await this.utils.saveMultimedia(recording);
  }

  public async toggleRecording() {
    if (this.recordingTimeout) {
      this.captureAndStopRecording();
    } else {
      this.startRecording();
    }
  }

  public async captureReplay() {
    getTelemetryReporter().sendTelemetryEvent("replay:capture-replay", {
      platform: this.selectedDeviceSessionState?.deviceInfo.platform,
    });
    if (!this.deviceSession) {
      throw new Error("No device session available");
    }
    const replay = await this.deviceSession.captureReplay(this.getDeviceRotation());
    this.eventEmitter.emit("replayDataCreated", replay);
  }

  public async captureScreenshot() {
    getTelemetryReporter().sendTelemetryEvent("replay:capture-screenshot", {
      platform: this.selectedDeviceSessionState?.deviceInfo.platform,
    });
    if (!this.deviceSession) {
      throw new Error("No device session available");
    }

    const screenshot = await this.deviceSession.captureScreenshot(this.getDeviceRotation());
    await this.utils.saveMultimedia(screenshot);
  }

  private async stopRecording() {
    clearTimeout(this.recordingTimeout);

    getTelemetryReporter().sendTelemetryEvent("recording:stop-recording", {
      platform: this.selectedDeviceSessionState?.deviceInfo.platform,
    });
    if (!this.deviceSession) {
      throw new Error("No device session available");
    }
    return this.deviceSession.captureAndStopRecording();
  }

  // #endregion Recording

  // #region Profiling

<<<<<<< HEAD
  async startProfilingCPU() {
    if (this.deviceSession) {
      await this.deviceSession.startProfilingCPU();
    } else {
      throw new Error("No device session available");
=======
  private async reloadMetro() {
    try {
      await this.deviceSession?.performReloadAction("reloadJs");
      return true;
    } catch {
      return false;
>>>>>>> d2b423e9
    }
  }

  async stopProfilingCPU() {
    if (this.deviceSession) {
      await this.deviceSession.stopProfilingCPU();
    } else {
      throw new Error("No device session available");
    }
  }

  async startProfilingReact() {
    await this.deviceSession?.startProfilingReact();
  }

  async stopProfilingReact() {
    const uri = await this.deviceSession?.stopProfilingReact();
    if (uri) {
      // open profile file in vscode using our custom editor
      commands.executeCommand("vscode.open", uri);
    }
  }

  // #endregion Profiling

  // #region Device Input

  public dispatchTouches(touches: Array<TouchPoint>, type: "Up" | "Move" | "Down") {
    this.deviceSession?.sendTouches(touches, type, this.getDeviceRotation());
  }

  public dispatchKeyPress(keyCode: number, direction: "Up" | "Down") {
    this.deviceSession?.sendKey(keyCode, direction);
  }

  public dispatchButton(button: DeviceButtonType, direction: "Up" | "Down") {
    this.deviceSession?.sendButton(button, direction);
  }

  public dispatchWheel(point: TouchPoint, deltaX: number, deltaY: number) {
    this.deviceSession?.sendWheel(point, deltaX, deltaY);
  }

  public async dispatchPaste(text: string) {
    await this.deviceSession?.sendClipboard(text);
    await this.utils.showToast("Pasted to device clipboard", 2000);
  }

  public async dispatchCopy() {
    const text = await this.deviceSession?.getClipboard();
    if (text) {
      env.clipboard.writeText(text);
    }
    // For consistency between iOS and Android, we always display toast message
    await this.utils.showToast("Copied from device clipboard", 2000);
  }

  // #endregion Device Input

  // #region Reloading

  public reloadCurrentSession(type: ReloadAction): Promise<void> {
    return this.deviceSessionsManager.reloadCurrentSession(type);
  }

  // #endregion Reloading

  // #region Inspector

  public async inspectElementAt(
    xRatio: number,
    yRatio: number,
    requestStack: boolean,
    callback: (inspectData: InspectData) => void
  ) {
    this.deviceSession?.inspectElementAt(xRatio, yRatio, requestStack, (inspectData) => {
      let stack = undefined;
      if (requestStack && inspectData?.stack) {
        stack = inspectData.stack;
        const inspectorExcludePattern = workspace
          .getConfiguration("RadonIDE")
          .get("inspectorExcludePattern") as string | undefined;
        const patterns = inspectorExcludePattern?.split(",").map((pattern) => pattern.trim());
        function testInspectorExcludeGlobPattern(filename: string) {
          return patterns?.some((pattern) => minimatch(filename, pattern));
        }
        stack.forEach((item: any) => {
          item.hide = false;
          if (!isAppSourceFile(item.source.fileName)) {
            item.hide = true;
          } else if (testInspectorExcludeGlobPattern(item.source.fileName)) {
            item.hide = true;
          }
        });
      }
      callback({ frame: inspectData.frame, stack });
    });
  }

  // #endregion Inspector

  // #region Devices

  public createAndroidDevice(
    modelId: string,
    displayName: string,
    systemImage: AndroidSystemImageInfo
  ): Promise<DeviceInfo> {
    return this.deviceManager.createAndroidDevice(modelId, displayName, systemImage);
  }

  public createIOSDevice(
    deviceType: IOSDeviceTypeInfo,
    displayName: string,
    runtime: IOSRuntimeInfo
  ): Promise<DeviceInfo> {
    return this.deviceManager.createIOSDevice(deviceType, displayName, runtime);
  }

  public removeDevice(device: DeviceInfo): Promise<void> {
    return this.deviceManager.removeDevice(device);
  }

  public async renameDevice(deviceInfo: DeviceInfo, newDisplayName: string) {
    await this.deviceManager.renameDevice(deviceInfo, newDisplayName);
    deviceInfo.displayName = newDisplayName;
    // NOTE: this should probably be handled via some listener on Device instead:
    const deviceId = deviceInfo.id;
    if (!(deviceId in this.projectState.deviceSessions)) {
      return;
    }
    const newDeviceState = {
      ...this.projectState.deviceSessions[deviceId],
      deviceInfo,
    };
    const newDeviceSessions = {
      ...this.projectState.deviceSessions,
      [deviceId]: newDeviceState,
    };
    this.updateProjectState({ deviceSessions: newDeviceSessions });
  }

  // #endregion Devices

  // #region Extension Interface

  public async openComponentPreview(fileName: string, lineNumber1Based: number) {
    try {
      const deviceSession = this.deviceSession;
      if (!deviceSession) {
        window.showWarningMessage("Wait for the app to load before launching preview.", "Dismiss");
        return;
      }
      await deviceSession.startPreview(`preview:/${fileName}:${lineNumber1Based}`);
    } catch (e) {
      const relativeFileName = workspace.asRelativePath(fileName, false);
      const message = `Failed to open component preview. Currently previews only work for files loaded by the main application bundle. Make sure that ${relativeFileName} is loaded by your application code.`;
      Logger.error(message);
      window.showErrorMessage(message, "Dismiss");
    }
  }

  public async showStorybookStory(componentTitle: string, storyName: string) {
    if (this.applicationContext.applicationDependencyManager === undefined) {
      Logger.error(
        "[PROJECT] Dependency manager not initialized. this code should be unreachable."
      );
      throw new Error("[PROJECT] Dependency manager not initialized");
    }

    if (await this.applicationContext.applicationDependencyManager.checkProjectUsesStorybook()) {
      this.deviceSession?.openStorybookStory(componentTitle, storyName);
    } else {
      window.showErrorMessage("Storybook is not installed.", "Dismiss");
    }
  }

  public async sendBiometricAuthorization(isMatch: boolean) {
    await this.deviceSession?.sendBiometricAuthorization(isMatch);
  }

  // #endregion Extension Interface

  // #region Event Emitter

  async addListener<K extends keyof ProjectEventMap>(
    eventType: K,
    listener: ProjectEventListener<ProjectEventMap[K]>
  ) {
    this.eventEmitter.addListener(eventType, listener);
  }
  async removeListener<K extends keyof ProjectEventMap>(
    eventType: K,
    listener: ProjectEventListener<ProjectEventMap[K]>
  ) {
    this.eventEmitter.removeListener(eventType, listener);
  }

  // #endregion Event Emitter

  // #region Dispose

  public dispose() {
    this.deviceSessionsManager.dispose();
    this.applicationContext.dispose();
    disposeAll(this.disposables);
  }

  // #endregion Dispose

  // #region To Be Removed

  // TODO: this should be moved to new state management
  public async updatePreviewZoomLevel(zoom: ZoomLevelType): Promise<void> {
    this.updateProjectState({ previewZoom: zoom });
    extensionContext.workspaceState.update(PREVIEW_ZOOM_KEY, zoom);
  }

  // TODO: this should be removed from our public API
  // to control it's surface
  public async runCommand(command: string): Promise<void> {
    await commands.executeCommand(command);
  }

  // TODO: this should be moved to the new state management
  private updateProjectState(newState: Partial<ProjectState>) {
    const mergedState = { ...this.projectState, ...newState };
    this.projectState = mergedState;
    this.eventEmitter.emit("projectStateChanged", this.projectState);
  }

  // #endregion To Be Removed
}<|MERGE_RESOLUTION|>--- conflicted
+++ resolved
@@ -415,16 +415,10 @@
       );
       throw new Error("[PROJECT] Dependency manager not initialized");
     }
-<<<<<<< HEAD
-=======
-    return this.deviceSession.captureAndStopRecording(this.getDeviceRotation());
-  }
->>>>>>> d2b423e9
 
     if (await this.applicationContext.applicationDependencyManager.checkProjectUsesExpoRouter()) {
       await this.deviceSession?.navigateHome();
     } else {
-<<<<<<< HEAD
       await this.reloadMetro();
     }
   }
@@ -432,17 +426,6 @@
   private async reloadMetro() {
     if (await this.deviceSession?.performReloadAction("reloadJs")) {
       return true;
-=======
-      throw new Error("No application running");
-    }
-  }
-
-  async stopProfilingCPU() {
-    if (this.deviceSession) {
-      await this.deviceSession.stopProfilingCPU();
-    } else {
-      throw new Error("No application running");
->>>>>>> d2b423e9
     }
     return false;
   }
@@ -544,7 +527,7 @@
     if (!this.deviceSession) {
       throw new Error("No device session available");
     }
-    const replay = await this.deviceSession.captureReplay(this.getDeviceRotation());
+    const replay = await this.deviceSession.captureReplay();
     this.eventEmitter.emit("replayDataCreated", replay);
   }
 
@@ -556,7 +539,7 @@
       throw new Error("No device session available");
     }
 
-    const screenshot = await this.deviceSession.captureScreenshot(this.getDeviceRotation());
+    const screenshot = await this.deviceSession.captureScreenshot();
     await this.utils.saveMultimedia(screenshot);
   }
 
@@ -569,50 +552,168 @@
     if (!this.deviceSession) {
       throw new Error("No device session available");
     }
-    return this.deviceSession.captureAndStopRecording();
+    return this.deviceSession.captureAndStopRecording(this.getDeviceRotation());
   }
 
   // #endregion Recording
 
   // #region Profiling
 
-<<<<<<< HEAD
   async startProfilingCPU() {
     if (this.deviceSession) {
       await this.deviceSession.startProfilingCPU();
     } else {
+      throw new Error("No application running");
+    }
+  }
+
+  async stopProfilingCPU() {
+    if (this.deviceSession) {
+      await this.deviceSession.stopProfilingCPU();
+    } else {
+      throw new Error("No application running");
+    }
+  }
+
+  async startProfilingReact() {
+    await this.deviceSession?.startProfilingReact();
+  }
+
+  async stopProfilingReact() {
+    const uri = await this.deviceSession?.stopProfilingReact();
+    if (uri) {
+      // open profile file in vscode using our custom editor
+      commands.executeCommand("vscode.open", uri);
+    }
+  }
+
+  async captureAndStopRecording() {
+    const recording = await this.stopRecording();
+    await this.utils.saveMultimedia(recording);
+  }
+
+  async toggleRecording() {
+    if (this.recordingTimeout) {
+      this.captureAndStopRecording();
+    } else {
+      this.startRecording();
+    }
+  }
+
+  async captureReplay() {
+    getTelemetryReporter().sendTelemetryEvent("replay:capture-replay", {
+      platform: this.selectedDeviceSessionState?.deviceInfo.platform,
+    });
+    if (!this.deviceSession) {
       throw new Error("No device session available");
-=======
+    }
+    const replay = await this.deviceSession.captureReplay(this.getDeviceRotation());
+    this.eventEmitter.emit("replayDataCreated", replay);
+  }
+
+  async captureScreenshot() {
+    getTelemetryReporter().sendTelemetryEvent("replay:capture-screenshot", {
+      platform: this.selectedDeviceSessionState?.deviceInfo.platform,
+    });
+    if (!this.deviceSession) {
+      throw new Error("No device session available");
+    }
+
+    const screenshot = await this.deviceSession.captureScreenshot(this.getDeviceRotation());
+    await this.utils.saveMultimedia(screenshot);
+  }
+
+  async dispatchPaste(text: string) {
+    await this.deviceSession?.sendClipboard(text);
+    await this.utils.showToast("Pasted to device clipboard", 2000);
+  }
+
+  async dispatchCopy() {
+    const text = await this.deviceSession?.getClipboard();
+    if (text) {
+      env.clipboard.writeText(text);
+    }
+    // For consistency between iOS and Android, we always display toast message
+    await this.utils.showToast("Copied from device clipboard", 2000);
+  }
+
+  async getProjectState(): Promise<ProjectState> {
+    return this.projectState;
+  }
+
+  async addListener<K extends keyof ProjectEventMap>(
+    eventType: K,
+    listener: ProjectEventListener<ProjectEventMap[K]>
+  ) {
+    this.eventEmitter.addListener(eventType, listener);
+  }
+  async removeListener<K extends keyof ProjectEventMap>(
+    eventType: K,
+    listener: ProjectEventListener<ProjectEventMap[K]>
+  ) {
+    this.eventEmitter.removeListener(eventType, listener);
+  }
+
+  public dispose() {
+    this.deviceSessionsManager.dispose();
+    this.applicationContext.dispose();
+    disposeAll(this.disposables);
+  }
+
   private async reloadMetro() {
     try {
       await this.deviceSession?.performReloadAction("reloadJs");
       return true;
     } catch {
       return false;
->>>>>>> d2b423e9
-    }
-  }
-
-  async stopProfilingCPU() {
-    if (this.deviceSession) {
-      await this.deviceSession.stopProfilingCPU();
+    }
+  }
+
+  public async navigateHome() {
+    getTelemetryReporter().sendTelemetryEvent("url-bar:go-home", {
+      platform: this.selectedDeviceSessionState?.deviceInfo.platform,
+    });
+
+    if (this.applicationContext.applicationDependencyManager === undefined) {
+      Logger.error(
+        "[PROJECT] Dependency manager not initialized. this code should be unreachable."
+      );
+      throw new Error("[PROJECT] Dependency manager not initialized");
+    }
+
+    if (await this.applicationContext.applicationDependencyManager.checkProjectUsesExpoRouter()) {
+      await this.deviceSession?.navigateHome();
     } else {
-      throw new Error("No device session available");
-    }
-  }
-
-  async startProfilingReact() {
-    await this.deviceSession?.startProfilingReact();
-  }
-
-  async stopProfilingReact() {
-    const uri = await this.deviceSession?.stopProfilingReact();
-    if (uri) {
-      // open profile file in vscode using our custom editor
-      commands.executeCommand("vscode.open", uri);
-    }
-  }
-
+      await this.reloadMetro();
+    }
+  }
+
+  public async removeNavigationHistoryEntry(id: string): Promise<void> {
+    this.deviceSession?.removeNavigationHistoryEntry(id);
+  }
+
+  async resetAppPermissions(permissionType: AppPermissionType) {
+    const needsRestart = await this.deviceSession?.resetAppPermissions(permissionType);
+    if (needsRestart) {
+      await this.deviceSessionsManager.reloadCurrentSession("restartProcess");
+    }
+  }
+
+  async getDeepLinksHistory() {
+    return extensionContext.workspaceState.get<string[] | undefined>(DEEP_LINKS_HISTORY_KEY) ?? [];
+  }
+
+  async openDeepLink(link: string, terminateApp: boolean) {
+    const history = await this.getDeepLinksHistory();
+    if (history.length === 0 || link !== history[0]) {
+      extensionContext.workspaceState.update(
+        DEEP_LINKS_HISTORY_KEY,
+        [link, ...history.filter((s) => s !== link)].slice(0, DEEP_LINKS_HISTORY_LIMIT)
+      );
+    }
+
+    this.deviceSession?.sendDeepLink(link, terminateApp);
+  }
   // #endregion Profiling
 
   // #region Device Input
