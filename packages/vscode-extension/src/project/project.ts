--- conflicted
+++ resolved
@@ -152,11 +152,7 @@
     return selectedSessionState;
   }
 
-<<<<<<< HEAD
-  private setupAppRoot() {
-=======
   private async setupAppRoot() {
->>>>>>> 24279fe8
     const newAppRoot = findAndSetupNewAppRootFolder();
     if (newAppRoot === this.appRootFolder) {
       return;
