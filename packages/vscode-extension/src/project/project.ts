--- conflicted
+++ resolved
@@ -277,35 +277,6 @@
       oldDevtools.dispose();
       oldMetro.dispose();
     }
-<<<<<<< HEAD
-    this.devtools.addListener((event, payload) => {
-      switch (event) {
-        case "RNIDE_appReady":
-          Logger.debug("App ready");
-          if (this.reloadingMetro) {
-            this.reloadingMetro = false;
-            this.updateProjectState({ status: "running" });
-          }
-          break;
-        case "RNIDE_navigationChanged":
-          this.eventEmitter.emit("navigationChanged", {
-            displayName: payload.displayName,
-            id: payload.id,
-          });
-          break;
-        case "RNIDE_fastRefreshStarted":
-          this.updateProjectState({ status: "refreshing" });
-          break;
-        case "RNIDE_fastRefreshComplete":
-          if (this.projectState.status === "starting") {return;}
-          if (this.projectState.status === "incrementalBundleError") {return;}
-          if (this.projectState.status === "runtimeError") {return;}
-          this.updateProjectState({ status: "running" });
-          break;
-      }
-    });
-=======
->>>>>>> c2903996
 
     Logger.debug("Installing Node Modules");
     const installNodeModules = this.installNodeModules();
@@ -313,31 +284,6 @@
     Logger.debug(`Launching devtools`);
     const waitForDevtools = this.devtools.start();
 
-<<<<<<< HEAD
-    this.debugSessionListener?.dispose();
-    this.debugSessionListener = debug.onDidReceiveDebugSessionCustomEvent((event) => {
-      switch (event.event) {
-        case "RNIDE_consoleLog":
-          this.eventEmitter.emit("log", event.body);
-          break;
-        case "RNIDE_paused":
-          if (event.body?.reason === "exception") {
-            // if we know that incrmental bundle error happened, we don't want to change the status
-            if (this.projectState.status === "incrementalBundleError") {return;}
-            this.updateProjectState({ status: "runtimeError" });
-          } else {
-            this.updateProjectState({ status: "debuggerPaused" });
-          }
-          commands.executeCommand("workbench.view.debug");
-          break;
-        case "RNIDE_continued":
-          this.updateProjectState({ status: "running" });
-          break;
-      }
-    });
-
-=======
->>>>>>> c2903996
     Logger.debug(`Launching metro`);
     const waitForMetro = this.metro.start(
       forceCleanBuild,
