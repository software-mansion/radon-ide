--- conflicted
+++ resolved
@@ -64,12 +64,8 @@
     private readonly stateManager: StateManager<ToolsState>,
     public readonly inspectorBridge: RadonInspectorBridge,
     public readonly networkBridge: NetworkBridge,
-<<<<<<< HEAD
-    public readonly workspaceConfigState: StateManager<WorkspaceConfiguration>
-=======
     public readonly workspaceConfigState: StateManager<WorkspaceConfiguration>,
     public readonly metroPort: number
->>>>>>> ce16e0ee
   ) {
     this.toolsSettings = Object.assign({}, extensionContext.workspaceState.get(TOOLS_SETTINGS_KEY));
     for (const plugin of createExpoDevPluginTools()) {
@@ -92,14 +88,10 @@
     };
 
     this.plugins.set(REDUX_PLUGIN_ID, new ReduxDevtoolsPlugin(inspectorBridge));
-<<<<<<< HEAD
-    this.plugins.set(NETWORK_PLUGIN_ID, new NetworkPlugin(inspectorBridge, networkBridge));
-=======
     this.plugins.set(
       NETWORK_PLUGIN_ID,
       new NetworkPlugin(inspectorBridge, networkBridge, metroPort)
     );
->>>>>>> ce16e0ee
     this.plugins.set(
       RENDER_OUTLINES_PLUGIN_ID,
       new RenderOutlinesPlugin(
