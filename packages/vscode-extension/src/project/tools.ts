import { Disposable } from "vscode";
import _ from "lodash";
import { NetworkInspectorBridge, RadonInspectorBridge } from "./bridge";
import { extensionContext } from "../utilities/extensionContext";
import {
  createExpoDevPluginTools,
  ExpoDevPluginToolName,
} from "../plugins/expo-dev-plugins/expo-dev-plugins";
import { NetworkPlugin, NETWORK_PLUGIN_ID } from "../plugins/network/network-plugin";
import {
  REDUX_PLUGIN_ID,
  ReduxDevtoolsPlugin,
} from "../plugins/redux-devtools-plugin/redux-devtools-plugin";
import {
  REACT_QUERY_PLUGIN_ID,
  createReactQueryDevtools,
} from "../plugins/react-query-devtools-plugin/react-query-devtools-plugin";
import { getTelemetryReporter } from "../utilities/telemetry";
import { RenderOutlinesPlugin } from "../plugins/render-outlines/render-outlines-plugin";
import { RENDER_OUTLINES_PLUGIN_ID } from "../common/RenderOutlines";
import { disposeAll } from "../utilities/disposables";
import { ToolsState } from "../common/State";
import { StateManager } from "./StateManager";
import { WorkspaceConfiguration } from "../common/State";

const TOOLS_SETTINGS_KEY = "tools_settings";

export type ToolKey =
  | ExpoDevPluginToolName
  | typeof REACT_QUERY_PLUGIN_ID
  | typeof NETWORK_PLUGIN_ID
  | typeof REDUX_PLUGIN_ID
  | typeof RENDER_OUTLINES_PLUGIN_ID;

export interface ToolPlugin extends Disposable {
  id: ToolKey;
  label: string;
  toolInstalled: boolean;
  persist: boolean;
  pluginAvailable: boolean;
  pluginUnavailableTooltip?: string;
  activate(): void;
  deactivate(): void;
  openTool?(): void;
}

export function reportToolVisibilityChanged(toolName: ToolKey, visible: boolean) {
  const visibility = visible ? "visible" : "hidden";
  getTelemetryReporter().sendTelemetryEvent(`tools:${toolName}:visibility:${visibility}`);
}

export function reportToolOpened(toolName: ToolKey) {
  getTelemetryReporter().sendTelemetryEvent(`tools:${toolName}:opened`);
}

export class ToolsManager implements Disposable {
  private toolsSettings: Partial<Record<ToolKey, boolean>> = {};
  private plugins: Map<ToolKey, ToolPlugin> = new Map();
  private activePlugins: Set<ToolPlugin> = new Set();
  private disposables: Disposable[] = [];

  public constructor(
    private readonly stateManager: StateManager<ToolsState>,
    public readonly inspectorBridge: RadonInspectorBridge,
<<<<<<< HEAD
    public readonly networkBridge: NetworkInspectorBridge
=======
    public readonly workspaceConfigState: StateManager<WorkspaceConfiguration>
>>>>>>> 9d6f3c9d
  ) {
    this.toolsSettings = Object.assign({}, extensionContext.workspaceState.get(TOOLS_SETTINGS_KEY));
    for (const plugin of createExpoDevPluginTools()) {
      this.plugins.set(plugin.id, plugin);
    }
    const reactQueryPlugin = createReactQueryDevtools();
    this.plugins.set(reactQueryPlugin.id, reactQueryPlugin);

    const handleRenderOutlinesAvailabilityChange = () => {
      // Note that this enables and disables the tool internally,
      // without updating the tool enabled state (calling updateToolEnabledState)
      // in order to avoid telemetry events spam and allow for storing the previous state
      // without refactoring the entire ToolsManager logic.

      // On the frontend, to determine whether tool is actually enabled, we have
      // to check the inspector availability (this.pluginAvailable) in cases where
      // it is unavailable, because getToolState() will return the active state from before
      // availability change.
      this.handleStateChange();
    };

    this.plugins.set(REDUX_PLUGIN_ID, new ReduxDevtoolsPlugin(inspectorBridge));
    this.plugins.set(NETWORK_PLUGIN_ID, new NetworkPlugin(inspectorBridge, networkBridge));
    this.plugins.set(
      RENDER_OUTLINES_PLUGIN_ID,
      new RenderOutlinesPlugin(
        inspectorBridge,
        handleRenderOutlinesAvailabilityChange,
        workspaceConfigState
      )
    );

    this.disposables.push(
      inspectorBridge.onEvent("devtoolPluginsChanged", (payload) => {
        // payload.plugins is a list of expo dev plugin names
        const availablePlugins = new Set(payload.plugins);
        let changed = false;
        this.plugins.forEach((plugin) => {
          if (!plugin.toolInstalled && availablePlugins.has(plugin.id)) {
            changed = true;
            plugin.toolInstalled = true;
          }
        });
        // notify tools manager that the state of requested plugins has changed
        if (changed) {
          this.handleStateChange();
        }
      })
    );
  }

  public getPlugin(toolName: ToolKey): ToolPlugin | undefined {
    return this.plugins.get(toolName);
  }

  dispose() {
    this.activePlugins.forEach((plugin) => plugin.deactivate());
    this.activePlugins.clear();
    this.plugins.forEach((plugin) => plugin.dispose());
    disposeAll(this.disposables);
  }

  public deactivate() {
    this.activePlugins.forEach((plugin) => plugin.deactivate());
  }

  public activate() {
    this.activePlugins.forEach((plugin) => plugin.activate());
  }

  public handleStateChange() {
    for (const plugin of this.plugins.values()) {
      if (plugin.toolInstalled) {
        const enabled = this.toolsSettings[plugin.id] || false;
        const active = this.activePlugins.has(plugin);
        if (active !== enabled) {
          if (enabled) {
            plugin.activate();
            this.activePlugins.add(plugin);
          } else {
            plugin.deactivate();
            this.activePlugins.delete(plugin);
          }
        }
      }
    }

    this.setToolsState();
  }

  // TODO: we should consider using a more sophisticated approach to manage tool states
  private setToolsState() {
    const toolsState: ToolsState = {};
    for (const [id, plugin] of this.plugins) {
      if (plugin.toolInstalled) {
        toolsState[id] = {
          label: plugin.label,
          enabled: this.toolsSettings[id] || false,
          isPanelTool: plugin.openTool !== undefined,
          pluginAvailable: plugin.pluginAvailable,
          pluginUnavailableTooltip: plugin.pluginUnavailableTooltip,
        };
      }
    }

    this.stateManager.updateState(toolsState);
  }

  public updateToolEnabledState(toolName: ToolKey, enabled: boolean) {
    const plugin = this.plugins.get(toolName);
    if (plugin) {
      this.toolsSettings[toolName] = enabled;
      if (plugin.persist) {
        this.saveToolsState();
      }
      this.reportToolEnabled(toolName, enabled);
      this.handleStateChange();
    }
  }

  public openTool(toolName: ToolKey) {
    const plugin = this.plugins.get(toolName);
    if (plugin && this.toolsSettings[toolName] && this.activePlugins.has(plugin)) {
      plugin.openTool?.();
    }
  }

  private reportToolEnabled(toolName: ToolKey, enabled: boolean) {
    const enabledString = enabled ? "enabled" : "disabled";
    getTelemetryReporter().sendTelemetryEvent(`tools:${toolName}:${enabledString}`);
  }

  private saveToolsState() {
    const persistedToolsState = _.mapValues(this.toolsSettings, (value, key) => {
      return this.plugins.get(key as ToolKey)?.persist && value;
    });
    extensionContext.workspaceState.update(TOOLS_SETTINGS_KEY, persistedToolsState);
  }
}<|MERGE_RESOLUTION|>--- conflicted
+++ resolved
@@ -62,11 +62,8 @@
   public constructor(
     private readonly stateManager: StateManager<ToolsState>,
     public readonly inspectorBridge: RadonInspectorBridge,
-<<<<<<< HEAD
-    public readonly networkBridge: NetworkInspectorBridge
-=======
+    public readonly networkBridge: NetworkInspectorBridge,
     public readonly workspaceConfigState: StateManager<WorkspaceConfiguration>
->>>>>>> 9d6f3c9d
   ) {
     this.toolsSettings = Object.assign({}, extensionContext.workspaceState.get(TOOLS_SETTINGS_KEY));
     for (const plugin of createExpoDevPluginTools()) {
