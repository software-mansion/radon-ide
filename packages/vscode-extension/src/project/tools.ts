import { EventEmitter } from "stream";
import { Disposable } from "vscode";
import { Devtools } from "./devtools";
import { extensionContext } from "../utilities/extensionContext";
import { ToolsState } from "../common/Project";
import {
  createExpoDevPluginTools,
  ExpoDevPluginToolName,
} from "../plugins/expo-dev-plugins/expo-dev-plugins";
<<<<<<< HEAD
import { NetworkPlugin, NetworkPluginToolName } from "../plugins/network/network-plugin";

const TOOLS_SETTINGS_KEY = "tools_settings";

export type ToolKey = ExpoDevPluginToolName | NetworkPluginToolName;
=======
import {
  REDUX_PLUGIN_ID,
  createReduxDevtools,
} from "../plugins/redux-devtools-plugin/redux-devtools-plugin";

const TOOLS_SETTINGS_KEY = "tools_settings";

export type ToolKey = ExpoDevPluginToolName | typeof REDUX_PLUGIN_ID;
>>>>>>> eeada0a0

export interface ToolPlugin extends Disposable {
  id: ToolKey;
  label: string;
  available: boolean;
  activate(): void;
  deactivate(): void;
  openTool(): void;
}

export class ToolsManager implements Disposable {
  private toolsSettings: Partial<Record<ToolKey, boolean>> = {};
  private plugins: Map<ToolKey, ToolPlugin> = new Map();
  private activePlugins: Set<ToolPlugin> = new Set();

  public constructor(
    public readonly devtools: Devtools,
    private readonly eventEmitter: EventEmitter
  ) {
    this.toolsSettings = Object.assign({}, extensionContext.workspaceState.get(TOOLS_SETTINGS_KEY));

    for (const plugin of createExpoDevPluginTools(this)) {
      this.plugins.set(plugin.id, plugin);
    }
    const reduxPlugin = createReduxDevtools(this);
    this.plugins.set(reduxPlugin.id, reduxPlugin);

    this.plugins.set("network", new NetworkPlugin(devtools));

    this.handleStateChange();
  }
  public getPlugin(toolName: ToolKey): ToolPlugin | undefined {
    return this.plugins.get(toolName);
  }

  dispose() {
    this.activePlugins.forEach((plugin) => plugin.deactivate());
    this.activePlugins.clear();
    this.plugins.forEach((plugin) => plugin.dispose());
  }

  public handleStateChange() {
    for (const plugin of this.plugins.values()) {
      if (plugin.available) {
        const enabled = this.toolsSettings[plugin.id] || false;
        const active = this.activePlugins.has(plugin);
        if (active !== enabled) {
          if (enabled) {
            plugin.activate();
            this.activePlugins.add(plugin);
          } else {
            plugin.deactivate();
            this.activePlugins.delete(plugin);
          }
        }
      }
    }

    this.eventEmitter.emit("toolsStateChanged", this.getToolsState());
  }

  public getToolsState(): ToolsState {
    const toolsState: ToolsState = {};
    for (const [id, plugin] of this.plugins) {
      if (plugin.available) {
        toolsState[id] = {
          label: plugin.label,
          enabled: this.toolsSettings[id] || false,
        };
      }
    }
    return toolsState;
  }

  public updateToolEnabledState(toolName: ToolKey, enabled: boolean) {
    if (this.plugins.has(toolName)) {
      this.toolsSettings[toolName] = enabled;
      extensionContext.workspaceState.update(TOOLS_SETTINGS_KEY, this.toolsSettings);
      this.handleStateChange();
    }
  }

  public openTool(toolName: ToolKey) {
    const plugin = this.plugins.get(toolName);
    if (plugin && this.toolsSettings[toolName] && this.activePlugins.has(plugin)) {
      plugin.openTool();
    }
  }
}<|MERGE_RESOLUTION|>--- conflicted
+++ resolved
@@ -7,13 +7,7 @@
   createExpoDevPluginTools,
   ExpoDevPluginToolName,
 } from "../plugins/expo-dev-plugins/expo-dev-plugins";
-<<<<<<< HEAD
 import { NetworkPlugin, NetworkPluginToolName } from "../plugins/network/network-plugin";
-
-const TOOLS_SETTINGS_KEY = "tools_settings";
-
-export type ToolKey = ExpoDevPluginToolName | NetworkPluginToolName;
-=======
 import {
   REDUX_PLUGIN_ID,
   createReduxDevtools,
@@ -21,8 +15,7 @@
 
 const TOOLS_SETTINGS_KEY = "tools_settings";
 
-export type ToolKey = ExpoDevPluginToolName | typeof REDUX_PLUGIN_ID;
->>>>>>> eeada0a0
+export type ToolKey = ExpoDevPluginToolName | NetworkPluginToolName | typeof REDUX_PLUGIN_ID;
 
 export interface ToolPlugin extends Disposable {
   id: ToolKey;
