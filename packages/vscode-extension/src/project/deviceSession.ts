import assert from "assert";
import _ from "lodash";
import { Disposable } from "vscode";
import { MetroLauncher } from "./metro";
import { Devtools } from "./devtools";
import { RadonInspectorBridge } from "./bridge";
import { DeviceBase } from "../devices/DeviceBase";
import { Logger } from "../Logger";
import {
  BuildError,
  BuildManager,
  BuildResult,
  createBuildConfig,
  inferBuildType,
} from "../builders/BuildManager";
import {
  AppPermissionType,
  DeviceSettings,
  StartupMessage,
  TouchPoint,
  DeviceButtonType,
  DeviceSessionState,
  NavigationHistoryItem,
  NavigationRoute,
  DeviceSessionStatus,
  FatalErrorDescriptor,
  DeviceRotation,
} from "../common/Project";
import { throttle, throttleAsync } from "../utilities/throttle";
import { getTelemetryReporter } from "../utilities/telemetry";
import { CancelError, CancelToken } from "../utilities/cancelToken";
<<<<<<< HEAD
import { ToolKey, ToolsDelegate, ToolsManager } from "./tools";
import { focusSource } from "../utilities/focusSource";
=======
import { DevicePlatform } from "../common/DeviceManager";
import { ToolKey } from "./tools";
import { ReloadAction } from "../common/DeviceSessionsManager";
>>>>>>> d2b423e9
import { ApplicationContext } from "./ApplicationContext";
import { BuildCache } from "../builders/BuildCache";
import { watchProjectFiles } from "../utilities/watchProjectFiles";
import { OutputChannelRegistry } from "./OutputChannelRegistry";
import { Output } from "../common/OutputChannel";
<<<<<<< HEAD
import { disposeAll } from "../utilities/disposables";
import { ReconnectingDebugSession } from "../debugging/ReconnectingDebugSession";
import { DevicePlatform } from "../common/State";
import { ReloadAction } from "./DeviceSessionsManager";
=======
import { ApplicationSession } from "./applicationSession";
>>>>>>> d2b423e9

const MAX_URL_HISTORY_SIZE = 20;
const CACHE_STALE_THROTTLE_MS = 10 * 1000; // 10 seconds

type RestartOptions = {
  forceClean: boolean;
};

export type DeviceSessionDelegate = {
  onStateChange(state: DeviceSessionState): void;
};

export class DeviceBootError extends Error {
  constructor(
    message: string,
    public readonly cause: unknown
  ) {
    super(message);
  }
}

export class DeviceSession implements Disposable {
  private isActive = false;
  private metro: MetroLauncher;
  private inspectCallID = 7621;
  private maybeBuildResult: BuildResult | undefined;
  private devtools: Devtools;
  private buildManager: BuildManager;
  private buildCache: BuildCache;
  private cancelToken: CancelToken = new CancelToken();
  private watchProjectSubscription: Disposable;

  private status: DeviceSessionStatus = "starting";
  private startupMessage: StartupMessage = StartupMessage.InitializingDevice;
  private stageProgress: number | undefined;
  private fatalError: FatalErrorDescriptor | undefined;
  private navigationHistory: NavigationHistoryItem[] = [];
  private navigationRouteList: NavigationRoute[] = [];
  private navigationHomeTarget: NavigationHistoryItem | undefined;
  private hasStaleBuildCache = false;
  private isRecordingScreen = false;
  private applicationSession: ApplicationSession | undefined;

  private get buildResult() {
    if (!this.maybeBuildResult) {
      throw new Error("Expecting build to be ready");
    }
    return this.maybeBuildResult;
  }

  public get previewURL() {
    return this.device.previewURL;
  }

  public get platform(): DevicePlatform {
    return this.device.platform;
  }

  public get inspectorBridge(): RadonInspectorBridge {
    return this.devtools;
  }

  constructor(
    private readonly applicationContext: ApplicationContext,
    private readonly device: DeviceBase,
    initialRotation: DeviceRotation,
    private readonly deviceSessionDelegate: DeviceSessionDelegate,
    private readonly outputChannelRegistry: OutputChannelRegistry
  ) {
    this.devtools = this.makeDevtools();
    this.metro = new MetroLauncher(this.devtools);
    this.metro.onBundleProgress(({ bundleProgress }) => this.onBundleProgress(bundleProgress));

    this.buildCache = this.applicationContext.buildCache;
    this.buildManager = this.applicationContext.buildManager;

    this.watchProjectSubscription = watchProjectFiles(this.onProjectFilesChanged);
    this.device.sendRotate(initialRotation);
  }

  public getState(): DeviceSessionState {
    const commonState = {
      navigationHistory: this.navigationHistory,
      navigationRouteList: this.navigationRouteList,
      deviceInfo: this.device.deviceInfo,
      previewURL: this.previewURL,
      hasStaleBuildCache: this.hasStaleBuildCache,
      isRecordingScreen: this.isRecordingScreen,
    };
    if (this.status === "starting") {
      return {
        ...commonState,
        status: "starting",
        startupMessage: this.startupMessage,
        stageProgress: this.stageProgress,
      };
    } else if (this.status === "running") {
      const applicationState = this.applicationSession!.state;
      return {
        ...commonState,
        status: "running",
        ...applicationState,
      };
    } else if (this.status === "fatalError") {
      assert(this.fatalError, "Expected error to be defined in fatal error state");
      return {
        ...commonState,
        status: "fatalError",
        error: this.fatalError,
      };
    }
    assert(false, "Unexpected device session status: " + this.status);
  }

  private resetStartingState(startupMessage: StartupMessage = StartupMessage.Restarting) {
    this.status = "starting";
    this.startupMessage = startupMessage;
    this.stageProgress = undefined;
    this.fatalError = undefined;
    this.hasStaleBuildCache = false;
    this.navigationHomeTarget = undefined;
    this.emitStateChange();
  }

  private updateStartupMessage(startupMessage: StartupMessage) {
    this.startupMessage = startupMessage;
    this.stageProgress = undefined;
    this.emitStateChange();
  }

  private onProjectFilesChanged = throttleAsync(async () => {
    const appRoot = this.applicationContext.appRootFolder;
    const launchConfig = this.applicationContext.launchConfig;
    const hasCachedBuild = this.applicationContext.buildCache.hasCachedBuild({
      platform: this.platform,
      appRoot,
      env: launchConfig.env,
    });
    const platformKey: "ios" | "android" = this.platform === DevicePlatform.IOS ? "ios" : "android";
    const fingerprintCommand = launchConfig.customBuild?.[platformKey]?.fingerprintCommand;
    if (hasCachedBuild) {
      const fingerprint = await this.applicationContext.buildCache.calculateFingerprint({
        appRoot,
        env: launchConfig.env,
        fingerprintCommand,
      });
      const isCacheStale = await this.applicationContext.buildCache.isCacheStale(fingerprint, {
        platform: this.platform,
        appRoot,
        env: launchConfig.env,
      });

      if (isCacheStale) {
        this.onCacheStale();
      }
    }
  }, CACHE_STALE_THROTTLE_MS);

  //#region Metro delegate methods

  onBundleProgress = throttle((stageProgress: number) => {
    if (this.startupMessage === StartupMessage.WaitingForAppToLoad) {
      this.stageProgress = stageProgress;
      this.emitStateChange();
    }
  }, 100);

  //#endregion

  onCacheStale = () => {
    if (this.status === "running") {
      // we only consider "stale cache" in a non-error state that happens
      // after the launch phase if complete. Otherwsie, it may be a result of
      // the build process that triggers the callback in which case we don't want
      // to warn users about it.
      this.hasStaleBuildCache = true;
      this.emitStateChange();
    }
  };

  private makeDevtools() {
    const devtools = new Devtools();
    devtools.onEvent("appReady", () => {
      this.device.setUpKeyboard();
      Logger.debug("App ready");
    });
    // We don't need to store event disposables here as they are tied to the lifecycle
    // of the devtools instance, which is disposed when we recreate the devtools or
    // when the device session is disposed
    devtools.onEvent("navigationChanged", (payload: NavigationHistoryItem) => {
      if (!this.navigationHomeTarget) {
        this.navigationHomeTarget = payload;
      }
      this.navigationHistory = [
        payload,
        ...this.navigationHistory.filter((record) => record.id !== payload.id),
      ].slice(0, MAX_URL_HISTORY_SIZE);
      this.emitStateChange();
    });
    devtools.onEvent("navigationRouteListUpdated", (payload: NavigationRoute[]) => {
      this.navigationRouteList = payload;
      this.emitStateChange();
    });
    return devtools;
  }

  /**
  This method is async to allow for awaiting it during restarts, please keep in mind tho that
  build in vscode dispose system ignores async keyword and works synchronously.
  */
  public async dispose() {
    this.cancelToken?.cancel();
    await this.deactivate();
    this.watchProjectSubscription.dispose();

    await this.applicationSession?.dispose();
    this.applicationSession = undefined;

    this.device?.dispose();
    this.metro?.dispose();
    this.devtools?.dispose();
    this.watchProjectSubscription.dispose();
  }

  public async activate() {
    if (!this.isActive) {
      this.isActive = true;
      await this.applicationSession?.activate();
    }
  }

  public async deactivate() {
    if (this.isActive) {
      this.isActive = false;
      await this.applicationSession?.deactivate();
    }
  }

  private cancelOngoingOperations() {
    this.cancelToken.cancel();
    this.cancelToken = new CancelToken();
  }

  public async performReloadAction(type: ReloadAction): Promise<void> {
    try {
      this.resetStartingState();

      getTelemetryReporter().sendTelemetryEvent("url-bar:reload-requested", {
        platform: this.platform,
        method: type,
      });
      await this.performReloadActionInternal(type);
      this.status = "running";
      this.emitStateChange();
    } catch (e) {
      if (e instanceof CancelError) {
        // reload got cancelled, we don't show any errors
        return;
      } else if (e instanceof BuildError) {
        this.status = "fatalError";
        this.fatalError = {
          kind: "build",
          message: e.message,
          buildType: e.buildType,
          platform: this.platform,
        };
        this.emitStateChange();
        return;
      }
      Logger.error("Failed to perform reload action", type, e);
      throw e;
    }
  }

  private async performReloadActionInternal(type: ReloadAction): Promise<void> {
    try {
      switch (type) {
        case "autoReload":
          await this.autoReload();
          return;
        case "reboot":
          await this.restartDevice({ forceClean: false });
          return;
        case "clearMetro":
          await this.restartMetro({ resetCache: true });
          return;
        case "rebuild":
          await this.restartDevice({ forceClean: true });
          return;
        case "reinstall":
          await this.reinstallApp();
          return;
        case "restartProcess":
          await this.restartProcess();
          return;
        case "reloadJs":
          await this.reloadJS();
          return;
        case "restartMetro":
          await this.restartMetro({ resetCache: true });
          return;
      }
    } catch (e) {
      Logger.debug("[Reload]", e);
      throw e;
    }
  }

  private async restartMetro({ resetCache }: { resetCache: boolean }) {
    this.cancelOngoingOperations();
    const cancelToken = this.cancelToken;

    this.updateStartupMessage(StartupMessage.StartingPackager);
    const oldMetro = this.metro;
    this.metro = new MetroLauncher(this.devtools);
    this.metro.onBundleProgress(({ bundleProgress }) => this.onBundleProgress(bundleProgress));
    oldMetro.dispose();

    Logger.debug(`Launching metro`);
    await this.metro.start({
      resetCache,
      launchConfiguration: this.applicationContext.launchConfig,
      dependencies: [],
    });

    this.applicationSession?.dispose();
    this.applicationSession = undefined;
    if (!this.maybeBuildResult) {
      await this.buildApp({ clean: false, cancelToken });
    }
    await cancelToken.adapt(this.installApp({ reinstall: false }));
    await this.launchApp(cancelToken);
    Logger.debug("Metro restarted");
  }

  private async reloadJS() {
    if (this.applicationSession === undefined) {
      throw new Error(
        "JS bundle cannot be reloaded before an application is launched and connected to Radon"
      );
    }
    this.updateStartupMessage(StartupMessage.WaitingForAppToLoad);
    await this.applicationSession.reloadJS();
  }

  private async reinstallApp() {
    this.cancelOngoingOperations();
    const cancelToken = this.cancelToken;

    this.updateStartupMessage(StartupMessage.Installing);

    await this.stopApp();
    await cancelToken.adapt(this.installApp({ reinstall: true }));
    await this.launchApp(cancelToken);
  }

  private async restartProcess() {
    this.cancelOngoingOperations();
    const cancelToken = this.cancelToken;

    this.updateStartupMessage(StartupMessage.Launching);

    await this.stopApp();
    await this.launchApp(cancelToken);
  }

  private async restartDevice({ forceClean }: RestartOptions) {
    this.cancelOngoingOperations();
    const cancelToken = this.cancelToken;

    this.updateStartupMessage(StartupMessage.InitializingDevice);
    await this.stopApp();

    this.updateStartupMessage(StartupMessage.BootingDevice);
    await cancelToken.adapt(this.device.reboot());
    await cancelToken.adapt(this.device.startPreview());

    await this.buildApp({
      clean: forceClean,
      cancelToken,
    });
    await this.installApp({ reinstall: false });
    await this.launchApp(cancelToken);
    Logger.debug("Device session started");
  }

  private async autoReload() {
    getTelemetryReporter().sendTelemetryEvent("url-bar:restart-requested", {
      platform: this.platform,
    });

    const launchConfig = this.applicationContext.launchConfig;
    const platformKey = this.platform === DevicePlatform.IOS ? "ios" : "android";
    const fingerprintOptions = {
      appRoot: this.applicationContext.appRootFolder,
      env: launchConfig.env,
      fingerprintCommand: launchConfig.customBuild?.[platformKey]?.fingerprintCommand,
    };

    this.resetStartingState();
    const currentFingerprint = await this.buildCache.calculateFingerprint(fingerprintOptions);
    if (
      await this.buildCache.isCacheStale(currentFingerprint, {
        platform: this.platform,
        appRoot: this.applicationContext.appRootFolder,
        env: launchConfig.env,
      })
    ) {
      await this.restartDevice({ forceClean: false });
      return;
    }

    // if reloading JS is possible, we try to do it first and exit in case of success
    // otherwise we continue to restart using more invasive methods
    try {
      await this.reloadJS();
      return;
    } catch (e) {
      if (e instanceof CancelError) {
        // when reload is cancelled, we don't want to fallback into
        // restarting the session again
        return;
      }
      Logger.debug("Reloading JS failed, falling back to restarting the application");
    }

    try {
      await this.restartProcess();
      this.status = "running";
      this.emitStateChange();
      return;
    } catch (e) {
      if (e instanceof CancelError) {
        // when restart process is cancelled, we don't want to fallback into
        // restarting the session again
        return;
      }
    }

    // finally in case of any errors, the last resort is performing project
    // restart and device selection (we still avoid forcing clean builds, and
    // only do clean build when explicitly requested).
    // before doing anything, we check if the device hasn't been updated in the meantime
    // which might have initiated a new session anyway
    await this.restartDevice({ forceClean: false });
  }

  private async launchApp(cancelToken: CancelToken) {
    const launchRequestTime = Date.now();
    getTelemetryReporter().sendTelemetryEvent("app:launch:requested", {
      platform: this.platform,
    });

    const applicationSessionPromise = ApplicationSession.launch(
      {
        applicationContext: this.applicationContext,
        device: this.device,
        buildResult: this.buildResult,
        metro: this.metro,
        devtools: this.devtools,
      },
      () => this.isActive,
      this.updateStartupMessage.bind(this),
      cancelToken
    ).then(async (applicationSession) => {
      if (cancelToken.cancelled) {
        applicationSession.dispose();
        throw new CancelError("Application launch was cancelled");
      }

      this.applicationSession = applicationSession;
      applicationSession.onStateChanged(() => this.emitStateChange());
      this.status = "running";
      this.emitStateChange();

      const launchDurationSec = (Date.now() - launchRequestTime) / 1000;
      Logger.info("App launched in", launchDurationSec.toFixed(2), "sec.");
      getTelemetryReporter().sendTelemetryEvent(
        "app:launch:completed",
        { platform: this.platform },
        { durationSec: launchDurationSec }
      );
    });

    const launchConfig = this.applicationContext.launchConfig;
    const shouldWaitForAppLaunch = launchConfig.preview.waitForAppLaunch;
    const waitForAppReady = shouldWaitForAppLaunch ? applicationSessionPromise : Promise.resolve();

    if (shouldWaitForAppLaunch) {
      const reportWaitingStuck = setTimeout(() => {
        Logger.info(
          "App is taking very long to boot up, it might be stuck. Device preview URL:",
          this.device.previewURL
        );
        getTelemetryReporter().sendTelemetryEvent("app:launch:waiting-stuck", {
          platform: this.platform,
        });
      }, 30000);
      waitForAppReady
        .then(() => clearTimeout(reportWaitingStuck))
        .catch(() => {
          // ignore errors here
        });
    }

    await waitForAppReady;
  }

  private async stopApp() {
    if (this.applicationSession) {
      await this.applicationSession.dispose();
      this.applicationSession = undefined;
    }
  }

  private async bootDevice() {
    this.updateStartupMessage(StartupMessage.BootingDevice);
    try {
      await this.device.bootDevice();
    } catch (e) {
      Logger.error("Failed to boot device", e);
      throw new DeviceBootError("Failed to boot device", e);
    }
  }

  /**
   * Returns true if some native build dependencies have change and we should perform
   * a native build despite the fact the fingerprint indicates we don't need to.
   * This is currently only used for the scenario when we detect that pods need
   * to be reinstalled for iOS.
   */
  private async checkBuildDependenciesChanged(platform: DevicePlatform): Promise<boolean> {
    const dependencyManager = this.applicationContext.applicationDependencyManager;
    if (platform === DevicePlatform.IOS) {
      return !(await dependencyManager.checkPodsInstallationStatus());
    }
    return false;
  }

  private async buildApp({ clean, cancelToken }: { clean: boolean; cancelToken: CancelToken }) {
    const buildStartTime = Date.now();
    this.updateStartupMessage(StartupMessage.Building);
    this.maybeBuildResult = undefined;
    const launchConfiguration = this.applicationContext.launchConfig;
    const buildType = await inferBuildType(this.platform, launchConfiguration);

    // Native build dependencies when changed, should invalidate cached build (even if the fingerprint is the same)
    const buildDependenciesChanged = await this.checkBuildDependenciesChanged(this.platform);

    const buildConfig = createBuildConfig(
      this.platform,
      clean || buildDependenciesChanged,
      launchConfiguration,
      buildType
    );
    const buildOutputChannel = this.outputChannelRegistry.getOrCreateOutputChannel(
      this.platform === DevicePlatform.IOS ? Output.BuildIos : Output.BuildAndroid
    );

    const dependencyManager = this.applicationContext.applicationDependencyManager;
    await dependencyManager.ensureDependenciesForBuild(
      buildConfig,
      buildOutputChannel,
      cancelToken
    );

    this.hasStaleBuildCache = false;
    this.maybeBuildResult = await this.buildManager.buildApp(buildConfig, {
      progressListener: throttle((stageProgress: number) => {
        if (this.startupMessage === StartupMessage.Building) {
          this.stageProgress = stageProgress;
          this.emitStateChange();
        }
      }, 100),
      cancelToken,
      buildOutputChannel,
    });
    const buildDurationSec = (Date.now() - buildStartTime) / 1000;
    Logger.info("Build completed in", buildDurationSec.toFixed(2), "sec.");
    getTelemetryReporter().sendTelemetryEvent(
      "build:completed",
      {
        platform: this.platform,
      },
      { durationSec: buildDurationSec }
    );
  }

  private async installApp({ reinstall }: { reinstall: boolean }) {
    this.updateStartupMessage(StartupMessage.Installing);
    return this.device.installApp(this.buildResult, reinstall);
  }

  private async waitForMetroReady() {
    this.updateStartupMessage(StartupMessage.StartingPackager);
    // wait for metro/devtools to start before we continue
    await Promise.all([this.metro.ready(), this.devtools.ready()]);
    Logger.debug("Metro & devtools ready");
  }

  public async start() {
    try {
      this.resetStartingState(StartupMessage.InitializingDevice);

      this.cancelOngoingOperations();
      const cancelToken = this.cancelToken;

      const packageManagerOutputChannel = this.outputChannelRegistry.getOrCreateOutputChannel(
        Output.PackageManager
      );

      const waitForNodeModules =
        this.applicationContext.applicationDependencyManager.ensureDependenciesForStart(
          packageManagerOutputChannel,
          cancelToken
        );

      Logger.debug(`Launching devtools`);
      this.devtools.start();

      Logger.debug(`Launching metro`);
      this.metro.start({
        resetCache: false,
        launchConfiguration: this.applicationContext.launchConfig,
        dependencies: [waitForNodeModules],
      });

      await cancelToken.adapt(this.waitForMetroReady());
      await cancelToken.adapt(this.bootDevice());
      await this.buildApp({
        clean: false,
        cancelToken,
      });
      await cancelToken.adapt(this.installApp({ reinstall: false }));
      await this.device.startPreview();
      await this.launchApp(cancelToken);
      Logger.debug("Device session started");
    } catch (e) {
      if (e instanceof CancelError) {
        Logger.info("Device selection was canceled", e);
      } else if (e instanceof DeviceBootError) {
        this.status = "fatalError";
        this.fatalError = {
          kind: "device",
          message: e.message,
        };
      } else if (e instanceof BuildError) {
        this.status = "fatalError";
        this.fatalError = {
          kind: "build",
          message: e.message,
          buildType: e.buildType,
          platform: this.platform,
        };
      } else {
        this.status = "fatalError";
        this.fatalError = {
          kind: "build",
          message: (e as Error).message,
          buildType: null,
          platform: this.platform,
        };
      }
      throw e;
    } finally {
      this.emitStateChange();
    }
  }

  private emitStateChange() {
    this.deviceSessionDelegate.onStateChange(this.getState());
  }

  public async resetAppPermissions(permissionType: AppPermissionType) {
    if (this.maybeBuildResult) {
      return this.device.resetAppPermissions(permissionType, this.maybeBuildResult);
    }
    return false;
  }

  public async sendDeepLink(link: string, terminateApp: boolean) {
    if (this.maybeBuildResult) {
      if (terminateApp) {
        const packageNameOrBundleID =
          this.maybeBuildResult.platform === DevicePlatform.Android
            ? this.maybeBuildResult.packageName
            : this.maybeBuildResult.bundleID;

        await this.device.terminateApp(packageNameOrBundleID);
      }

      await this.device.sendDeepLink(link, this.maybeBuildResult, terminateApp);
    }
  }

  public startRecording() {
    this.isRecordingScreen = true;
    this.emitStateChange();
    return this.device.startRecording();
  }

  public async captureAndStopRecording(rotation: DeviceRotation) {
    this.isRecordingScreen = false;
    this.emitStateChange();
    return this.device.captureAndStopRecording(rotation);
  }

  public async captureReplay(rotation: DeviceRotation) {
    return this.device.captureReplay(rotation);
  }

  public async captureScreenshot(rotation: DeviceRotation) {
    return this.device.captureScreenshot(rotation);
  }

  public sendTouches(
    touches: Array<TouchPoint>,
    type: "Up" | "Move" | "Down",
    rotation: DeviceRotation
  ) {
    this.device.sendTouches(touches, type, rotation);
  }

  public sendKey(keyCode: number, direction: "Up" | "Down") {
    this.device.sendKey(keyCode, direction);
  }

  public sendButton(button: DeviceButtonType, direction: "Up" | "Down") {
    this.device.sendButton(button, direction);
  }

  public sendClipboard(text: string) {
    return this.device.sendClipboard(text);
  }

  public sendRotate(rotation: DeviceRotation) {
    this.device.sendRotate(rotation);
    this.emitStateChange();
  }

  public async getClipboard() {
    return this.device.getClipboard();
  }

  public sendWheel(point: TouchPoint, deltaX: number, deltaY: number) {
    this.device.sendWheel(point, deltaX, deltaY);
  }

  public inspectElementAt(
    xRatio: number,
    yRatio: number,
    requestStack: boolean,
    callback: (inspectData: any) => void
  ) {
    const id = this.inspectCallID++;
    const listener = this.devtools.onEvent("inspectData", (payload) => {
      if (payload.id === id) {
        listener.dispose();
        callback(payload);
      }
    });
    this.inspectorBridge.sendInspectRequest(xRatio, yRatio, id, requestStack);
  }

  public openNavigation(id: string) {
    this.inspectorBridge.sendOpenNavigationRequest(id);
  }

  public navigateHome() {
    if (this.navigationHomeTarget) {
      this.inspectorBridge.sendOpenNavigationRequest(this.navigationHomeTarget.id);
    }
  }

  public navigateBack() {
    this.inspectorBridge.sendOpenNavigationRequest("__BACK__");
  }

  public removeNavigationHistoryEntry(id: string) {
    this.navigationHistory = this.navigationHistory.filter((record) => record.id !== id);
    this.emitStateChange();
  }

  public async openDevMenu() {
    await this.metro.openDevMenu();
  }

  public async startPreview(previewId: string) {
    const { resolve, reject, promise } = Promise.withResolvers<void>();
    const listener = this.devtools.onEvent("openPreviewResult", (payload) => {
      if (payload.previewId === previewId) {
        listener.dispose();
        if (payload.error) {
          reject(payload.error);
        } else {
          resolve();
        }
      }
    });
    this.inspectorBridge.sendOpenPreviewRequest(previewId);
    return promise;
  }

  public async updateDeviceSettings(settings: DeviceSettings): Promise<boolean> {
    return this.device.updateDeviceSettings(settings);
  }

  public async sendBiometricAuthorization(isMatch: boolean) {
    await this.device.sendBiometricAuthorization(isMatch);
  }

  public openStorybookStory(componentTitle: string, storyName: string) {
    this.inspectorBridge.sendShowStorybookStoryRequest(componentTitle, storyName);
  }

  //#region Methods delegated to Application Session
  public async updateToolEnabledState(toolName: ToolKey, enabled: boolean) {
    this.applicationSession?.updateToolEnabledState(toolName, enabled);
  }

  public resumeDebugger() {
    this.applicationSession?.resumeDebugger();
  }

  public stepOverDebugger() {
    this.applicationSession?.stepOverDebugger();
  }

  public async startProfilingCPU() {
    await this.applicationSession?.startProfilingCPU();
  }

  public async stopProfilingCPU() {
    await this.applicationSession?.stopProfilingCPU();
  }

  public async startProfilingReact() {
    await this.applicationSession?.startProfilingReact();
  }

  public async stopProfilingReact() {
    return await this.applicationSession?.stopProfilingReact();
  }

  public openTool(toolName: ToolKey) {
    this.applicationSession?.openTool(toolName);
  }

  public getPlugin(toolName: ToolKey) {
    return this.applicationSession?.getPlugin(toolName);
  }

  public resetLogCounter() {
    this.applicationSession?.resetLogCounter();
  }
  //#endregion

  public getMetroPort() {
    return this.metro.port;
  }
}<|MERGE_RESOLUTION|>--- conflicted
+++ resolved
@@ -29,27 +29,15 @@
 import { throttle, throttleAsync } from "../utilities/throttle";
 import { getTelemetryReporter } from "../utilities/telemetry";
 import { CancelError, CancelToken } from "../utilities/cancelToken";
-<<<<<<< HEAD
-import { ToolKey, ToolsDelegate, ToolsManager } from "./tools";
-import { focusSource } from "../utilities/focusSource";
-=======
-import { DevicePlatform } from "../common/DeviceManager";
 import { ToolKey } from "./tools";
-import { ReloadAction } from "../common/DeviceSessionsManager";
->>>>>>> d2b423e9
 import { ApplicationContext } from "./ApplicationContext";
 import { BuildCache } from "../builders/BuildCache";
 import { watchProjectFiles } from "../utilities/watchProjectFiles";
 import { OutputChannelRegistry } from "./OutputChannelRegistry";
 import { Output } from "../common/OutputChannel";
-<<<<<<< HEAD
-import { disposeAll } from "../utilities/disposables";
-import { ReconnectingDebugSession } from "../debugging/ReconnectingDebugSession";
+import { ApplicationSession } from "./applicationSession";
 import { DevicePlatform } from "../common/State";
 import { ReloadAction } from "./DeviceSessionsManager";
-=======
-import { ApplicationSession } from "./applicationSession";
->>>>>>> d2b423e9
 
 const MAX_URL_HISTORY_SIZE = 20;
 const CACHE_STALE_THROTTLE_MS = 10 * 1000; // 10 seconds
