--- conflicted
+++ resolved
@@ -172,10 +172,6 @@
   }
 
   private resetStartingState(startupMessage: StartupMessage = StartupMessage.Restarting) {
-<<<<<<< HEAD
-=======
-    this.applicationSession?.resetHomeTarget();
->>>>>>> f1b18208
     this.stateManager.updateState({
       isUsingStaleBuild: false,
       status: "starting",
@@ -233,28 +229,6 @@
 
   //#endregion
 
-<<<<<<< HEAD
-  private setupInspectorBridgeListeners(devtools: RadonInspectorBridge) {
-    // We don't need to store event disposables here as they are tied to the lifecycle
-    // of the devtools instance, which is disposed when we recreate the devtools or
-    // when the device session is disposed
-    devtools.onEvent("navigationChanged", (payload: NavigationHistoryItem) => {
-      const navigationHistory = [
-        payload,
-        ...this.stateManager
-          .getState()
-          .navigationHistory.filter((record) => record.id !== payload.id),
-      ].slice(0, MAX_URL_HISTORY_SIZE);
-
-      this.stateManager.updateState({ navigationHistory });
-    });
-    devtools.onEvent("navigationRouteListUpdated", (payload: NavigationRoute[]) => {
-      this.stateManager.updateState({ navigationRouteList: payload });
-    });
-  }
-
-=======
->>>>>>> f1b18208
   /**
   This method is async to allow for awaiting it during restarts, please keep in mind tho that
   build in vscode dispose system ignores async keyword and works synchronously.
@@ -852,13 +826,7 @@
   }
 
   public navigateHome() {
-<<<<<<< HEAD
-    // going home resets the navigation history
-    this.stateManager.updateState({ navigationHistory: [] });
-    this.inspectorBridge?.sendOpenNavigationRequest("__HOME__");
-=======
     this.applicationSession?.navigateHome();
->>>>>>> f1b18208
   }
 
   public navigateBack() {
