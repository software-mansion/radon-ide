--- conflicted
+++ resolved
@@ -129,13 +129,9 @@
   constructor(
     private readonly applicationContext: ApplicationContext,
     private readonly device: DeviceBase,
-<<<<<<< HEAD
     private rotation: DeviceRotationType,
-    private readonly deviceSessionDelegate: DeviceSessionDelegate
-=======
     private readonly deviceSessionDelegate: DeviceSessionDelegate,
     private readonly outputChannelRegistry: OutputChannelRegistry
->>>>>>> e339f386
   ) {
     this.devtools = this.makeDevtools();
     this.metro = new MetroLauncher(this.devtools, this);
