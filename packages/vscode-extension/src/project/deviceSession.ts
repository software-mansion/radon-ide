--- conflicted
+++ resolved
@@ -326,11 +326,7 @@
       displayDebuggerOverlay: false,
       isUsingNewDebugger: this.metro.isUsingNewDebugger,
       expoPreludeLineCount: this.metro.expoPreludeLineCount,
-<<<<<<< HEAD
-      watchFolders: this.metro.watchFolders,
-=======
       sourceMapPathOverrides: this.metro.sourceMapPathOverrides,
->>>>>>> d434ec87
     });
 
     if (connected) {
