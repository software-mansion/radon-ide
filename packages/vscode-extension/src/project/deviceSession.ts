import { Disposable } from "vscode";
import { Metro } from "./metro";
import { Devtools } from "./devtools";
import { DeviceBase } from "../devices/DeviceBase";
import { Logger } from "../Logger";
import { BuildManager, BuildResult, DisposableBuild } from "../builders/BuildManager";
import {
  AppPermissionType,
  DeviceSettings,
  ReloadAction,
  StartupMessage,
  TouchPoint,
} from "../common/Project";
import { DevicePlatform } from "../common/DeviceManager";
import { AndroidEmulatorDevice } from "../devices/AndroidEmulatorDevice";
import { getLaunchConfiguration } from "../utilities/launchConfiguration";
import { DebugSession, DebugSessionDelegate } from "../debugging/DebugSession";
import { throttle } from "../utilities/throttle";
import { DependencyManager } from "../dependency/DependencyManager";
import { getTelemetryReporter } from "../utilities/telemetry";

type StartOptions = { cleanBuild: boolean };

export type AppEvent = {
  navigationChanged: { displayName: string; id: string };
  fastRefreshStarted: undefined;
  fastRefreshComplete: undefined;
};

export type EventDelegate = {
  onAppEvent<E extends keyof AppEvent, P = AppEvent[E]>(event: E, payload: P): void;
  onStateChange(state: StartupMessage): void;
  onBuildProgress(stageProgress: number): void;
  onBuildSuccess(): void;
};

export class DeviceSession implements Disposable {
  private inspectCallID = 7621;
  private maybeBuildResult: BuildResult | undefined;
  private debugSession: DebugSession | undefined;
  private disposableBuild: DisposableBuild<BuildResult> | undefined;
  private buildManager: BuildManager;
  private deviceSettings: DeviceSettings | undefined;
  private isLaunching = true;

  private get buildResult() {
    if (!this.maybeBuildResult) {
      throw new Error("Expecting build to be ready");
    }
    return this.maybeBuildResult;
  }

  constructor(
    private readonly device: DeviceBase,
    private readonly devtools: Devtools,
    private readonly metro: Metro,
    readonly dependencyManager: DependencyManager,
    private readonly debugEventDelegate: DebugSessionDelegate,
    private readonly eventDelegate: EventDelegate
  ) {
    this.buildManager = new BuildManager(dependencyManager);
    this.devtools.addListener((event, payload) => {
      switch (event) {
        case "RNIDE_appReady":
          Logger.debug("App ready");
          break;
        case "RNIDE_navigationChanged":
          this.eventDelegate.onAppEvent("navigationChanged", payload);
          break;
        case "RNIDE_fastRefreshStarted":
          this.eventDelegate.onAppEvent("fastRefreshStarted", undefined);
          break;
        case "RNIDE_fastRefreshComplete":
          this.eventDelegate.onAppEvent("fastRefreshComplete", undefined);
          break;
      }
    });
  }

  public dispose() {
    this.debugSession?.dispose();
    this.disposableBuild?.dispose();
    this.device?.dispose();
  }

  public async perform(type: ReloadAction) {
    switch (type) {
      case "reinstall":
        await this.installApp({ reinstall: true });
        await this.launchApp();
        return true;
      case "restartProcess":
        await this.launchApp();
        return true;
      case "hotReload":
        if (this.devtools.hasConnectedClient) {
          await this.metro.reload();
          return true;
        }
        return false;
    }
    throw new Error("Not implemented " + type);
  }

  private async launchApp() {
<<<<<<< HEAD
    this.isLaunching = true;
    this.device.stopReplays();
=======
    const launchRequestTime = Date.now();
    getTelemetryReporter().sendTelemetryEvent("app:launch:requested", {
      platform: this.device.platform,
    });
>>>>>>> 603b3519

    // FIXME: Windows getting stuck waiting for the promise to resolve. This
    // seems like a problem with app connecting to Metro and using embedded
    // bundle instead.
    const shouldWaitForAppLaunch = getLaunchConfiguration().preview?.waitForAppLaunch !== false;
    const waitForAppReady = shouldWaitForAppLaunch ? this.devtools.appReady() : Promise.resolve();

    this.eventDelegate.onStateChange(StartupMessage.Launching);
    await this.device.launchApp(this.buildResult, this.metro.port, this.devtools.port);

    Logger.debug("Will wait for app ready and for preview");
    this.eventDelegate.onStateChange(StartupMessage.WaitingForAppToLoad);

    if (shouldWaitForAppLaunch) {
      const reportWaitingStuck = setTimeout(() => {
        Logger.info("App is taking very long to boot up, it might be stuck");
        getTelemetryReporter().sendTelemetryEvent("app:launch:waiting-stuck", {
          platform: this.device.platform,
        });
      }, 30000);
      waitForAppReady.then(() => clearTimeout(reportWaitingStuck));
    }

    const [previewUrl] = await Promise.all([this.device.startPreview(), waitForAppReady]);
    Logger.debug("App and preview ready, moving on...");
    this.eventDelegate.onStateChange(StartupMessage.AttachingDebugger);
    await this.startDebugger();

<<<<<<< HEAD
    this.isLaunching = false;
    if (this.deviceSettings?.replaysEnabled) {
      this.device.startReplays();
    }
=======
    const launchDurationSec = (Date.now() - launchRequestTime) / 1000;
    Logger.info("App launched in", launchDurationSec.toFixed(2), "sec.");
    getTelemetryReporter().sendTelemetryEvent(
      "app:launch:completed",
      { platform: this.device.platform },
      { durationSec: launchDurationSec }
    );
>>>>>>> 603b3519

    return previewUrl;
  }

  private async bootDevice(deviceSettings: DeviceSettings) {
    this.eventDelegate.onStateChange(StartupMessage.BootingDevice);
    await this.device.bootDevice(deviceSettings);
  }

  private async buildApp({ clean }: { clean: boolean }) {
    const buildStartTime = Date.now();
    this.eventDelegate.onStateChange(StartupMessage.Building);
    this.disposableBuild = this.buildManager.startBuild(this.device.deviceInfo, {
      clean,
      onSuccess: this.eventDelegate.onBuildSuccess,
      progressListener: throttle((stageProgress: number) => {
        this.eventDelegate.onBuildProgress(stageProgress);
      }, 100),
    });
    this.maybeBuildResult = await this.disposableBuild.build;
    const buildDurationSec = (Date.now() - buildStartTime) / 1000;
    Logger.info("Build completed in", buildDurationSec.toFixed(2), "sec.");
    getTelemetryReporter().sendTelemetryEvent(
      "build:completed",
      {
        platform: this.device.platform,
      },
      { durationSec: buildDurationSec }
    );
  }

  private async installApp({ reinstall }: { reinstall: boolean }) {
    this.eventDelegate.onStateChange(StartupMessage.Installing);
    return this.device.installApp(this.buildResult, reinstall);
  }

  private async waitForMetroReady() {
    this.eventDelegate.onStateChange(StartupMessage.StartingPackager);
    // wait for metro/devtools to start before we continue
    await Promise.all([this.metro.ready(), this.devtools.ready()]);
    Logger.debug("Metro & devtools ready");
  }

  public async start(deviceSettings: DeviceSettings, { cleanBuild }: StartOptions) {
    this.deviceSettings = deviceSettings;
    await this.waitForMetroReady();
    // TODO(jgonet): Build and boot simultaneously, with predictable state change updates
    await this.bootDevice(deviceSettings);
    await this.buildApp({ clean: cleanBuild });
    await this.installApp({ reinstall: false });
    const previewUrl = await this.launchApp();
    Logger.debug("Device session started");
    return previewUrl;
  }

  private async startDebugger() {
    this.debugSession = new DebugSession(this.metro, this.debugEventDelegate);
    const started = await this.debugSession.start();
    if (started) {
      // TODO(jgonet): Right now, we ignore start failure
      Logger.debug("Connected to debugger, moving on...");
    } else {
      Logger.error("Couldn't connect to debugger");
    }
  }

  public resumeDebugger() {
    this.debugSession?.resumeDebugger();
  }

  public stepOverDebugger() {
    this.debugSession?.stepOverDebugger();
  }

  public async resetAppPermissions(permissionType: AppPermissionType) {
    if (this.maybeBuildResult) {
      return this.device.resetAppPermissions(permissionType, this.maybeBuildResult);
    }
    return false;
  }

  public async captureReplay() {
    return this.device.captureReplay();
  }

  public sendTouches(touches: Array<TouchPoint>, type: "Up" | "Move" | "Down") {
    this.device.sendTouches(touches, type);
  }

  public sendKey(keyCode: number, direction: "Up" | "Down") {
    this.device.sendKey(keyCode, direction);
  }

  public sendPaste(text: string) {
    this.device.sendPaste(text);
  }

  public inspectElementAt(
    xRatio: number,
    yRatio: number,
    requestStack: boolean,
    callback: (inspectData: any) => void
  ) {
    const id = this.inspectCallID++;
    const listener = (event: string, payload: any) => {
      if (event === "RNIDE_inspectData" && payload.id === id) {
        this.devtools?.removeListener(listener);
        callback(payload);
      }
    };
    this.devtools?.addListener(listener);
    this.devtools.send("RNIDE_inspect", { x: xRatio, y: yRatio, id, requestStack });
  }

  public openNavigation(id: string) {
    this.devtools.send("RNIDE_openNavigation", { id });
  }

  public async openDevMenu() {
    // on iOS, we can load native module and dispatch dev menu show method. On
    // Android, this native module isn't available and we need to fallback to
    // adb to send "menu key" (code 82) to trigger code path showing the menu.
    //
    // We could probably unify it in the future by running metro in interactive
    // mode and sending keys to stdin.
    if (this.device.platform === DevicePlatform.IOS) {
      this.devtools.send("RNIDE_iosDevMenu");
    } else {
      await (this.device as AndroidEmulatorDevice).openDevMenu();
    }
  }

  public startPreview(previewId: string) {
    this.devtools.send("RNIDE_openPreview", { previewId });
  }

  public async changeDeviceSettings(settings: DeviceSettings): Promise<boolean> {
    this.deviceSettings = settings;
    if (settings.replaysEnabled && !this.isLaunching) {
      this.device.startReplays();
    } else {
      this.device.stopReplays();
    }
    return this.device.changeSettings(settings);
  }

  public focusBuildOutput() {
    this.buildManager.focusBuildOutput();
  }

  public async sendBiometricAuthorization(isMatch: boolean) {
    await this.device.sendBiometricAuthorization(isMatch);
  }
}<|MERGE_RESOLUTION|>--- conflicted
+++ resolved
@@ -103,15 +103,13 @@
   }
 
   private async launchApp() {
-<<<<<<< HEAD
-    this.isLaunching = true;
-    this.device.stopReplays();
-=======
     const launchRequestTime = Date.now();
     getTelemetryReporter().sendTelemetryEvent("app:launch:requested", {
       platform: this.device.platform,
     });
->>>>>>> 603b3519
+
+    this.isLaunching = true;
+    this.device.stopReplays();
 
     // FIXME: Windows getting stuck waiting for the promise to resolve. This
     // seems like a problem with app connecting to Metro and using embedded
@@ -140,12 +138,11 @@
     this.eventDelegate.onStateChange(StartupMessage.AttachingDebugger);
     await this.startDebugger();
 
-<<<<<<< HEAD
     this.isLaunching = false;
     if (this.deviceSettings?.replaysEnabled) {
       this.device.startReplays();
     }
-=======
+
     const launchDurationSec = (Date.now() - launchRequestTime) / 1000;
     Logger.info("App launched in", launchDurationSec.toFixed(2), "sec.");
     getTelemetryReporter().sendTelemetryEvent(
@@ -153,7 +150,6 @@
       { platform: this.device.platform },
       { durationSec: launchDurationSec }
     );
->>>>>>> 603b3519
 
     return previewUrl;
   }
