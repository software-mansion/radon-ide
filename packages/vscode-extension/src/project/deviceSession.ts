import assert from "assert";
import os from "os";
import path from "path";
import fs from "fs";
import _ from "lodash";
import { Disposable, window } from "vscode";
import { MetroLauncher } from "./metro";
import { Devtools } from "./devtools";
import { RadonInspectorBridge } from "./bridge";
import { DeviceBase } from "../devices/DeviceBase";
import { Logger } from "../Logger";
import {
  BuildError,
  BuildManager,
  BuildResult,
  createBuildConfig,
  inferBuildType,
} from "../builders/BuildManager";
import {
  AppPermissionType,
  DeviceSettings,
  StartupMessage,
  TouchPoint,
  DeviceButtonType,
  DeviceSessionState,
  NavigationHistoryItem,
  NavigationRoute,
  DeviceSessionStatus,
  FatalErrorDescriptor,
  DeviceRotation,
  InspectData,
} from "../common/Project";
import { throttle, throttleAsync } from "../utilities/throttle";
import { getTelemetryReporter } from "../utilities/telemetry";
import { CancelError, CancelToken } from "../utilities/cancelToken";
import { ToolKey } from "./tools";
import { ApplicationContext } from "./ApplicationContext";
import { watchProjectFiles } from "../utilities/watchProjectFiles";
import { OutputChannelRegistry } from "./OutputChannelRegistry";
import { Output } from "../common/OutputChannel";
import { ApplicationSession } from "./applicationSession";
import { DevicePlatform, DeviceSessionStore } from "../common/State";
import { ReloadAction } from "./DeviceSessionsManager";
import { StateManager } from "./StateManager";
import { FrameReporter } from "./FrameReporter";
import { ScreenCapture } from "./ScreenCapture";
import { disposeAll } from "../utilities/disposables";

const MAX_URL_HISTORY_SIZE = 20;
const CACHE_STALE_THROTTLE_MS = 10 * 1000; // 10 seconds

type RestartOptions = {
  forceClean: boolean;
};

export type DeviceSessionDelegate = {
  onStateChange(state: DeviceSessionState): void;
};

export class DeviceBootError extends Error {
  constructor(
    message: string,
    public readonly cause: unknown
  ) {
    super(message);
  }
}

export class DeviceSession implements Disposable {
  private disposables: Disposable[] = [];

  private isActive = false;
  private metro: MetroLauncher;
  private maybeBuildResult: BuildResult | undefined;
  private devtools: Devtools;
  private buildManager: BuildManager;
  private cancelToken: CancelToken = new CancelToken();
  private watchProjectSubscription: Disposable;
  private frameReporter: FrameReporter;
  private screenCapture: ScreenCapture;

  private status: DeviceSessionStatus = "starting";
  private startupMessage: StartupMessage = StartupMessage.InitializingDevice;
  private stageProgress: number | undefined;
  private fatalError: FatalErrorDescriptor | undefined;
  private navigationHistory: NavigationHistoryItem[] = [];
  private navigationRouteList: NavigationRoute[] = [];
  private navigationHomeTarget: NavigationHistoryItem | undefined;
  private isUsingStaleBuild = false;
  private isRecordingScreen = false;
  private applicationSession: ApplicationSession | undefined;

  private get buildResult() {
    if (!this.maybeBuildResult) {
      throw new Error("Expecting build to be ready");
    }
    return this.maybeBuildResult;
  }

  public get previewURL() {
    return this.device.previewURL;
  }

  public get platform(): DevicePlatform {
    return this.device.platform;
  }

  public get inspectorBridge(): RadonInspectorBridge {
    return this.devtools;
  }

  constructor(
    private readonly stateManager: StateManager<DeviceSessionStore>,
    private readonly applicationContext: ApplicationContext,
    private readonly device: DeviceBase,
    initialRotation: DeviceRotation,
    private readonly deviceSessionDelegate: DeviceSessionDelegate,
    private readonly outputChannelRegistry: OutputChannelRegistry
  ) {
    this.frameReporter = new FrameReporter(
      this.stateManager.getDerived("frameReporting"),
      this.device
    );
    this.disposables.push(this.frameReporter);

    this.screenCapture = new ScreenCapture(
      this.stateManager.getDerived("screenCapture"),
      this.device,
      this.applicationContext
    );
    this.disposables.push(this.screenCapture);

    this.devtools = this.makeDevtools();
    this.metro = new MetroLauncher(this.devtools);
    this.metro.onBundleProgress(({ bundleProgress }) => this.onBundleProgress(bundleProgress));

    this.buildManager = this.applicationContext.buildManager;

    this.watchProjectSubscription = watchProjectFiles(this.onProjectFilesChanged);
    this.device.sendRotate(initialRotation);

    this.disposables.push(this.stateManager);
  }

  public getState(): DeviceSessionState {
    const commonState = {
      navigationHistory: this.navigationHistory,
      navigationRouteList: this.navigationRouteList,
      deviceInfo: this.device.deviceInfo,
      previewURL: this.previewURL,
      isUsingStaleBuild: this.isUsingStaleBuild,
      isRecordingScreen: this.isRecordingScreen,
    };
    if (this.status === "starting") {
      return {
        ...commonState,
        status: "starting",
        startupMessage: this.startupMessage,
        stageProgress: this.stageProgress,
      };
    } else if (this.status === "running") {
      const applicationState = this.applicationSession!.state;
      return {
        ...commonState,
        status: "running",
        ...applicationState,
      };
    } else if (this.status === "fatalError") {
      assert(this.fatalError, "Expected error to be defined in fatal error state");
      return {
        ...commonState,
        status: "fatalError",
        error: this.fatalError,
      };
    }
    assert(false, "Unexpected device session status: " + this.status);
  }

  private resetStartingState(startupMessage: StartupMessage = StartupMessage.Restarting) {
    this.status = "starting";
    this.startupMessage = startupMessage;
    this.stageProgress = undefined;
    this.fatalError = undefined;
    this.isUsingStaleBuild = false;
    this.navigationHomeTarget = undefined;
    this.emitStateChange();
  }

  private updateStartupMessage(startupMessage: StartupMessage) {
    this.startupMessage = startupMessage;
    this.stageProgress = undefined;
    this.emitStateChange();
  }

  private async isBuildStale(build: BuildResult) {
    const buildType = await inferBuildType(this.platform, this.applicationContext.launchConfig);
    const currentBuildConfig = createBuildConfig(
      this.device,
      this.applicationContext.launchConfig,
      buildType
    );
    const currentFingerprint =
      await this.buildManager.calculateBuildFingerprint(currentBuildConfig);
    return currentFingerprint !== build.fingerprint;
  }

  private onProjectFilesChanged = throttleAsync(async () => {
    const lastSuccessfulBuild = this.maybeBuildResult;
    if (!lastSuccessfulBuild || this.status !== "running") {
      // we only monitor for stale builds when the session is in 'running' state
      return;
    }
    if (await this.isBuildStale(lastSuccessfulBuild)) {
      this.isUsingStaleBuild = true;
      this.emitStateChange();
    }
  }, CACHE_STALE_THROTTLE_MS);

  //#region Metro delegate methods

  onBundleProgress = throttle((stageProgress: number) => {
    if (this.startupMessage === StartupMessage.WaitingForAppToLoad) {
      this.stageProgress = stageProgress;
      this.emitStateChange();
    }
  }, 100);

  //#endregion

  private makeDevtools() {
    const devtools = new Devtools();
    devtools.onEvent("appReady", () => {
      this.device.setUpKeyboard();
      Logger.debug("App ready");
    });
    // We don't need to store event disposables here as they are tied to the lifecycle
    // of the devtools instance, which is disposed when we recreate the devtools or
    // when the device session is disposed
    devtools.onEvent("navigationChanged", (payload: NavigationHistoryItem) => {
      if (!this.navigationHomeTarget) {
        this.navigationHomeTarget = payload;
      }
      this.navigationHistory = [
        payload,
        ...this.navigationHistory.filter((record) => record.id !== payload.id),
      ].slice(0, MAX_URL_HISTORY_SIZE);
      this.emitStateChange();
    });
    devtools.onEvent("navigationRouteListUpdated", (payload: NavigationRoute[]) => {
      this.navigationRouteList = payload;
      this.emitStateChange();
    });
    return devtools;
  }

  /**
  This method is async to allow for awaiting it during restarts, please keep in mind tho that
  build in vscode dispose system ignores async keyword and works synchronously.
  */
  public async dispose() {
    this.cancelToken?.cancel();
    await this.deactivate();

    await this.applicationSession?.dispose();
    this.applicationSession = undefined;

    this.device?.dispose();
    this.metro?.dispose();
    this.devtools?.dispose();
    this.watchProjectSubscription.dispose();

    disposeAll(this.disposables);
  }

  public async activate() {
    if (!this.isActive) {
      this.isActive = true;
      await this.applicationSession?.activate();
    }
  }

  public async deactivate() {
    if (this.isActive) {
      this.isActive = false;
      await this.applicationSession?.deactivate();
    }
  }

  private cancelOngoingOperations() {
    this.cancelToken.cancel();
    this.cancelToken = new CancelToken();
  }

  public async performReloadAction(type: ReloadAction): Promise<void> {
    try {
      this.resetStartingState();

      getTelemetryReporter().sendTelemetryEvent("url-bar:reload-requested", {
        platform: this.platform,
        method: type,
      });
      await this.performReloadActionInternal(type);
      this.status = "running";
      this.emitStateChange();
    } catch (e) {
      if (e instanceof CancelError) {
        // reload got cancelled, we don't show any errors
        return;
      } else if (e instanceof BuildError) {
        this.status = "fatalError";
        this.fatalError = {
          kind: "build",
          message: e.message,
          buildType: e.buildType,
          platform: this.platform,
        };
        this.emitStateChange();
        return;
      }
      Logger.error("Failed to perform reload action", type, e);
      throw e;
    }
  }

  private async performReloadActionInternal(type: ReloadAction): Promise<void> {
    try {
      switch (type) {
        case "autoReload":
          await this.autoReload();
          return;
        case "reboot":
          await this.restartDevice({ forceClean: false });
          return;
        case "clearMetro":
          await this.restartMetro({ resetCache: true });
          return;
        case "rebuild":
          await this.restartDevice({ forceClean: true });
          return;
        case "reinstall":
          await this.reinstallApp();
          return;
        case "restartProcess":
          await this.restartProcess();
          return;
        case "reloadJs":
          await this.reloadJS();
          return;
        case "restartMetro":
          await this.restartMetro({ resetCache: true });
          return;
      }
    } catch (e) {
      Logger.debug("[Reload]", e);
      throw e;
    }
  }

  private async restartMetro({ resetCache }: { resetCache: boolean }) {
    this.cancelOngoingOperations();
    const cancelToken = this.cancelToken;

    this.updateStartupMessage(StartupMessage.StartingPackager);
    const oldMetro = this.metro;
    this.metro = new MetroLauncher(this.devtools);
    this.metro.onBundleProgress(({ bundleProgress }) => this.onBundleProgress(bundleProgress));
    oldMetro.dispose();

    Logger.debug(`Launching metro`);
    await this.metro.start({
      resetCache,
      launchConfiguration: this.applicationContext.launchConfig,
      dependencies: [],
    });

    this.applicationSession?.dispose();
    this.applicationSession = undefined;
    if (!this.maybeBuildResult) {
      await this.buildApp({ clean: false, cancelToken });
    }
    await cancelToken.adapt(this.installApp({ reinstall: false }));
    await this.launchApp(cancelToken);
    Logger.debug("Metro restarted");
  }

  private async reloadJS() {
    if (this.applicationSession === undefined) {
      throw new Error(
        "JS bundle cannot be reloaded before an application is launched and connected to Radon"
      );
    }
    this.updateStartupMessage(StartupMessage.WaitingForAppToLoad);
    await this.applicationSession.reloadJS();
  }

  private async reinstallApp() {
    this.cancelOngoingOperations();
    const cancelToken = this.cancelToken;

    this.updateStartupMessage(StartupMessage.Installing);

    await this.stopApp();
    await cancelToken.adapt(this.installApp({ reinstall: true }));
    await this.launchApp(cancelToken);
  }

  private async restartProcess() {
    this.cancelOngoingOperations();
    const cancelToken = this.cancelToken;

    this.updateStartupMessage(StartupMessage.Launching);

    await this.stopApp();
    await this.launchApp(cancelToken);
  }

  private async restartDevice({ forceClean }: RestartOptions) {
    this.cancelOngoingOperations();
    const cancelToken = this.cancelToken;

    this.updateStartupMessage(StartupMessage.InitializingDevice);
    await this.stopApp();

    this.updateStartupMessage(StartupMessage.BootingDevice);
    await cancelToken.adapt(this.device.reboot());
    await cancelToken.adapt(this.device.startPreview());

    await this.buildApp({
      clean: forceClean,
      cancelToken,
    });
    await this.installApp({ reinstall: false });
    await this.launchApp(cancelToken);
    Logger.debug("Device session started");
  }

  private async autoReload() {
    getTelemetryReporter().sendTelemetryEvent("url-bar:restart-requested", {
      platform: this.platform,
    });

    this.resetStartingState();
    if (this.maybeBuildResult && (await this.isBuildStale(this.maybeBuildResult))) {
      await this.restartDevice({ forceClean: false });
      return;
    }

    // if reloading JS is possible, we try to do it first and exit in case of success
    // otherwise we continue to restart using more invasive methods
    try {
      await this.reloadJS();
      return;
    } catch (e) {
      if (e instanceof CancelError) {
        // when reload is cancelled, we don't want to fallback into
        // restarting the session again
        return;
      }
      Logger.debug("Reloading JS failed, falling back to restarting the application");
    }

    try {
      await this.restartProcess();
      this.status = "running";
      this.emitStateChange();
      return;
    } catch (e) {
      if (e instanceof CancelError) {
        // when restart process is cancelled, we don't want to fallback into
        // restarting the session again
        return;
      }
    }

    // finally in case of any errors, the last resort is performing project
    // restart and device selection (we still avoid forcing clean builds, and
    // only do clean build when explicitly requested).
    // before doing anything, we check if the device hasn't been updated in the meantime
    // which might have initiated a new session anyway
    await this.restartDevice({ forceClean: false });
  }

  private async launchApp(cancelToken: CancelToken) {
    const launchRequestTime = Date.now();
    getTelemetryReporter().sendTelemetryEvent("app:launch:requested", {
      platform: this.platform,
    });

    const applicationSessionPromise = ApplicationSession.launch(
      {
        applicationContext: this.applicationContext,
        device: this.device,
        buildResult: this.buildResult,
        metro: this.metro,
        devtools: this.devtools,
      },
      () => this.isActive,
      this.updateStartupMessage.bind(this),
      cancelToken
    ).then(async (applicationSession) => {
      if (cancelToken.cancelled) {
        applicationSession.dispose();
        throw new CancelError("Application launch was cancelled");
      }

      this.applicationSession = applicationSession;
      applicationSession.onStateChanged(() => this.emitStateChange());
      this.status = "running";
      this.emitStateChange();

      const launchDurationSec = (Date.now() - launchRequestTime) / 1000;
      Logger.info("App launched in", launchDurationSec.toFixed(2), "sec.");
      getTelemetryReporter().sendTelemetryEvent(
        "app:launch:completed",
        { platform: this.platform },
        { durationSec: launchDurationSec }
      );
    });

    const launchConfig = this.applicationContext.launchConfig;
    const shouldWaitForAppLaunch = launchConfig.preview.waitForAppLaunch;
    const waitForAppReady = shouldWaitForAppLaunch ? applicationSessionPromise : Promise.resolve();

    if (shouldWaitForAppLaunch) {
      const reportWaitingStuck = setTimeout(() => {
        Logger.info(
          "App is taking very long to boot up, it might be stuck. Device preview URL:",
          this.device.previewURL
        );
        getTelemetryReporter().sendTelemetryEvent("app:launch:waiting-stuck", {
          platform: this.platform,
        });
      }, 30000);
      waitForAppReady
        .then(() => clearTimeout(reportWaitingStuck))
        .catch(() => {
          // ignore errors here
        });
    }

    await waitForAppReady;
  }

  private async stopApp() {
    if (this.applicationSession) {
      await this.applicationSession.dispose();
      this.applicationSession = undefined;
    }
  }

  private async bootDevice() {
    this.updateStartupMessage(StartupMessage.BootingDevice);
    try {
      await this.device.bootDevice();
    } catch (e) {
      Logger.error("Failed to boot device", e);
      throw new DeviceBootError("Failed to boot device", e);
    }
  }

  /**
   * Returns true if some native build dependencies have change and we should perform
   * a native build despite the fact the fingerprint indicates we don't need to.
   * This is currently only used for the scenario when we detect that pods need
   * to be reinstalled for iOS.
   */
  private async checkBuildDependenciesChanged(platform: DevicePlatform): Promise<boolean> {
    const dependencyManager = this.applicationContext.applicationDependencyManager;
    if (platform === DevicePlatform.IOS) {
      return !(await dependencyManager.checkPodsInstallationStatus());
    }
    return false;
  }

  private async buildApp({ clean, cancelToken }: { clean: boolean; cancelToken: CancelToken }) {
    const buildStartTime = Date.now();
    this.updateStartupMessage(StartupMessage.Building);
    this.maybeBuildResult = undefined;
    const launchConfiguration = this.applicationContext.launchConfig;
    const buildType = await inferBuildType(this.platform, launchConfiguration);

    // Native build dependencies when changed, should invalidate cached build (even if the fingerprint is the same)
    const buildDependenciesChanged = await this.checkBuildDependenciesChanged(this.platform);

    const buildConfig = createBuildConfig(this.device, launchConfiguration, buildType);

    const buildOptions = {
      forceCleanBuild: clean || buildDependenciesChanged,
      buildOutputChannel: this.outputChannelRegistry.getOrCreateOutputChannel(
        this.platform === DevicePlatform.IOS ? Output.BuildIos : Output.BuildAndroid
      ),
      cancelToken,
      progressListener: throttle((stageProgress: number) => {
        if (this.startupMessage === StartupMessage.Building) {
          this.stageProgress = stageProgress;
          this.emitStateChange();
        }
      }, 100),
    };

    const dependencyManager = this.applicationContext.applicationDependencyManager;
    await dependencyManager.ensureDependenciesForBuild(buildConfig, buildOptions);

    this.isUsingStaleBuild = false;
    this.maybeBuildResult = await this.buildManager.buildApp(buildConfig, buildOptions);
    const buildDurationSec = (Date.now() - buildStartTime) / 1000;
    Logger.info("Build completed in", buildDurationSec.toFixed(2), "sec.");
    getTelemetryReporter().sendTelemetryEvent(
      "build:completed",
      {
        platform: this.platform,
      },
      { durationSec: buildDurationSec }
    );
  }

  private async installApp({ reinstall }: { reinstall: boolean }) {
    this.updateStartupMessage(StartupMessage.Installing);
    return this.device.installApp(this.buildResult, reinstall);
  }

  private async waitForMetroReady() {
    this.updateStartupMessage(StartupMessage.StartingPackager);
    // wait for metro/devtools to start before we continue
    await Promise.all([this.metro.ready(), this.devtools.ready()]);
    Logger.debug("Metro & devtools ready");
  }

  public async start() {
    try {
      this.resetStartingState(StartupMessage.InitializingDevice);

      this.cancelOngoingOperations();
      const cancelToken = this.cancelToken;

      const packageManagerOutputChannel = this.outputChannelRegistry.getOrCreateOutputChannel(
        Output.PackageManager
      );

      const waitForNodeModules =
        this.applicationContext.applicationDependencyManager.ensureDependenciesForStart(
          packageManagerOutputChannel,
          cancelToken
        );

      Logger.debug(`Launching devtools`);
      this.devtools.start();

      Logger.debug(`Launching metro`);
      this.metro.start({
        resetCache: false,
        launchConfiguration: this.applicationContext.launchConfig,
        dependencies: [waitForNodeModules],
      });

      await cancelToken.adapt(this.waitForMetroReady());
      await cancelToken.adapt(this.bootDevice());
      await this.buildApp({
        clean: false,
        cancelToken,
      });
      await cancelToken.adapt(this.installApp({ reinstall: false }));
      await this.device.startPreview();
      await this.launchApp(cancelToken);
      Logger.debug("Device session started");
    } catch (e) {
      if (e instanceof CancelError) {
        Logger.info("Device selection was canceled", e);
      } else if (e instanceof DeviceBootError) {
        this.status = "fatalError";
        this.fatalError = {
          kind: "device",
          message: e.message,
        };
      } else if (e instanceof BuildError) {
        this.status = "fatalError";
        this.fatalError = {
          kind: "build",
          message: e.message,
          buildType: e.buildType,
          platform: this.platform,
        };
      } else {
        this.status = "fatalError";
        this.fatalError = {
          kind: "build",
          message: (e as Error).message,
          buildType: null,
          platform: this.platform,
        };
      }
      throw e;
    } finally {
      this.emitStateChange();
    }
  }

  private emitStateChange() {
    this.deviceSessionDelegate.onStateChange(this.getState());
  }

  public async resetAppPermissions(permissionType: AppPermissionType) {
    if (this.maybeBuildResult) {
      return this.device.resetAppPermissions(permissionType, this.maybeBuildResult);
    }
    return false;
  }

  public async sendDeepLink(link: string, terminateApp: boolean) {
    if (this.maybeBuildResult) {
      if (terminateApp) {
        const packageNameOrBundleID =
          this.maybeBuildResult.platform === DevicePlatform.Android
            ? this.maybeBuildResult.packageName
            : this.maybeBuildResult.bundleID;

        await this.device.terminateApp(packageNameOrBundleID);
      }

      await this.device.sendDeepLink(link, this.maybeBuildResult, terminateApp);
    }
  }

  public startReportingFrameRate() {
    this.frameReporter.startReportingFrameRate();
  }

  public stopReportingFrameRate() {
    this.frameReporter.stopReportingFrameRate();
  }

  // #region Recording

  public async toggleRecording() {
    this.screenCapture.toggleRecording();
  }

  public startRecording() {
    this.screenCapture.startRecording();
  }

  public async captureAndStopRecording() {
    this.screenCapture.captureAndStopRecording();
  }

  public async captureReplay() {
    this.screenCapture.captureReplay();
  }

  public async captureScreenshot() {
    this.screenCapture.captureScreenshot();
  }

  public async getScreenshot() {
    return this.screenCapture.getScreenshot();
  }

<<<<<<< HEAD
  public get previewReady() {
    return this.device.previewReady;
  }

  public get deviceRotation() {
    return this.device.rotation;
  }
=======
  // #endregion Recording
>>>>>>> 84d7c59b

  public sendTouches(
    touches: Array<TouchPoint>,
    type: "Up" | "Move" | "Down",
    rotation: DeviceRotation
  ) {
    this.device.sendTouches(touches, type, rotation);
  }

  public sendKey(keyCode: number, direction: "Up" | "Down") {
    this.device.sendKey(keyCode, direction);
  }

  public sendButton(button: DeviceButtonType, direction: "Up" | "Down") {
    this.device.sendButton(button, direction);
  }

  public sendClipboard(text: string) {
    return this.device.sendClipboard(text);
  }

  public sendRotate(rotation: DeviceRotation) {
    this.device.sendRotate(rotation);
    this.emitStateChange();
  }

  public async getClipboard() {
    return this.device.getClipboard();
  }

  public sendWheel(point: TouchPoint, deltaX: number, deltaY: number) {
    this.device.sendWheel(point, deltaX, deltaY);
  }

  public inspectElementAt(
    xRatio: number,
    yRatio: number,
    requestStack: boolean
  ): Promise<InspectData> {
    if (!this.applicationSession) {
      throw new Error("Cannot inspect element while the application is not running");
    }
    return this.applicationSession.inspectElementAt(xRatio, yRatio, requestStack);
  }

  public openNavigation(id: string) {
    this.inspectorBridge.sendOpenNavigationRequest(id);
  }

  public navigateHome() {
    if (this.navigationHomeTarget) {
      this.inspectorBridge.sendOpenNavigationRequest(this.navigationHomeTarget.id);
    }
  }

  public navigateBack() {
    this.inspectorBridge.sendOpenNavigationRequest("__BACK__");
  }

  public removeNavigationHistoryEntry(id: string) {
    this.navigationHistory = this.navigationHistory.filter((record) => record.id !== id);
    this.emitStateChange();
  }

  public async openDevMenu() {
    await this.metro.openDevMenu();
  }

  public async startPreview(previewId: string) {
    const { resolve, reject, promise } = Promise.withResolvers<void>();
    const listener = this.devtools.onEvent("openPreviewResult", (payload) => {
      if (payload.previewId === previewId) {
        listener.dispose();
        if (payload.error) {
          reject(payload.error);
        } else {
          resolve();
        }
      }
    });
    this.inspectorBridge.sendOpenPreviewRequest(previewId);
    return promise;
  }

  public async updateDeviceSettings(settings: DeviceSettings): Promise<boolean> {
    return this.device.updateDeviceSettings(settings);
  }

  public async sendBiometricAuthorization(isMatch: boolean) {
    await this.device.sendBiometricAuthorization(isMatch);
  }

  public openStorybookStory(componentTitle: string, storyName: string) {
    this.inspectorBridge.sendShowStorybookStoryRequest(componentTitle, storyName);
  }

  //#region Application Session

  public async updateToolEnabledState(toolName: ToolKey, enabled: boolean) {
    this.applicationSession?.updateToolEnabledState(toolName, enabled);
  }

  public resumeDebugger() {
    this.applicationSession?.resumeDebugger();
  }

  public stepOverDebugger() {
    this.applicationSession?.stepOverDebugger();
  }
  public stepOutDebugger() {
    this.applicationSession?.stepOutDebugger();
  }
  public stepIntoDebugger() {
    this.applicationSession?.stepIntoDebugger();
  }

  public async startProfilingCPU() {
    await this.applicationSession?.startProfilingCPU();
  }

  public async stopProfilingCPU() {
    await this.applicationSession?.stopProfilingCPU();
  }

  public async startProfilingReact() {
    await this.applicationSession?.startProfilingReact();
  }

  public async stopProfilingReact() {
    return await this.applicationSession?.stopProfilingReact();
  }

  public openTool(toolName: ToolKey) {
    this.applicationSession?.openTool(toolName);
  }

  public getPlugin(toolName: ToolKey) {
    return this.applicationSession?.getPlugin(toolName);
  }

  public resetLogCounter() {
    this.applicationSession?.resetLogCounter();
  }
  //#endregion

  public getMetroPort() {
    return this.metro.port;
  }

  public sendFile(filePath: string) {
    getTelemetryReporter().sendTelemetryEvent("device:send-file", {
      platform: this.device.deviceInfo.platform,
      extension: path.extname(filePath),
    });
    return this.device.sendFile(filePath);
  }

  public async openSendFileDialog() {
    const pickerResult = await window.showOpenDialog({
      canSelectMany: true,
      canSelectFolders: false,
      title: "Select files to send to device",
    });
    if (!pickerResult) {
      throw new Error("No files selected");
    }
    const sendFilePromises = pickerResult.map((fileUri) => {
      return this.sendFile(fileUri.fsPath);
    });
    await Promise.all(sendFilePromises);
  }

  public async sendFileToDevice(fileName: string, data: ArrayBuffer): Promise<void> {
    let canSafelyRemove = true;
    const tempDir = await this.getTemporaryFilesDirectory();
    const tempFileLocation = path.join(tempDir, fileName);
    try {
      await fs.promises.writeFile(tempFileLocation, new Uint8Array(data));
      const result = await this.sendFile(tempFileLocation);
      canSafelyRemove = result.canSafelyRemove;
    } finally {
      if (canSafelyRemove) {
        // NOTE: no need to await this, it can run in the background
        fs.promises.rm(tempFileLocation, { force: true }).catch((_e) => {
          // NOTE: we can ignore errors here, as the file might not exist
        });
      }
    }
  }

  private tempDir: string | undefined;
  /**
   * Returns the path to a temporary directory, creating it if it does not already exist.
   * The directory is created using the system's temporary directory and is cleaned up
   * automatically when the device session is disposed. Subsequent calls return the same directory path.
   *
   * @returns {Promise<string>} The path to the temporary directory.
   */
  private async getTemporaryFilesDirectory(): Promise<string> {
    if (this.tempDir === undefined) {
      const tempDir = await fs.promises.mkdtemp(os.tmpdir());
      this.tempDir = tempDir;
      this.disposables.push(
        new Disposable(() => {
          fs.promises.rm(tempDir, { recursive: true }).catch((_e) => {
            /* silence the errors, it's fine */
          });
        })
      );
    }
    return this.tempDir;
  }
}<|MERGE_RESOLUTION|>--- conflicted
+++ resolved
@@ -755,7 +755,6 @@
     return this.screenCapture.getScreenshot();
   }
 
-<<<<<<< HEAD
   public get previewReady() {
     return this.device.previewReady;
   }
@@ -763,9 +762,8 @@
   public get deviceRotation() {
     return this.device.rotation;
   }
-=======
+
   // #endregion Recording
->>>>>>> 84d7c59b
 
   public sendTouches(
     touches: Array<TouchPoint>,
