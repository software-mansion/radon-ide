import assert from "assert";
<<<<<<< HEAD
import os from "os";
import path from "path";
import fs from "fs";
import { Disposable, window } from "vscode";
=======
import _ from "lodash";
import { Disposable } from "vscode";
>>>>>>> 17fa3558
import { MetroLauncher } from "./metro";
import { Devtools } from "./devtools";
import { RadonInspectorBridge } from "./bridge";
import { DeviceBase } from "../devices/DeviceBase";
import { Logger } from "../Logger";
import {
  BuildError,
  BuildManager,
  BuildResult,
  createBuildConfig,
  inferBuildType,
} from "../builders/BuildManager";
import {
  AppPermissionType,
  DeviceSettings,
  StartupMessage,
  TouchPoint,
  DeviceButtonType,
  DeviceSessionState,
  NavigationHistoryItem,
  NavigationRoute,
  DeviceSessionStatus,
  FatalErrorDescriptor,
  InspectData,
} from "../common/Project";
import { throttle, throttleAsync } from "../utilities/throttle";
import { getTelemetryReporter } from "../utilities/telemetry";
import { CancelError, CancelToken } from "../utilities/cancelToken";
import { ToolKey } from "./tools";
import { ApplicationContext } from "./ApplicationContext";
import { watchProjectFiles } from "../utilities/watchProjectFiles";
import { OutputChannelRegistry } from "./OutputChannelRegistry";
import { Output } from "../common/OutputChannel";
import { ApplicationSession } from "./applicationSession";
import { DevicePlatform, DeviceRotation, DeviceSessionStore } from "../common/State";
import { ReloadAction } from "./DeviceSessionsManager";
import { StateManager } from "./StateManager";
import { FrameReporter } from "./FrameReporter";
import { ScreenCapture } from "./ScreenCapture";
import { disposeAll } from "../utilities/disposables";
import { FileTransfer } from "./FileTransfer";

const MAX_URL_HISTORY_SIZE = 20;
const CACHE_STALE_THROTTLE_MS = 10 * 1000; // 10 seconds

type RestartOptions = {
  forceClean: boolean;
};

export type DeviceSessionDelegate = {
  onStateChange(state: DeviceSessionState): void;
};

export class DeviceBootError extends Error {
  constructor(
    message: string,
    public readonly cause: unknown
  ) {
    super(message);
  }
}

export class DeviceSession implements Disposable {
  private disposables: Disposable[] = [];

  private isActive = false;
  private metro: MetroLauncher;
  private maybeBuildResult: BuildResult | undefined;
  private devtools: Devtools;
  private buildManager: BuildManager;
  private cancelToken: CancelToken = new CancelToken();
  private watchProjectSubscription: Disposable;
  private frameReporter: FrameReporter;
  private screenCapture: ScreenCapture;

  private status: DeviceSessionStatus = "starting";
  private startupMessage: StartupMessage = StartupMessage.InitializingDevice;
  private stageProgress: number | undefined;
  private fatalError: FatalErrorDescriptor | undefined;
  private navigationHistory: NavigationHistoryItem[] = [];
  private navigationRouteList: NavigationRoute[] = [];
  private navigationHomeTarget: NavigationHistoryItem | undefined;
  private isUsingStaleBuild = false;
  private applicationSession: ApplicationSession | undefined;

  public fileTransfer: FileTransfer;

  private get buildResult() {
    if (!this.maybeBuildResult) {
      throw new Error("Expecting build to be ready");
    }
    return this.maybeBuildResult;
  }

  public get previewURL() {
    return this.device.previewURL;
  }

  public get platform(): DevicePlatform {
    return this.device.platform;
  }

  public get inspectorBridge(): RadonInspectorBridge {
    return this.devtools;
  }

  constructor(
    private readonly stateManager: StateManager<DeviceSessionStore>,
    private readonly applicationContext: ApplicationContext,
    private readonly device: DeviceBase,
    initialRotation: DeviceRotation,
    private readonly deviceSessionDelegate: DeviceSessionDelegate,
    private readonly outputChannelRegistry: OutputChannelRegistry
  ) {
    this.frameReporter = new FrameReporter(
      this.stateManager.getDerived("frameReporting"),
      this.device
    );
    this.disposables.push(this.frameReporter);

    this.screenCapture = new ScreenCapture(
      this.stateManager.getDerived("screenCapture"),
      this.device,
      this.applicationContext
    );
    this.disposables.push(this.screenCapture);

    this.devtools = this.makeDevtools();
    this.metro = new MetroLauncher(this.devtools);
    this.metro.onBundleProgress(({ bundleProgress }) => this.onBundleProgress(bundleProgress));

    this.buildManager = this.applicationContext.buildManager;

    this.watchProjectSubscription = watchProjectFiles(this.onProjectFilesChanged);
    this.device.sendRotate(initialRotation);

    this.disposables.push(this.stateManager);

    this.fileTransfer = new FileTransfer(stateManager.getDerived("fileTransfer"), device);
    this.disposables.push(this.fileTransfer);
  }

  public getState(): DeviceSessionState {
    const commonState = {
      navigationHistory: this.navigationHistory,
      navigationRouteList: this.navigationRouteList,
      deviceInfo: this.device.deviceInfo,
      previewURL: this.previewURL,
      isUsingStaleBuild: this.isUsingStaleBuild,
    };
    if (this.status === "starting") {
      return {
        ...commonState,
        status: "starting",
        startupMessage: this.startupMessage,
        stageProgress: this.stageProgress,
      };
    } else if (this.status === "running") {
      return {
        ...commonState,
        status: "running",
      };
    } else if (this.status === "fatalError") {
      assert(this.fatalError, "Expected error to be defined in fatal error state");
      return {
        ...commonState,
        status: "fatalError",
        error: this.fatalError,
      };
    }
    assert(false, "Unexpected device session status: " + this.status);
  }

  private resetStartingState(startupMessage: StartupMessage = StartupMessage.Restarting) {
    this.status = "starting";
    this.startupMessage = startupMessage;
    this.stageProgress = undefined;
    this.fatalError = undefined;
    this.isUsingStaleBuild = false;
    this.navigationHomeTarget = undefined;
    this.emitStateChange();
  }

  private updateStartupMessage(startupMessage: StartupMessage) {
    this.startupMessage = startupMessage;
    this.stageProgress = undefined;
    this.emitStateChange();
  }

  private async isBuildStale(build: BuildResult) {
    const buildType = await inferBuildType(this.platform, this.applicationContext.launchConfig);
    const currentBuildConfig = createBuildConfig(
      this.device,
      this.applicationContext.launchConfig,
      buildType
    );
    const currentFingerprint =
      await this.buildManager.calculateBuildFingerprint(currentBuildConfig);
    return currentFingerprint !== build.fingerprint;
  }

  private onProjectFilesChanged = throttleAsync(async () => {
    const lastSuccessfulBuild = this.maybeBuildResult;
    if (!lastSuccessfulBuild || this.status !== "running") {
      // we only monitor for stale builds when the session is in 'running' state
      return;
    }
    if (await this.isBuildStale(lastSuccessfulBuild)) {
      this.isUsingStaleBuild = true;
      this.emitStateChange();
    }
  }, CACHE_STALE_THROTTLE_MS);

  //#region Metro delegate methods

  onBundleProgress = throttle((stageProgress: number) => {
    if (this.startupMessage === StartupMessage.WaitingForAppToLoad) {
      this.stageProgress = stageProgress;
      this.emitStateChange();
    }
  }, 100);

  //#endregion

  private makeDevtools() {
    const devtools = new Devtools();
    devtools.onEvent("appReady", () => {
      this.device.setUpKeyboard();
      Logger.debug("App ready");
    });
    // We don't need to store event disposables here as they are tied to the lifecycle
    // of the devtools instance, which is disposed when we recreate the devtools or
    // when the device session is disposed
    devtools.onEvent("navigationChanged", (payload: NavigationHistoryItem) => {
      if (!this.navigationHomeTarget) {
        this.navigationHomeTarget = payload;
      }
      this.navigationHistory = [
        payload,
        ...this.navigationHistory.filter((record) => record.id !== payload.id),
      ].slice(0, MAX_URL_HISTORY_SIZE);
      this.emitStateChange();
    });
    devtools.onEvent("navigationRouteListUpdated", (payload: NavigationRoute[]) => {
      this.navigationRouteList = payload;
      this.emitStateChange();
    });
    return devtools;
  }

  /**
  This method is async to allow for awaiting it during restarts, please keep in mind tho that
  build in vscode dispose system ignores async keyword and works synchronously.
  */
  public async dispose() {
    this.cancelToken?.cancel();
    await this.deactivate();

    await this.applicationSession?.dispose();
    this.applicationSession = undefined;

    this.device?.dispose();
    this.metro?.dispose();
    this.devtools?.dispose();
    this.watchProjectSubscription.dispose();

    disposeAll(this.disposables);
  }

  public async activate() {
    if (!this.isActive) {
      this.isActive = true;
      await this.applicationSession?.activate();
    }
  }

  public async deactivate() {
    if (this.isActive) {
      this.isActive = false;
      await this.applicationSession?.deactivate();
    }
  }

  private cancelOngoingOperations() {
    this.cancelToken.cancel();
    this.cancelToken = new CancelToken();
  }

  public async performReloadAction(type: ReloadAction): Promise<void> {
    try {
      this.resetStartingState();

      getTelemetryReporter().sendTelemetryEvent("url-bar:reload-requested", {
        platform: this.platform,
        method: type,
      });
      await this.performReloadActionInternal(type);
      this.status = "running";
      this.emitStateChange();
    } catch (e) {
      if (e instanceof CancelError) {
        // reload got cancelled, we don't show any errors
        return;
      } else if (e instanceof BuildError) {
        this.status = "fatalError";
        this.fatalError = {
          kind: "build",
          message: e.message,
          buildType: e.buildType,
          platform: this.platform,
        };
        this.emitStateChange();
        return;
      }
      Logger.error("Failed to perform reload action", type, e);
      throw e;
    }
  }

  private async performReloadActionInternal(type: ReloadAction): Promise<void> {
    try {
      switch (type) {
        case "autoReload":
          await this.autoReload();
          return;
        case "reboot":
          await this.restartDevice({ forceClean: false });
          return;
        case "clearMetro":
          await this.restartMetro({ resetCache: true });
          return;
        case "rebuild":
          await this.restartDevice({ forceClean: true });
          return;
        case "reinstall":
          await this.reinstallApp();
          return;
        case "restartProcess":
          await this.restartProcess();
          return;
        case "reloadJs":
          await this.reloadJS();
          return;
        case "restartMetro":
          await this.restartMetro({ resetCache: true });
          return;
      }
    } catch (e) {
      Logger.debug("[Reload]", e);
      throw e;
    }
  }

  private async restartMetro({ resetCache }: { resetCache: boolean }) {
    this.cancelOngoingOperations();
    const cancelToken = this.cancelToken;

    this.updateStartupMessage(StartupMessage.StartingPackager);
    const oldMetro = this.metro;
    this.metro = new MetroLauncher(this.devtools);
    this.metro.onBundleProgress(({ bundleProgress }) => this.onBundleProgress(bundleProgress));
    oldMetro.dispose();

    Logger.debug(`Launching metro`);
    await this.metro.start({
      resetCache,
      launchConfiguration: this.applicationContext.launchConfig,
      dependencies: [],
    });

    this.applicationSession?.dispose();
    this.applicationSession = undefined;
    if (!this.maybeBuildResult) {
      await this.buildApp({ clean: false, cancelToken });
    }
    await cancelToken.adapt(this.installApp({ reinstall: false }));
    await this.launchApp(cancelToken);
    Logger.debug("Metro restarted");
  }

  private async reloadJS() {
    if (this.applicationSession === undefined) {
      throw new Error(
        "JS bundle cannot be reloaded before an application is launched and connected to Radon"
      );
    }
    this.updateStartupMessage(StartupMessage.WaitingForAppToLoad);
    await this.applicationSession.reloadJS();
  }

  private async reinstallApp() {
    this.cancelOngoingOperations();
    const cancelToken = this.cancelToken;

    this.updateStartupMessage(StartupMessage.Installing);

    await this.stopApp();
    await cancelToken.adapt(this.installApp({ reinstall: true }));
    await this.launchApp(cancelToken);
  }

  private async restartProcess() {
    this.cancelOngoingOperations();
    const cancelToken = this.cancelToken;

    this.updateStartupMessage(StartupMessage.Launching);

    await this.stopApp();
    await this.launchApp(cancelToken);
  }

  private async restartDevice({ forceClean }: RestartOptions) {
    this.cancelOngoingOperations();
    const cancelToken = this.cancelToken;

    this.updateStartupMessage(StartupMessage.InitializingDevice);
    await this.stopApp();

    this.updateStartupMessage(StartupMessage.BootingDevice);
    await cancelToken.adapt(this.device.reboot());
    await cancelToken.adapt(this.device.startPreview());

    await this.buildApp({
      clean: forceClean,
      cancelToken,
    });
    await this.installApp({ reinstall: false });
    await this.launchApp(cancelToken);
    Logger.debug("Device session started");
  }

  private async autoReload() {
    getTelemetryReporter().sendTelemetryEvent("url-bar:restart-requested", {
      platform: this.platform,
    });

    this.resetStartingState();
    if (this.maybeBuildResult && (await this.isBuildStale(this.maybeBuildResult))) {
      await this.restartDevice({ forceClean: false });
      return;
    }

    // if reloading JS is possible, we try to do it first and exit in case of success
    // otherwise we continue to restart using more invasive methods
    try {
      await this.reloadJS();
      return;
    } catch (e) {
      if (e instanceof CancelError) {
        // when reload is cancelled, we don't want to fallback into
        // restarting the session again
        return;
      }
      Logger.debug("Reloading JS failed, falling back to restarting the application");
    }

    try {
      await this.restartProcess();
      this.status = "running";
      this.emitStateChange();
      return;
    } catch (e) {
      if (e instanceof CancelError) {
        // when restart process is cancelled, we don't want to fallback into
        // restarting the session again
        return;
      }
    }

    // finally in case of any errors, the last resort is performing project
    // restart and device selection (we still avoid forcing clean builds, and
    // only do clean build when explicitly requested).
    // before doing anything, we check if the device hasn't been updated in the meantime
    // which might have initiated a new session anyway
    await this.restartDevice({ forceClean: false });
  }

  private async launchApp(cancelToken: CancelToken) {
    const launchRequestTime = Date.now();
    getTelemetryReporter().sendTelemetryEvent("app:launch:requested", {
      platform: this.platform,
    });

    const applicationSessionPromise = ApplicationSession.launch(
      this.stateManager.getDerived("applicationSession"),
      {
        applicationContext: this.applicationContext,
        device: this.device,
        buildResult: this.buildResult,
        metro: this.metro,
        devtools: this.devtools,
      },
      () => this.isActive,
      this.updateStartupMessage.bind(this),
      cancelToken
    ).then(async (applicationSession) => {
      if (cancelToken.cancelled) {
        applicationSession.dispose();
        throw new CancelError("Application launch was cancelled");
      }

      this.applicationSession = applicationSession;
      this.status = "running";
      this.emitStateChange();

      const launchDurationSec = (Date.now() - launchRequestTime) / 1000;
      Logger.info("App launched in", launchDurationSec.toFixed(2), "sec.");
      getTelemetryReporter().sendTelemetryEvent(
        "app:launch:completed",
        { platform: this.platform },
        { durationSec: launchDurationSec }
      );
    });

    const launchConfig = this.applicationContext.launchConfig;
    const shouldWaitForAppLaunch = launchConfig.preview.waitForAppLaunch;
    const waitForAppReady = shouldWaitForAppLaunch ? applicationSessionPromise : Promise.resolve();

    if (shouldWaitForAppLaunch) {
      const reportWaitingStuck = setTimeout(() => {
        Logger.info(
          "App is taking very long to boot up, it might be stuck. Device preview URL:",
          this.device.previewURL
        );
        getTelemetryReporter().sendTelemetryEvent("app:launch:waiting-stuck", {
          platform: this.platform,
        });
      }, 30000);
      waitForAppReady
        .then(() => clearTimeout(reportWaitingStuck))
        .catch(() => {
          // ignore errors here
        });
    }

    await waitForAppReady;
  }

  private async stopApp() {
    if (this.applicationSession) {
      await this.applicationSession.dispose();
      this.applicationSession = undefined;
    }
  }

  private async bootDevice() {
    this.updateStartupMessage(StartupMessage.BootingDevice);
    try {
      await this.device.bootDevice();
    } catch (e) {
      Logger.error("Failed to boot device", e);
      throw new DeviceBootError("Failed to boot device", e);
    }
  }

  /**
   * Returns true if some native build dependencies have change and we should perform
   * a native build despite the fact the fingerprint indicates we don't need to.
   * This is currently only used for the scenario when we detect that pods need
   * to be reinstalled for iOS.
   */
  private async checkBuildDependenciesChanged(platform: DevicePlatform): Promise<boolean> {
    const dependencyManager = this.applicationContext.applicationDependencyManager;
    if (platform === DevicePlatform.IOS) {
      return !(await dependencyManager.checkPodsInstallationStatus());
    }
    return false;
  }

  private async buildApp({ clean, cancelToken }: { clean: boolean; cancelToken: CancelToken }) {
    const buildStartTime = Date.now();
    this.updateStartupMessage(StartupMessage.Building);
    this.maybeBuildResult = undefined;
    const launchConfiguration = this.applicationContext.launchConfig;
    const buildType = await inferBuildType(this.platform, launchConfiguration);

    // Native build dependencies when changed, should invalidate cached build (even if the fingerprint is the same)
    const buildDependenciesChanged = await this.checkBuildDependenciesChanged(this.platform);

    const buildConfig = createBuildConfig(this.device, launchConfiguration, buildType);

    const buildOptions = {
      forceCleanBuild: clean || buildDependenciesChanged,
      buildOutputChannel: this.outputChannelRegistry.getOrCreateOutputChannel(
        this.platform === DevicePlatform.IOS ? Output.BuildIos : Output.BuildAndroid
      ),
      cancelToken,
      progressListener: throttle((stageProgress: number) => {
        if (this.startupMessage === StartupMessage.Building) {
          this.stageProgress = stageProgress;
          this.emitStateChange();
        }
      }, 100),
    };

    const dependencyManager = this.applicationContext.applicationDependencyManager;
    await dependencyManager.ensureDependenciesForBuild(buildConfig, buildOptions);

    this.isUsingStaleBuild = false;
    this.maybeBuildResult = await this.buildManager.buildApp(buildConfig, buildOptions);
    const buildDurationSec = (Date.now() - buildStartTime) / 1000;
    Logger.info("Build completed in", buildDurationSec.toFixed(2), "sec.");
    getTelemetryReporter().sendTelemetryEvent(
      "build:completed",
      {
        platform: this.platform,
      },
      { durationSec: buildDurationSec }
    );
  }

  private async installApp({ reinstall }: { reinstall: boolean }) {
    this.updateStartupMessage(StartupMessage.Installing);
    return this.device.installApp(this.buildResult, reinstall);
  }

  private async waitForMetroReady() {
    this.updateStartupMessage(StartupMessage.StartingPackager);
    // wait for metro/devtools to start before we continue
    await Promise.all([this.metro.ready(), this.devtools.ready()]);
    Logger.debug("Metro & devtools ready");
  }

  public async start() {
    try {
      this.resetStartingState(StartupMessage.InitializingDevice);

      this.cancelOngoingOperations();
      const cancelToken = this.cancelToken;

      const packageManagerOutputChannel = this.outputChannelRegistry.getOrCreateOutputChannel(
        Output.PackageManager
      );

      const waitForNodeModules =
        this.applicationContext.applicationDependencyManager.ensureDependenciesForStart(
          packageManagerOutputChannel,
          cancelToken
        );

      Logger.debug(`Launching devtools`);
      this.devtools.start();

      Logger.debug(`Launching metro`);
      this.metro.start({
        resetCache: false,
        launchConfiguration: this.applicationContext.launchConfig,
        dependencies: [waitForNodeModules],
      });

      await cancelToken.adapt(this.waitForMetroReady());
      await cancelToken.adapt(this.bootDevice());
      await this.buildApp({
        clean: false,
        cancelToken,
      });
      await cancelToken.adapt(this.installApp({ reinstall: false }));
      await this.device.startPreview();
      await this.launchApp(cancelToken);
      Logger.debug("Device session started");
    } catch (e) {
      if (e instanceof CancelError) {
        Logger.info("Device selection was canceled", e);
      } else if (e instanceof DeviceBootError) {
        this.status = "fatalError";
        this.fatalError = {
          kind: "device",
          message: e.message,
        };
      } else if (e instanceof BuildError) {
        this.status = "fatalError";
        this.fatalError = {
          kind: "build",
          message: e.message,
          buildType: e.buildType,
          platform: this.platform,
        };
      } else {
        this.status = "fatalError";
        this.fatalError = {
          kind: "build",
          message: (e as Error).message,
          buildType: null,
          platform: this.platform,
        };
      }
      throw e;
    } finally {
      this.emitStateChange();
    }
  }

  private emitStateChange() {
    this.deviceSessionDelegate.onStateChange(this.getState());
  }

  public async resetAppPermissions(permissionType: AppPermissionType) {
    if (this.maybeBuildResult) {
      return this.device.resetAppPermissions(permissionType, this.maybeBuildResult);
    }
    return false;
  }

  public async sendDeepLink(link: string, terminateApp: boolean) {
    if (this.maybeBuildResult) {
      if (terminateApp) {
        const packageNameOrBundleID =
          this.maybeBuildResult.platform === DevicePlatform.Android
            ? this.maybeBuildResult.packageName
            : this.maybeBuildResult.bundleID;

        await this.device.terminateApp(packageNameOrBundleID);
      }

      await this.device.sendDeepLink(link, this.maybeBuildResult, terminateApp);
    }
  }

  public startReportingFrameRate() {
    this.frameReporter.startReportingFrameRate();
  }

  public stopReportingFrameRate() {
    this.frameReporter.stopReportingFrameRate();
  }

  // #region Recording

  public async toggleRecording() {
    this.screenCapture.toggleRecording();
  }

  public startRecording() {
    this.screenCapture.startRecording();
  }

  public async captureAndStopRecording() {
    this.screenCapture.captureAndStopRecording();
  }

  public async captureReplay() {
    this.screenCapture.captureReplay();
  }

  public async captureScreenshot() {
    this.screenCapture.captureScreenshot();
  }

  public async getScreenshot() {
    return this.screenCapture.getScreenshot();
  }

  public get previewReady() {
    return this.device.previewReady;
  }

  // #endregion Recording

  public sendTouches(
    touches: Array<TouchPoint>,
    type: "Up" | "Move" | "Down",
    rotation: DeviceRotation
  ) {
    this.device.sendTouches(touches, type, rotation);
  }

  public sendKey(keyCode: number, direction: "Up" | "Down") {
    this.device.sendKey(keyCode, direction);
  }

  public sendButton(button: DeviceButtonType, direction: "Up" | "Down") {
    this.device.sendButton(button, direction);
  }

  public sendClipboard(text: string) {
    return this.device.sendClipboard(text);
  }

  public sendRotate(rotation: DeviceRotation) {
    this.device.sendRotate(rotation);
    this.emitStateChange();
  }

  public async getClipboard() {
    return this.device.getClipboard();
  }

  public sendWheel(point: TouchPoint, deltaX: number, deltaY: number) {
    this.device.sendWheel(point, deltaX, deltaY);
  }

  public inspectElementAt(
    xRatio: number,
    yRatio: number,
    requestStack: boolean
  ): Promise<InspectData> {
    if (!this.applicationSession) {
      throw new Error("Cannot inspect element while the application is not running");
    }
    return this.applicationSession.inspectElementAt(xRatio, yRatio, requestStack);
  }

  public openNavigation(id: string) {
    this.inspectorBridge.sendOpenNavigationRequest(id);
  }

  public navigateHome() {
    if (this.navigationHomeTarget) {
      this.inspectorBridge.sendOpenNavigationRequest(this.navigationHomeTarget.id);
    }
  }

  public navigateBack() {
    this.inspectorBridge.sendOpenNavigationRequest("__BACK__");
  }

  public removeNavigationHistoryEntry(id: string) {
    this.navigationHistory = this.navigationHistory.filter((record) => record.id !== id);
    this.emitStateChange();
  }

  public async openDevMenu() {
    await this.metro.openDevMenu();
  }

  public async startPreview(previewId: string) {
    const { resolve, reject, promise } = Promise.withResolvers<void>();
    const listener = this.devtools.onEvent("openPreviewResult", (payload) => {
      if (payload.previewId === previewId) {
        listener.dispose();
        if (payload.error) {
          reject(payload.error);
        } else {
          resolve();
        }
      }
    });
    this.inspectorBridge.sendOpenPreviewRequest(previewId);
    return promise;
  }

  public async updateDeviceSettings(settings: DeviceSettings): Promise<boolean> {
    return this.device.updateDeviceSettings(settings);
  }

  public async sendBiometricAuthorization(isMatch: boolean) {
    await this.device.sendBiometricAuthorization(isMatch);
  }

  public openStorybookStory(componentTitle: string, storyName: string) {
    this.inspectorBridge.sendShowStorybookStoryRequest(componentTitle, storyName);
  }

  //#region Application Session

  public async updateToolEnabledState(toolName: ToolKey, enabled: boolean) {
    this.applicationSession?.updateToolEnabledState(toolName, enabled);
  }

  public resumeDebugger() {
    this.applicationSession?.resumeDebugger();
  }

  public stepOverDebugger() {
    this.applicationSession?.stepOverDebugger();
  }
  public stepOutDebugger() {
    this.applicationSession?.stepOutDebugger();
  }
  public stepIntoDebugger() {
    this.applicationSession?.stepIntoDebugger();
  }

  public async startProfilingCPU() {
    await this.applicationSession?.startProfilingCPU();
  }

  public async stopProfilingCPU() {
    await this.applicationSession?.stopProfilingCPU();
  }

  public async startProfilingReact() {
    await this.applicationSession?.startProfilingReact();
  }

  public async stopProfilingReact() {
    return await this.applicationSession?.stopProfilingReact();
  }

  public openTool(toolName: ToolKey) {
    this.applicationSession?.openTool(toolName);
  }

  public getPlugin(toolName: ToolKey) {
    return this.applicationSession?.getPlugin(toolName);
  }

  public resetLogCounter() {
    this.applicationSession?.resetLogCounter();
  }
  //#endregion

  public getMetroPort() {
    return this.metro.port;
  }
}<|MERGE_RESOLUTION|>--- conflicted
+++ resolved
@@ -1,13 +1,5 @@
 import assert from "assert";
-<<<<<<< HEAD
-import os from "os";
-import path from "path";
-import fs from "fs";
-import { Disposable, window } from "vscode";
-=======
-import _ from "lodash";
 import { Disposable } from "vscode";
->>>>>>> 17fa3558
 import { MetroLauncher } from "./metro";
 import { Devtools } from "./devtools";
 import { RadonInspectorBridge } from "./bridge";
