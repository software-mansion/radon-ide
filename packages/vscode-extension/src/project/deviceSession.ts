--- conflicted
+++ resolved
@@ -122,20 +122,16 @@
     this.device.sendKey(keyCode, direction);
   }
 
-<<<<<<< HEAD
+  public sendPaste(text: string) {
+    this.device.sendPaste(text);
+  }
+
   public inspectElementAt(
     xRatio: number,
     yRatio: number,
     requestStack: boolean,
     callback: (inspectData: any) => void
   ) {
-=======
-  public sendPaste(text: string) {
-    this.device.sendPaste(text);
-  }
-
-  public inspectElementAt(xRatio: number, yRatio: number, callback: (inspecData: any) => void) {
->>>>>>> d57002ae
     const id = this.inspectCallID++;
     const listener = (event: string, payload: any) => {
       if (event === "RNIDE_inspectData" && payload.id === id) {
