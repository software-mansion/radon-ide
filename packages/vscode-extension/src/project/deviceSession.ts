--- conflicted
+++ resolved
@@ -70,13 +70,7 @@
 export class DeviceSession implements Disposable {
   private disposables: Disposable[] = [];
 
-<<<<<<< HEAD
   private applicationSession: ApplicationSession | undefined;
-=======
-  private isActive = false;
-  private metro: MetroLauncher;
-  private maybeBuildResult: BuildResult | undefined;
->>>>>>> 5728a4bf
   private buildManager: BuildManager;
   private cancelToken: CancelToken = new CancelToken();
   private devtools: Devtools;
@@ -268,11 +262,6 @@
 
     this.device?.dispose();
     this.metro?.dispose();
-<<<<<<< HEAD
-    this.devtools?.dispose();
-=======
-    this.watchProjectSubscription.dispose();
->>>>>>> 5728a4bf
 
     disposeAll(this.disposables);
   }
@@ -326,7 +315,7 @@
         this.fatalError = {
           kind: "installation",
           message: e.message,
-          platform: this.platform,
+          platform: this.stateManager.getState().deviceInfo.platform,
           reason: e.reason,
         };
         this.emitStateChange();
@@ -713,7 +702,7 @@
         this.fatalError = {
           kind: "installation",
           message: e.message,
-          platform: this.platform,
+          platform: this.stateManager.getState().deviceInfo.platform,
           reason: e.reason,
         };
       } else {
