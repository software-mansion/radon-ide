--- conflicted
+++ resolved
@@ -99,13 +99,8 @@
     private readonly applicationContext: ApplicationContext,
     private readonly device: DeviceBase,
     private readonly devtoolsServer: (DevtoolsServer & { port: number }) | undefined,
-<<<<<<< HEAD
-    initialRotation: DeviceRotation
-=======
     initialRotation: DeviceRotation,
-    private readonly outputChannelRegistry: OutputChannelRegistry,
     private readonly metroProvider: MetroProvider
->>>>>>> 31ce33bb
   ) {
     this.frameReporter = new FrameReporter(
       this.stateManager.getDerived("frameReporting"),
@@ -639,13 +634,9 @@
       this.cancelOngoingOperations();
       const cancelToken = this.cancelToken;
 
-<<<<<<< HEAD
+      this.updateStartupMessage(StartupMessage.StartingPackager);
+
       const packageManagerOutputChannel = OutputChannelRegistry.getOrCreateOutputChannel(
-=======
-      this.updateStartupMessage(StartupMessage.StartingPackager);
-
-      const packageManagerOutputChannel = this.outputChannelRegistry.getOrCreateOutputChannel(
->>>>>>> 31ce33bb
         Output.PackageManager
       );
 
