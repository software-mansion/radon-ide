import _ from "lodash";
import { Disposable } from "vscode";
import { MetroLauncher, MetroDelegate } from "./metro";
import { Devtools } from "./devtools";
import { DeviceBase } from "../devices/DeviceBase";
import { Logger } from "../Logger";
import {
  BuildManager,
  BuildManagerDelegate,
  BuildResult,
  DisposableBuild,
} from "../builders/BuildManager";
import {
  AppPermissionType,
  DeviceSettings,
  StartupMessage,
  TouchPoint,
  DeviceButtonType,
} from "../common/Project";
import { getLaunchConfiguration } from "../utilities/launchConfiguration";
import { DebugSession, DebugSessionDelegate, DebugSource } from "../debugging/DebugSession";
import { throttle } from "../utilities/throttle";
import { DependencyManager } from "../dependency/DependencyManager";
import { getTelemetryReporter } from "../utilities/telemetry";
import { BuildCache } from "../builders/BuildCache";
import { CancelToken } from "../builders/cancelToken";
import { DevicePlatform } from "../common/DeviceManager";
<<<<<<< HEAD
import { disposeAll } from "../utilities/disposables";
=======
import { ToolsDelegate, ToolsManager } from "./tools";
import { extensionContext } from "../utilities/extensionContext";
import { ReloadAction } from "../common/DeviceSessionsManager";

const DEVICE_SETTINGS_KEY = "device_settings_v4";

export const DEVICE_SETTINGS_DEFAULT: DeviceSettings = {
  appearance: "dark",
  contentSize: "normal",
  location: {
    latitude: 50.048653,
    longitude: 19.965474,
    isDisabled: false,
  },
  hasEnrolledBiometrics: false,
  locale: "en_US",
  replaysEnabled: false,
  showTouches: false,
};

>>>>>>> df7274a9
type PreviewReadyCallback = (previewURL: string) => void;
type StartOptions = {
  cleanBuild: boolean;
  resetMetroCache: boolean;
  previewReadyCallback: PreviewReadyCallback;
};

type RestartOptions = {
  forceClean: boolean;
  cleanCache: boolean;
};

export type AppEvent = {
  navigationChanged: { displayName: string; id: string };
  fastRefreshStarted: undefined;
  fastRefreshComplete: undefined;
};

export type DeviceSessionDelegate = {
  onAppEvent<E extends keyof AppEvent, P = AppEvent[E]>(event: E, payload: P): void;
  onStateChange(state: StartupMessage): void;
  onReloadStarted(id: string): void;
  onReloadCompleted(id: string): void;
  onPreviewReady(previewURL: string): void;
  onBuildProgress(stageProgress: number): void;
  onDeviceSettingChanged(settings: DeviceSettings): void;
  ensureDependenciesAndNodeVersion(): Promise<void>;
} & MetroDelegate &
  ToolsDelegate &
  DebugSessionDelegate &
  BuildManagerDelegate;

export class DeviceBootError extends Error {
  constructor(
    message: string,
    public readonly cause: unknown
  ) {
    super(message);
  }
}

export class DeviceSession implements Disposable {
  public metro: MetroLauncher;
  public toolsManager: ToolsManager;
  private isActive: boolean = false;
  private inspectCallID = 7621;
  private maybeBuildResult: BuildResult | undefined;
  public devtools;
  private debugSession: DebugSession;
  private disposableBuild: DisposableBuild<BuildResult> | undefined;
  private buildManager: BuildManager;
  public deviceSettings: DeviceSettings;
  private isLaunching = true;
<<<<<<< HEAD
  private disposables: Disposable[] = [];
=======
  private cancelToken: CancelToken | undefined;
>>>>>>> df7274a9

  private get buildResult() {
    if (!this.maybeBuildResult) {
      throw new Error("Expecting build to be ready");
    }
    return this.maybeBuildResult;
  }

  public get isAppLaunched() {
    return !this.isLaunching;
  }

  constructor(
    private readonly appRootFolder: string,
    private readonly device: DeviceBase,
    readonly dependencyManager: DependencyManager,
    readonly buildCache: BuildCache,
    debugEventDelegate: DebugSessionDelegate,
    private readonly deviceSessionDelegate: DeviceSessionDelegate,
    private readonly metroDelegate: MetroDelegate,
    private readonly toolsDelegate: ToolsDelegate
  ) {
    this.deviceSettings =
      extensionContext.workspaceState.get(DEVICE_SETTINGS_KEY) ?? DEVICE_SETTINGS_DEFAULT;

    this.devtools = this.makeDevtools();
    this.metro = new MetroLauncher(this.devtools, metroDelegate);
    this.toolsManager = new ToolsManager(this.devtools, toolsDelegate);

    this.buildManager = new BuildManager(
      dependencyManager,
      buildCache,
      deviceSessionDelegate,
      device.platform
    );
    this.debugSession = new DebugSession(debugEventDelegate);
<<<<<<< HEAD
    this.disposables.push(
      this.devtools.addListener("RNIDE_appReady", () => {
        Logger.debug("App ready");
      })
    );
    this.disposables.push(
      this.devtools.addListener("RNIDE_navigationChanged", (payload) => {
        this.eventDelegate.onAppEvent("navigationChanged", payload);
      })
    );
    this.disposables.push(
      this.devtools.addListener("RNIDE_fastRefreshStarted", () => {
        this.eventDelegate.onAppEvent("fastRefreshStarted", undefined);
      })
    );
    this.disposables.push(
      this.devtools.addListener("RNIDE_fastRefreshComplete", () => {
        this.eventDelegate.onAppEvent("fastRefreshComplete", undefined);
      })
    );
=======
  }

  private makeDevtools() {
    const devtools = new Devtools();
    this.devtools.onEvent("RNIDE_appReady", () => {
      Logger.debug("App ready");
    });
    // We don't need to store event disposables here as they are tied to the lifecycle
    // of the devtools instance, which is disposed when we recreate the devtools or
    // when the device session is disposed
    this.devtools.onEvent("RNIDE_navigationChanged", (payload) => {
      this.deviceSessionDelegate.onAppEvent("navigationChanged", payload);
    });
    this.devtools.onEvent("RNIDE_fastRefreshStarted", () => {
      this.deviceSessionDelegate.onAppEvent("fastRefreshStarted", undefined);
    });
    this.devtools.onEvent("RNIDE_fastRefreshComplete", () => {
      this.deviceSessionDelegate.onAppEvent("fastRefreshComplete", undefined);
    });
    return devtools;
>>>>>>> df7274a9
  }

  /**
  This method is async to allow for awaiting it during restarts, please keep in mind tho that
  build in vscode dispose system ignores async keyword and works synchronously.
  */
  public async dispose() {
    this.deactivate();
    await this.debugSession?.dispose();
    this.disposableBuild?.dispose();
    this.device?.dispose();
<<<<<<< HEAD
    disposeAll(this.disposables);
=======
    this.metro?.dispose();
    this.devtools?.dispose();
>>>>>>> df7274a9
  }

  public async activate() {
    this.isActive = true;
    this.buildManager.activate();
    this.toolsManager.activate();
  }

  public async deactivate() {
    this.isActive = false;
    this.buildManager.deactivate();
    this.toolsManager.deactivate();
  }

  public async perform(type: ReloadAction): Promise<boolean> {
    try {
      switch (type) {
        case "autoReload":
          await this.autoReload();
          return true;
        case "reboot":
          await this.restart({ forceClean: false, cleanCache: false });
          return true;
        case "clearMetro":
          await this.restart({ forceClean: false, cleanCache: true });
          return true;
        case "rebuild":
          await this.restart({ forceClean: true, cleanCache: false });
          return true;
        case "reinstall":
          await this.reinstallApp();
          return true;
        case "restartProcess":
          return await this.restartProcess();
        case "reloadJs":
          return await this.reloadJS();
      }
    } catch (e) {
      Logger.debug("[Reload]", e);
      throw e;
    }
    throw new Error("Not implemented " + type);
  }

  private async reloadJS() {
    if (this.devtools.hasConnectedClient) {
      try {
        await this.reloadMetro();
        return true;
      } catch (e) {
        Logger.error("Failed to reload JS", e);
      }
    }
    return false;
  }

  private async reinstallApp() {
    if (this.cancelToken) {
      this.cancelToken.cancel();
      this.cancelToken = undefined;
    }
    const cancelToken = new CancelToken();
    this.cancelToken = cancelToken;

    await cancelToken.adapt(this.restartDebugger());
    await cancelToken.adapt(this.installApp({ reinstall: true }));
    await this.launchApp(cancelToken);
  }

  private async restartProcess() {
    if (this.cancelToken) {
      this.cancelToken.cancel();
      this.cancelToken = undefined;
    }
    const cancelToken = new CancelToken();
    this.cancelToken = cancelToken;

    await cancelToken.adapt(this.restartDebugger());
    const launchSucceeded = await this.launchApp(cancelToken);
    if (!launchSucceeded) {
      return false;
    }
    return true;
  }

  private async restart({ forceClean, cleanCache }: RestartOptions) {
    if (this.cancelToken) {
      this.cancelToken.cancel();
      this.cancelToken = undefined;
    }

    const cancelToken = new CancelToken();
    this.cancelToken = cancelToken;

    if (cleanCache) {
      const oldDevtools = this.devtools;
      const oldMetro = this.metro;
      const oldToolsManager = this.toolsManager;
      this.devtools = this.makeDevtools();
      this.metro = new MetroLauncher(this.devtools, this.metroDelegate);
      this.toolsManager = new ToolsManager(this.devtools, this.toolsDelegate);
      oldToolsManager.dispose();
      oldDevtools.dispose();
      oldMetro.dispose();

      Logger.debug(`Launching devtools`);
      this.devtools.start();

      Logger.debug(`Launching metro`);
      this.metro.start({
        resetCache: true,
        appRoot: this.appRootFolder,
        dependencies: [],
      });
    }

    await cancelToken.adapt(this.restartDebugger());
    this.deviceSessionDelegate.onStateChange(StartupMessage.BootingDevice);
    await cancelToken.adapt(this.device.reboot());
    await this.buildApp({ appRoot: this.appRootFolder, clean: forceClean, cancelToken });
    await this.installApp({ reinstall: false });
    await this.launchApp(cancelToken);
    Logger.debug("Device session started");
  }

  private async autoReload() {
    getTelemetryReporter().sendTelemetryEvent("url-bar:restart-requested", {
      platform: this.device.platform,
    });

    this.deviceSessionDelegate.onReloadStarted(this.device.deviceInfo.id);

    try {
      if (this.buildManager.shouldRebuild()) {
        await this.restart({ forceClean: false, cleanCache: false });
        return;
      }

      // if reloading JS is possible, we try to do it first and exit in case of success
      // otherwise we continue to restart using more invasive methods
      if (await this.reloadJS()) {
        return;
      }

      const restartSucceeded = await this.restartProcess();
      if (restartSucceeded) {
        this.deviceSessionDelegate.onReloadCompleted(this.device.deviceInfo.id);
      }
    } catch (e) {
      // finally in case of any errors, the last resort is performing project
      // restart and device selection (we still avoid forcing clean builds, and
      // only do clean build when explicitly requested).
      // before doing anything, we check if the device hasn't been updated in the meantime
      // which might have initiated a new session anyway
      await this.restart({ forceClean: false, cleanCache: false });
    }
  }

  private async restartDebugger() {
    await this.debugSession.restart();
  }

  private launchAppCancelToken: CancelToken | undefined;

  private async reconnectJSDebuggerIfNeeded() {
    // after reloading JS, we sometimes need to reconnect the JS debugger. This is
    // needed specifically in Expo Go based environments where the reloaded runtime
    // will be listed as a new target.
    // Additionally, in some cases the old websocket endpoint would still be listed
    // despite the runtime being terminated.
    // In order to properly handle this case we first check if the websocket endpoint
    // is still listed and if it is, we verify that the runtime is responding by
    // requesting to execute some simple JS snippet.
    const currentWsTarget = this.debugSession?.websocketTarget;
    if (currentWsTarget) {
      const possibleWsTargets = await this.metro.fetchWsTargets();
      const currentWsTargetStillVisible = possibleWsTargets?.some(
        (runtime) => runtime.webSocketDebuggerUrl === currentWsTarget
      );
      if (currentWsTargetStillVisible) {
        // verify the runtime is responding
        const isRuntimeResponding = await this.debugSession.pingJsDebugSessionWithTimeout();
        if (isRuntimeResponding) {
          return;
        }
      }
    }
    await this.connectJSDebugger();
  }

  private async reloadMetro() {
    this.deviceSessionDelegate.onStateChange(StartupMessage.WaitingForAppToLoad);
    await Promise.all([this.metro.reload(), this.devtools.appReady()]);
    this.deviceSessionDelegate.onStateChange(StartupMessage.AttachingDebugger);
    await this.reconnectJSDebuggerIfNeeded();
  }

  private async launchApp(cancelToken: CancelToken) {
    cancelToken.cancel();

    const launchRequestTime = Date.now();
    getTelemetryReporter().sendTelemetryEvent("app:launch:requested", {
      platform: this.device.platform,
    });
    this.isLaunching = true;
    this.device.disableReplays();

    // FIXME: Windows getting stuck waiting for the promise to resolve. This
    // seems like a problem with app connecting to Metro and using embedded
    // bundle instead.
    const shouldWaitForAppLaunch = getLaunchConfiguration().preview?.waitForAppLaunch !== false;
    const waitForAppReady = shouldWaitForAppLaunch ? this.devtools.appReady() : Promise.resolve();

    this.deviceSessionDelegate.onStateChange(StartupMessage.Launching);
    await cancelToken.adapt(
      this.device.launchApp(this.buildResult, this.metro.port, this.devtools.port)
    );

    Logger.debug("Will wait for app ready and for preview");
    this.deviceSessionDelegate.onStateChange(StartupMessage.WaitingForAppToLoad);

    let previewURL: string | undefined;
    if (shouldWaitForAppLaunch) {
      const reportWaitingStuck = setTimeout(() => {
        Logger.info(
          "App is taking very long to boot up, it might be stuck. Device preview URL:",
          previewURL
        );
        getTelemetryReporter().sendTelemetryEvent("app:launch:waiting-stuck", {
          platform: this.device.platform,
        });
      }, 30000);
      waitForAppReady.then(() => clearTimeout(reportWaitingStuck));
    }

    await cancelToken.adapt(
      Promise.all([
        this.metro.ready(),
        this.device.startPreview().then((url) => {
          previewURL = url;
          this.deviceSessionDelegate.onPreviewReady(url);
        }),
        waitForAppReady,
      ])
    );

    Logger.debug("App and preview ready, moving on...");
    this.deviceSessionDelegate.onStateChange(StartupMessage.AttachingDebugger);
    await cancelToken.adapt(this.connectJSDebugger());

    this.isLaunching = false;
    if (this.deviceSettings?.replaysEnabled) {
      this.device.enableReplay();
    }
    if (this.deviceSettings?.showTouches) {
      this.device.showTouches();
    }

    const launchDurationSec = (Date.now() - launchRequestTime) / 1000;
    Logger.info("App launched in", launchDurationSec.toFixed(2), "sec.");
    getTelemetryReporter().sendTelemetryEvent(
      "app:launch:completed",
      { platform: this.device.platform },
      { durationSec: launchDurationSec }
    );

    return previewURL!;
  }

  private async bootDevice(deviceSettings: DeviceSettings) {
    this.deviceSessionDelegate.onStateChange(StartupMessage.BootingDevice);
    try {
      await this.device.bootDevice(deviceSettings);
    } catch (e) {
      Logger.error("Failed to boot device", e);
      throw new DeviceBootError("Failed to boot device", e);
    }
  }

  private async buildApp({
    appRoot,
    clean,
    cancelToken,
  }: {
    appRoot: string;
    clean: boolean;
    cancelToken: CancelToken;
  }) {
    const buildStartTime = Date.now();
    this.deviceSessionDelegate.onStateChange(StartupMessage.Building);
    this.disposableBuild = this.buildManager.startBuild(this.device.deviceInfo, {
      appRoot,
      clean,
      progressListener: throttle((stageProgress: number) => {
        this.deviceSessionDelegate.onBuildProgress(stageProgress);
      }, 100),
      cancelToken,
    });
    this.maybeBuildResult = await this.disposableBuild.build;
    const buildDurationSec = (Date.now() - buildStartTime) / 1000;
    Logger.info("Build completed in", buildDurationSec.toFixed(2), "sec.");
    getTelemetryReporter().sendTelemetryEvent(
      "build:completed",
      {
        platform: this.device.platform,
      },
      { durationSec: buildDurationSec }
    );
  }

  private async installApp({ reinstall }: { reinstall: boolean }) {
    this.deviceSessionDelegate.onStateChange(StartupMessage.Installing);
    return this.device.installApp(this.buildResult, reinstall);
  }

  private async waitForMetroReady() {
    this.deviceSessionDelegate.onStateChange(StartupMessage.StartingPackager);
    // wait for metro/devtools to start before we continue
    await Promise.all([this.metro.ready(), this.devtools.ready()]);
    Logger.debug("Metro & devtools ready");
  }

  public async start({ cleanBuild, resetMetroCache, previewReadyCallback }: StartOptions) {
    if (this.cancelToken) {
      this.cancelToken.cancel();
      this.cancelToken = undefined;
    }

    const cancelToken = new CancelToken();
    this.cancelToken = cancelToken;

    const waitForNodeModules = this.deviceSessionDelegate.ensureDependenciesAndNodeVersion();

    Logger.debug(`Launching devtools`);
    this.devtools.start();

    Logger.debug(`Launching metro`);
    this.metro.start({
      resetCache: resetMetroCache,
      appRoot: this.appRootFolder,
      dependencies: [waitForNodeModules],
    });
    // We start the debug session early to be able to use it to surface bundle
    // errors in the console. We only start the parent debug session and the JS
    // debugger will be started at later time once the app is built and launched.
    await cancelToken.adapt(this.debugSession.startParentDebugSession());

    await cancelToken.adapt(this.waitForMetroReady());
    // TODO(jgonet): Build and boot simultaneously, with predictable state change updates
    await cancelToken.adapt(this.bootDevice(this.deviceSettings));
    await this.buildApp({ appRoot: this.appRootFolder, clean: cleanBuild, cancelToken });
    await cancelToken.adapt(this.installApp({ reinstall: false }));
    const previewUrl = await this.launchApp(cancelToken);
    Logger.debug("Device session started");
    return previewUrl;
  }

  private async connectJSDebugger() {
    const websocketAddress = await this.metro.getDebuggerURL();
    if (!websocketAddress) {
      Logger.error("Couldn't find a proper debugger URL to connect to");
      return;
    }
    const connected = await this.debugSession.startJSDebugSession({
      websocketAddress,
      displayDebuggerOverlay: false,
      isUsingNewDebugger: this.metro.isUsingNewDebugger,
      expoPreludeLineCount: this.metro.expoPreludeLineCount,
      sourceMapPathOverrides: this.metro.sourceMapPathOverrides,
    });

    if (connected) {
      // TODO(jgonet): Right now, we ignore start failure
      Logger.debug("Connected to debugger, moving on...");
    } else {
      Logger.error("Couldn't connect to debugger");
    }
  }

  public resumeDebugger() {
    this.debugSession?.resumeDebugger();
  }

  public stepOverDebugger() {
    this.debugSession?.stepOverDebugger();
  }

  public async appendDebugConsoleEntry(message: string, type: string, source: DebugSource) {
    await this.debugSession?.appendDebugConsoleEntry(message, type, source);
  }

  public async resetAppPermissions(permissionType: AppPermissionType) {
    if (this.maybeBuildResult) {
      return this.device.resetAppPermissions(permissionType, this.maybeBuildResult);
    }
    return false;
  }

  public async sendDeepLink(link: string, terminateApp: boolean) {
    if (this.maybeBuildResult) {
      if (terminateApp) {
        const packageNameOrBundleID =
          this.maybeBuildResult.platform === DevicePlatform.Android
            ? this.maybeBuildResult.packageName
            : this.maybeBuildResult.bundleID;

        await this.device.terminateApp(packageNameOrBundleID);
      }

      await this.device.sendDeepLink(link, this.maybeBuildResult, terminateApp);

      if (terminateApp) {
        this.reconnectJSDebuggerIfNeeded();
      }
    }
  }

  public startRecording() {
    return this.device.startRecording();
  }

  public async captureAndStopRecording() {
    return this.device.captureAndStopRecording();
  }

  public async captureReplay() {
    return this.device.captureReplay();
  }

  public async captureScreenshot() {
    return this.device.captureScreenshot();
  }

  public async startProfilingCPU() {
    if (this.debugSession) {
      await this.debugSession.startProfilingCPU();
    } else {
      throw new Error("Debug session not started");
    }
  }

  public async stopProfilingCPU() {
    if (this.debugSession) {
      await this.debugSession.stopProfilingCPU();
    } else {
      throw new Error("Debug session not started");
    }
  }

  public sendTouches(touches: Array<TouchPoint>, type: "Up" | "Move" | "Down") {
    this.device.sendTouches(touches, type);
  }

  public sendKey(keyCode: number, direction: "Up" | "Down") {
    this.device.sendKey(keyCode, direction);
  }

  public sendButton(button: DeviceButtonType, direction: "Up" | "Down") {
    this.device.sendButton(button, direction);
  }

  public sendClipboard(text: string) {
    return this.device.sendClipboard(text);
  }

  public async getClipboard() {
    return this.device.getClipboard();
  }

  public sendWheel(point: TouchPoint, deltaX: number, deltaY: number) {
    this.device.sendWheel(point, deltaX, deltaY);
  }

  public inspectElementAt(
    xRatio: number,
    yRatio: number,
    requestStack: boolean,
    callback: (inspectData: any) => void
  ) {
    const id = this.inspectCallID++;
<<<<<<< HEAD
    const listener = this.devtools.addListener("RNIDE_inspectData", (payload) => {
=======
    const listener = this.devtools.onEvent("RNIDE_inspectData", (payload) => {
>>>>>>> df7274a9
      if (payload.id === id) {
        listener.dispose();
        callback(payload);
      }
    });
    this.devtools.send("RNIDE_inspect", { x: xRatio, y: yRatio, id, requestStack });
  }

  public openNavigation(id: string) {
    this.devtools.send("RNIDE_openNavigation", { id });
  }

  public async openDevMenu() {
    await this.metro.openDevMenu();
  }

  public async startPreview(previewId: string) {
    const { resolve, reject, promise } = Promise.withResolvers<void>();
<<<<<<< HEAD
    const listener = this.devtools.addListener("RNIDE_openPreviewResult", (payload) => {
=======
    const listener = this.devtools.onEvent("RNIDE_openPreviewResult", (payload) => {
>>>>>>> df7274a9
      if (payload.previewId === previewId) {
        listener.dispose();
        if (payload.error) {
          reject(payload.error);
        } else {
          resolve();
        }
      }
    });
    this.devtools.send("RNIDE_openPreview", { previewId });
    return promise;
  }

  public async changeDeviceSettings(settings: DeviceSettings): Promise<boolean> {
    const changedSettings = (Object.keys(settings) as Array<keyof DeviceSettings>).filter(
      (settingKey) => {
        return !_.isEqual(settings[settingKey], this.deviceSettings[settingKey]);
      }
    );

    getTelemetryReporter().sendTelemetryEvent("device-settings:update-device-settings", {
      platform: this.device.platform,
      changedSetting: JSON.stringify(changedSettings),
    });

    extensionContext.workspaceState.update(DEVICE_SETTINGS_KEY, settings);
    if (this.deviceSettings?.replaysEnabled !== settings.replaysEnabled && !this.isLaunching) {
      if (settings.replaysEnabled) {
        this.device.enableReplay();
      } else {
        this.device.disableReplays();
      }
    }
    if (this.deviceSettings?.showTouches !== settings.showTouches && !this.isLaunching) {
      if (settings.showTouches) {
        this.device.showTouches();
      } else {
        this.device.hideTouches();
      }
    }
    this.deviceSettings = settings;

    this.deviceSessionDelegate.onDeviceSettingChanged(settings);
    return this.device.changeSettings(settings);
  }

  public focusBuildOutput() {
    this.buildManager.focusBuildOutput();
  }

  public async sendBiometricAuthorization(isMatch: boolean) {
    await this.device.sendBiometricAuthorization(isMatch);
  }
}<|MERGE_RESOLUTION|>--- conflicted
+++ resolved
@@ -25,9 +25,6 @@
 import { BuildCache } from "../builders/BuildCache";
 import { CancelToken } from "../builders/cancelToken";
 import { DevicePlatform } from "../common/DeviceManager";
-<<<<<<< HEAD
-import { disposeAll } from "../utilities/disposables";
-=======
 import { ToolsDelegate, ToolsManager } from "./tools";
 import { extensionContext } from "../utilities/extensionContext";
 import { ReloadAction } from "../common/DeviceSessionsManager";
@@ -48,7 +45,6 @@
   showTouches: false,
 };
 
->>>>>>> df7274a9
 type PreviewReadyCallback = (previewURL: string) => void;
 type StartOptions = {
   cleanBuild: boolean;
@@ -102,11 +98,7 @@
   private buildManager: BuildManager;
   public deviceSettings: DeviceSettings;
   private isLaunching = true;
-<<<<<<< HEAD
-  private disposables: Disposable[] = [];
-=======
   private cancelToken: CancelToken | undefined;
->>>>>>> df7274a9
 
   private get buildResult() {
     if (!this.maybeBuildResult) {
@@ -143,28 +135,6 @@
       device.platform
     );
     this.debugSession = new DebugSession(debugEventDelegate);
-<<<<<<< HEAD
-    this.disposables.push(
-      this.devtools.addListener("RNIDE_appReady", () => {
-        Logger.debug("App ready");
-      })
-    );
-    this.disposables.push(
-      this.devtools.addListener("RNIDE_navigationChanged", (payload) => {
-        this.eventDelegate.onAppEvent("navigationChanged", payload);
-      })
-    );
-    this.disposables.push(
-      this.devtools.addListener("RNIDE_fastRefreshStarted", () => {
-        this.eventDelegate.onAppEvent("fastRefreshStarted", undefined);
-      })
-    );
-    this.disposables.push(
-      this.devtools.addListener("RNIDE_fastRefreshComplete", () => {
-        this.eventDelegate.onAppEvent("fastRefreshComplete", undefined);
-      })
-    );
-=======
   }
 
   private makeDevtools() {
@@ -185,7 +155,6 @@
       this.deviceSessionDelegate.onAppEvent("fastRefreshComplete", undefined);
     });
     return devtools;
->>>>>>> df7274a9
   }
 
   /**
@@ -197,12 +166,8 @@
     await this.debugSession?.dispose();
     this.disposableBuild?.dispose();
     this.device?.dispose();
-<<<<<<< HEAD
-    disposeAll(this.disposables);
-=======
     this.metro?.dispose();
     this.devtools?.dispose();
->>>>>>> df7274a9
   }
 
   public async activate() {
@@ -683,11 +648,7 @@
     callback: (inspectData: any) => void
   ) {
     const id = this.inspectCallID++;
-<<<<<<< HEAD
-    const listener = this.devtools.addListener("RNIDE_inspectData", (payload) => {
-=======
     const listener = this.devtools.onEvent("RNIDE_inspectData", (payload) => {
->>>>>>> df7274a9
       if (payload.id === id) {
         listener.dispose();
         callback(payload);
@@ -706,11 +667,7 @@
 
   public async startPreview(previewId: string) {
     const { resolve, reject, promise } = Promise.withResolvers<void>();
-<<<<<<< HEAD
-    const listener = this.devtools.addListener("RNIDE_openPreviewResult", (payload) => {
-=======
     const listener = this.devtools.onEvent("RNIDE_openPreviewResult", (payload) => {
->>>>>>> df7274a9
       if (payload.previewId === previewId) {
         listener.dispose();
         if (payload.error) {
