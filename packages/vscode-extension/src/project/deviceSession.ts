import { Disposable } from "vscode";
import { MetroLauncher } from "./metro";
import { RadonInspectorBridge } from "./bridge";
import { DeviceBase } from "../devices/DeviceBase";
import { Logger } from "../Logger";
import {
  BuildError,
  BuildManager,
  BuildResult,
  createBuildConfig,
  inferBuildType,
} from "../builders/BuildManager";
import {
  AppPermissionType,
  DeviceSettings,
  TouchPoint,
  DeviceButtonType,
  InspectData,
} from "../common/Project";
import { throttle, throttleAsync } from "../utilities/throttle";
import { getTelemetryReporter } from "../utilities/telemetry";
import { CancelError, CancelToken } from "../utilities/cancelToken";
import { ToolKey } from "./tools";
import { ApplicationContext } from "./ApplicationContext";
import { watchProjectFiles } from "../utilities/watchProjectFiles";
import { Output } from "../common/OutputChannel";
import { ApplicationSession } from "./applicationSession";
import {
  DevicePlatform,
  DeviceRotation,
  DeviceSessionStore,
  InstallationError,
  NavigationHistoryItem,
  NavigationRoute,
  StartupMessage,
} from "../common/State";
import { ReloadAction } from "./DeviceSessionsManager";
import { StateManager } from "./StateManager";
import { FrameReporter } from "./FrameReporter";
import { ScreenCapture } from "./ScreenCapture";
import { disposeAll } from "../utilities/disposables";
import { FileTransfer } from "./FileTransfer";
import { OutputChannelRegistry } from "./OutputChannelRegistry";
import { DevtoolsServer } from "./devtools";

const MAX_URL_HISTORY_SIZE = 20;
const CACHE_STALE_THROTTLE_MS = 10 * 1000; // 10 seconds

type RestartOptions = {
  forceClean: boolean;
};

export class DeviceBootError extends Error {
  constructor(
    message: string,
    public readonly cause: unknown
  ) {
    super(message);
  }
}

export class DeviceSession implements Disposable {
  private disposables: Disposable[] = [];

  private applicationSession: ApplicationSession | undefined;
  private buildManager: BuildManager;
  private cancelToken: CancelToken = new CancelToken();
  private frameReporter: FrameReporter;
  private maybeBuildResult: BuildResult | undefined;
  private metro: MetroLauncher;
  private screenCapture: ScreenCapture;

  private isActive = false;
  private navigationHomeTarget: NavigationHistoryItem | undefined;

  public fileTransfer: FileTransfer;

  private get buildResult() {
    if (!this.maybeBuildResult) {
      throw new Error("Expecting build to be ready");
    }
    return this.maybeBuildResult;
  }

  public get id(): string {
    return this.stateManager.getState().deviceInfo.id;
  }

  public get inspectorBridge(): RadonInspectorBridge | undefined {
    return this.applicationSession?.inspectorBridge;
  }

  public get platform(): DevicePlatform {
    return this.stateManager.getState().deviceInfo.platform;
  }

  constructor(
    private readonly stateManager: StateManager<DeviceSessionStore>,
    private readonly applicationContext: ApplicationContext,
    private readonly device: DeviceBase,
    private readonly devtoolsServer: (DevtoolsServer & { port: number }) | undefined,
    initialRotation: DeviceRotation,
<<<<<<< HEAD
    private readonly deviceSessionDelegate: DeviceSessionDelegate
=======
    private readonly outputChannelRegistry: OutputChannelRegistry
>>>>>>> e4d0a0f3
  ) {
    this.frameReporter = new FrameReporter(
      this.stateManager.getDerived("frameReporting"),
      this.device
    );
    this.disposables.push(this.frameReporter);

    this.screenCapture = new ScreenCapture(
      this.stateManager.getDerived("screenCapture"),
      this.device,
      this.applicationContext
    );
    this.disposables.push(this.screenCapture);

    this.metro = new MetroLauncher();
    this.metro.onBundleProgress(({ bundleProgress }) => this.onBundleProgress(bundleProgress));

    this.buildManager = this.applicationContext.buildManager;

    this.disposables.push(watchProjectFiles(this.onProjectFilesChanged));
    this.device.sendRotate(initialRotation);

    this.disposables.push(this.stateManager);

    this.fileTransfer = new FileTransfer(stateManager.getDerived("fileTransfer"), device);
    this.disposables.push(this.fileTransfer);
  }

  private resetStartingState(startupMessage: StartupMessage = StartupMessage.Restarting) {
    this.navigationHomeTarget = undefined;
    this.stateManager.updateState({
      isUsingStaleBuild: false,
      status: "starting",
      startupMessage,
      stageProgress: 0,
    });
  }

  private updateStartupMessage(startupMessage: StartupMessage) {
    this.stateManager.updateState({ startupMessage, stageProgress: 0 });
  }

  private async startPreview() {
    const previewURL = await this.device.startPreview();
    this.stateManager.updateState({ previewURL });
  }

  private async isBuildStale(build: BuildResult) {
    const buildType = await inferBuildType(
      this.stateManager.getState().deviceInfo.platform,
      this.applicationContext.launchConfig
    );
    const currentBuildConfig = createBuildConfig(
      this.device,
      this.applicationContext.launchConfig,
      buildType
    );
    const currentFingerprint =
      await this.buildManager.calculateBuildFingerprint(currentBuildConfig);
    return currentFingerprint !== build.fingerprint;
  }

  private onProjectFilesChanged = throttleAsync(async () => {
    const lastSuccessfulBuild = this.maybeBuildResult;
    if (!lastSuccessfulBuild || this.stateManager.getState().status !== "running") {
      // we only monitor for stale builds when the session is in 'running' state
      return;
    }
    if (await this.isBuildStale(lastSuccessfulBuild)) {
      this.stateManager.updateState({ isUsingStaleBuild: true });
    }
  }, CACHE_STALE_THROTTLE_MS);

  //#region Metro delegate methods

  private onBundleProgress = throttle((stageProgress: number) => {
    const store = this.stateManager.getState();
    if (store.status !== "starting") {
      return;
    }
    if (store.startupMessage === StartupMessage.WaitingForAppToLoad) {
      this.stateManager.updateState({ stageProgress });
    }
  }, 100);

  //#endregion

  private setupInspectorBridgeListeners(devtools: RadonInspectorBridge) {
    // We don't need to store event disposables here as they are tied to the lifecycle
    // of the devtools instance, which is disposed when we recreate the devtools or
    // when the device session is disposed
    devtools.onEvent("navigationChanged", (payload: NavigationHistoryItem) => {
      if (!this.navigationHomeTarget) {
        this.navigationHomeTarget = payload;
      }
      const navigationHistory = [
        payload,
        ...this.stateManager
          .getState()
          .navigationHistory.filter((record) => record.id !== payload.id),
      ].slice(0, MAX_URL_HISTORY_SIZE);

      this.stateManager.updateState({ navigationHistory });
    });
    devtools.onEvent("navigationRouteListUpdated", (payload: NavigationRoute[]) => {
      this.stateManager.updateState({ navigationRouteList: payload });
    });
  }

  /**
  This method is async to allow for awaiting it during restarts, please keep in mind tho that
  build in vscode dispose system ignores async keyword and works synchronously.
  */
  public async dispose() {
    this.cancelToken?.cancel();
    await this.deactivate();

    await this.applicationSession?.dispose();
    this.applicationSession = undefined;

    this.devtoolsServer?.dispose();

    this.device?.dispose();
    this.metro?.dispose();

    disposeAll(this.disposables);
  }

  public async activate() {
    if (!this.isActive) {
      this.isActive = true;
      await this.applicationSession?.activate();
    }
  }

  public async deactivate() {
    if (this.isActive) {
      this.isActive = false;
      await this.applicationSession?.deactivate();
    }
  }

  private cancelOngoingOperations() {
    this.cancelToken.cancel();
    this.cancelToken = new CancelToken();
  }

  public async performReloadAction(type: ReloadAction): Promise<void> {
    try {
      this.resetStartingState();

      getTelemetryReporter().sendTelemetryEvent("url-bar:reload-requested", {
        platform: this.stateManager.getState().deviceInfo.platform,
        method: type,
      });
      await this.performReloadActionInternal(type);
      this.stateManager.updateState({
        status: "running",
      });
    } catch (e) {
      if (e instanceof CancelError) {
        // reload got cancelled, we don't show any errors
        return;
      } else if (e instanceof BuildError) {
        this.stateManager.updateState({
          status: "fatalError",
          error: {
            kind: "build",
            message: e.message,
            buildType: e.buildType,
            platform: this.stateManager.getState().deviceInfo.platform,
          },
        });
        return;
      } else if (e instanceof InstallationError) {
        this.stateManager.updateState({
          status: "fatalError",
          error: {
            kind: "installation",
            message: e.message,
            platform: this.stateManager.getState().deviceInfo.platform,
            reason: e.reason,
          },
        });
        return;
      }
      Logger.error("Failed to perform reload action", type, e);
      throw e;
    }
  }

  private async performReloadActionInternal(type: ReloadAction): Promise<void> {
    try {
      switch (type) {
        case "autoReload":
          await this.autoReload();
          return;
        case "reboot":
          await this.restartDevice({ forceClean: false });
          return;
        case "clearMetro":
          await this.restartMetro({ resetCache: true });
          return;
        case "rebuild":
          await this.restartDevice({ forceClean: true });
          return;
        case "reinstall":
          await this.reinstallApp();
          return;
        case "restartProcess":
          await this.restartProcess();
          return;
        case "reloadJs":
          await this.reloadJS();
          return;
        case "restartMetro":
          await this.restartMetro({ resetCache: true });
          return;
      }
    } catch (e) {
      Logger.debug("[Reload]", e);
      throw e;
    }
  }

  private async restartMetro({ resetCache }: { resetCache: boolean }) {
    this.cancelOngoingOperations();
    const cancelToken = this.cancelToken;

    this.updateStartupMessage(StartupMessage.StartingPackager);
    const oldMetro = this.metro;
    this.metro = new MetroLauncher();
    this.metro.onBundleProgress(({ bundleProgress }) => this.onBundleProgress(bundleProgress));
    oldMetro.dispose();

    Logger.debug(`Launching metro`);
    await this.metro.start({
      resetCache,
      launchConfiguration: this.applicationContext.launchConfig,
      dependencies: [],
      devtoolsPort: this.devtoolsServer?.port,
    });

    this.applicationSession?.dispose();
    this.applicationSession = undefined;
    if (!this.maybeBuildResult) {
      await this.buildApp({ clean: false, cancelToken });
    }
    await cancelToken.adapt(this.installApp({ reinstall: false }));
    await this.launchApp(cancelToken);
    Logger.debug("Metro restarted");
  }

  private async reloadJS() {
    this.cancelOngoingOperations();
    const cancelToken = this.cancelToken;
    if (this.applicationSession === undefined) {
      throw new Error(
        "JS bundle cannot be reloaded before an application is launched and connected to Radon"
      );
    }
    this.updateStartupMessage(StartupMessage.WaitingForAppToLoad);
    await this.applicationSession.reloadJS(cancelToken);
  }

  private async reinstallApp() {
    this.cancelOngoingOperations();
    const cancelToken = this.cancelToken;

    this.updateStartupMessage(StartupMessage.Installing);

    await this.stopApp();
    await cancelToken.adapt(this.installApp({ reinstall: true }));
    await this.launchApp(cancelToken);
  }

  private async restartProcess() {
    this.cancelOngoingOperations();
    const cancelToken = this.cancelToken;

    this.updateStartupMessage(StartupMessage.Launching);

    await this.stopApp();
    await this.launchApp(cancelToken);
  }

  private async restartDevice({ forceClean }: RestartOptions) {
    this.cancelOngoingOperations();
    const cancelToken = this.cancelToken;

    this.updateStartupMessage(StartupMessage.InitializingDevice);
    await this.stopApp();

    this.updateStartupMessage(StartupMessage.BootingDevice);
    await cancelToken.adapt(this.device.reboot());
    await cancelToken.adapt(this.startPreview());

    await this.buildApp({
      clean: forceClean,
      cancelToken,
    });
    await this.installApp({ reinstall: false });
    await this.launchApp(cancelToken);
    Logger.debug("Device session started");
  }

  private async autoReload() {
    getTelemetryReporter().sendTelemetryEvent("url-bar:restart-requested", {
      platform: this.stateManager.getState().deviceInfo.platform,
    });

    this.resetStartingState();
    if (this.maybeBuildResult && (await this.isBuildStale(this.maybeBuildResult))) {
      await this.restartDevice({ forceClean: false });
      return;
    }

    // if reloading JS is possible, we try to do it first and exit in case of success
    // otherwise we continue to restart using more invasive methods
    try {
      await this.reloadJS();
      return;
    } catch (e) {
      if (e instanceof CancelError) {
        // when reload is cancelled, we don't want to fallback into
        // restarting the session again
        return;
      }
      Logger.debug("Reloading JS failed, falling back to restarting the application");
    }

    try {
      await this.restartProcess();
      this.stateManager.updateState({
        status: "running",
      });
      return;
    } catch (e) {
      if (e instanceof CancelError) {
        // when restart process is cancelled, we don't want to fallback into
        // restarting the session again
        return;
      }
    }

    // finally in case of any errors, the last resort is performing project
    // restart and device selection (we still avoid forcing clean builds, and
    // only do clean build when explicitly requested).
    // before doing anything, we check if the device hasn't been updated in the meantime
    // which might have initiated a new session anyway
    await this.restartDevice({ forceClean: false });
  }

  private async launchApp(cancelToken: CancelToken) {
    const launchRequestTime = Date.now();
    getTelemetryReporter().sendTelemetryEvent("app:launch:requested", {
      platform: this.stateManager.getState().deviceInfo.platform,
    });

    const applicationSessionPromise = ApplicationSession.launch(
      this.stateManager.getDerived("applicationSession"),
      {
        applicationContext: this.applicationContext,
        device: this.device,
        buildResult: this.buildResult,
        metro: this.metro,
        devtoolsServer: this.devtoolsServer,
        devtoolsPort: this.devtoolsServer?.port,
      },
      () => this.isActive,
      this.updateStartupMessage.bind(this),
      cancelToken
    ).then(async (applicationSession) => {
      if (cancelToken.cancelled) {
        applicationSession.dispose();
        throw new CancelError("Application launch was cancelled");
      }

      this.applicationSession = applicationSession;

      // NOTE: on iOS, we need to change keyboard langugage to match the device locale after the app is ready
      this.device.setUpKeyboard();
      this.setupInspectorBridgeListeners(applicationSession.inspectorBridge);

      this.stateManager.updateState({
        status: "running",
      });

      const launchDurationSec = (Date.now() - launchRequestTime) / 1000;
      Logger.info("App launched in", launchDurationSec.toFixed(2), "sec.");
      getTelemetryReporter().sendTelemetryEvent(
        "app:launch:completed",
        { platform: this.stateManager.getState().deviceInfo.platform },
        { durationSec: launchDurationSec }
      );
    });

    const launchConfig = this.applicationContext.launchConfig;
    const shouldWaitForAppLaunch = launchConfig.preview.waitForAppLaunch;
    const waitForAppReady = shouldWaitForAppLaunch ? applicationSessionPromise : Promise.resolve();

    if (shouldWaitForAppLaunch) {
      const reportWaitingStuck = setTimeout(() => {
        Logger.info(
          "App is taking very long to boot up, it might be stuck. Device preview URL:",
          this.device.previewURL
        );
        getTelemetryReporter().sendTelemetryEvent("app:launch:waiting-stuck", {
          platform: this.stateManager.getState().deviceInfo.platform,
        });
      }, 30000);
      waitForAppReady
        .then(() => clearTimeout(reportWaitingStuck))
        .catch(() => {
          // ignore errors here
        });
    }

    await waitForAppReady;
  }

  private async stopApp() {
    if (this.applicationSession) {
      await this.applicationSession.dispose();
      this.applicationSession = undefined;
    }
  }

  private async bootDevice() {
    this.updateStartupMessage(StartupMessage.BootingDevice);
    try {
      await this.device.bootDevice();
    } catch (e) {
      Logger.error("Failed to boot device", e);
      throw new DeviceBootError("Failed to boot device", e);
    }
  }

  /**
   * Returns true if some native build dependencies have change and we should perform
   * a native build despite the fact the fingerprint indicates we don't need to.
   * This is currently only used for the scenario when we detect that pods need
   * to be reinstalled for iOS.
   */
  private async checkBuildDependenciesChanged(platform: DevicePlatform): Promise<boolean> {
    const dependencyManager = this.applicationContext.applicationDependencyManager;
    if (platform === DevicePlatform.IOS) {
      return !(await dependencyManager.checkPodsInstallationStatus());
    }
    return false;
  }

  private async buildApp({ clean, cancelToken }: { clean: boolean; cancelToken: CancelToken }) {
    const buildStartTime = Date.now();
    this.updateStartupMessage(StartupMessage.Building);
    this.maybeBuildResult = undefined;
    const launchConfiguration = this.applicationContext.launchConfig;

    const platform = this.stateManager.getState().deviceInfo.platform;

    const buildType = await inferBuildType(platform, launchConfiguration);

    // Native build dependencies when changed, should invalidate cached build (even if the fingerprint is the same)
    const buildDependenciesChanged = await this.checkBuildDependenciesChanged(platform);

    const buildConfig = createBuildConfig(this.device, launchConfiguration, buildType);

    const buildOptions = {
      forceCleanBuild: clean || buildDependenciesChanged,
<<<<<<< HEAD
      buildOutputChannel: OutputChannelRegistry.getOrCreateOutputChannel(
        this.platform === DevicePlatform.IOS ? Output.BuildIos : Output.BuildAndroid
=======
      buildOutputChannel: this.outputChannelRegistry.getOrCreateOutputChannel(
        platform === DevicePlatform.IOS ? Output.BuildIos : Output.BuildAndroid
>>>>>>> e4d0a0f3
      ),
      cancelToken,
      progressListener: throttle((stageProgress: number) => {
        const store = this.stateManager.getState();
        if (store.status !== "starting") {
          return;
        }
        if (store.startupMessage === StartupMessage.Building) {
          this.stateManager.updateState({ stageProgress });
        }
      }, 100),
    };

    const dependencyManager = this.applicationContext.applicationDependencyManager;
    await dependencyManager.ensureDependenciesForBuild(buildConfig, buildOptions);

    this.stateManager.updateState({ isUsingStaleBuild: false });
    this.maybeBuildResult = await this.buildManager.buildApp(buildConfig, buildOptions);
    const buildDurationSec = (Date.now() - buildStartTime) / 1000;
    Logger.info("Build completed in", buildDurationSec.toFixed(2), "sec.");
    getTelemetryReporter().sendTelemetryEvent(
      "build:completed",
      {
        platform,
      },
      { durationSec: buildDurationSec }
    );
  }

  private async installApp({ reinstall }: { reinstall: boolean }) {
    this.updateStartupMessage(StartupMessage.Installing);
    return this.device.installApp(this.buildResult, reinstall);
  }

  private async waitForMetroReady() {
    this.updateStartupMessage(StartupMessage.StartingPackager);
    await this.metro.ready();
    Logger.debug("Metro server ready");
  }

  public async start() {
    try {
      this.resetStartingState(StartupMessage.InitializingDevice);

      this.cancelOngoingOperations();
      const cancelToken = this.cancelToken;

      const packageManagerOutputChannel = OutputChannelRegistry.getOrCreateOutputChannel(
        Output.PackageManager
      );

      const waitForNodeModules =
        this.applicationContext.applicationDependencyManager.ensureDependenciesForStart(
          packageManagerOutputChannel,
          cancelToken
        );

      Logger.debug(`Launching metro`);
      this.metro.start({
        resetCache: false,
        launchConfiguration: this.applicationContext.launchConfig,
        dependencies: [waitForNodeModules],
        devtoolsPort: this.devtoolsServer?.port,
      });

      await cancelToken.adapt(this.waitForMetroReady());
      await cancelToken.adapt(this.bootDevice());
      await this.buildApp({
        clean: false,
        cancelToken,
      });
      await cancelToken.adapt(this.installApp({ reinstall: false }));
      await this.startPreview();
      await this.launchApp(cancelToken);
      Logger.debug("Device session started");
    } catch (e) {
      if (e instanceof CancelError) {
        Logger.info("Device selection was canceled", e);
      } else if (e instanceof DeviceBootError) {
        this.stateManager.updateState({
          status: "fatalError",
          error: {
            kind: "device",
            message: e.message,
          },
        });
      } else if (e instanceof BuildError) {
        this.stateManager.updateState({
          status: "fatalError",
          error: {
            kind: "build",
            message: e.message,
            buildType: e.buildType,
            platform: this.stateManager.getState().deviceInfo.platform,
          },
        });
      } else if (e instanceof InstallationError) {
        this.stateManager.updateState({
          status: "fatalError",
          error: {
            kind: "installation",
            message: e.message,
            platform: this.stateManager.getState().deviceInfo.platform,
            reason: e.reason,
          },
        });
      } else {
        this.stateManager.updateState({
          status: "fatalError",
          error: {
            kind: "build",
            message: (e as Error).message,
            buildType: null,
            platform: this.stateManager.getState().deviceInfo.platform,
          },
        });
      }
      throw e;
    }
  }

  public async resetAppPermissions(permissionType: AppPermissionType) {
    if (this.maybeBuildResult) {
      return this.device.resetAppPermissions(permissionType, this.maybeBuildResult);
    }
    return false;
  }

  public async sendDeepLink(link: string, terminateApp: boolean) {
    if (this.maybeBuildResult) {
      if (terminateApp) {
        const packageNameOrBundleID =
          this.maybeBuildResult.platform === DevicePlatform.Android
            ? this.maybeBuildResult.packageName
            : this.maybeBuildResult.bundleID;

        await this.device.terminateApp(packageNameOrBundleID);
      }

      await this.device.sendDeepLink(link, this.maybeBuildResult, terminateApp);
    }
  }

  public startReportingFrameRate() {
    this.frameReporter.startReportingFrameRate();
  }

  public stopReportingFrameRate() {
    this.frameReporter.stopReportingFrameRate();
  }

  // #region Recording

  public async toggleRecording() {
    this.screenCapture.toggleRecording();
  }

  public startRecording() {
    this.screenCapture.startRecording();
  }

  public async captureAndStopRecording() {
    this.screenCapture.captureAndStopRecording();
  }

  public async captureReplay() {
    this.screenCapture.captureReplay();
  }

  public async captureScreenshot() {
    this.screenCapture.captureScreenshot();
  }

  public async getScreenshot() {
    return this.screenCapture.getScreenshot();
  }

  public get previewReady() {
    return this.device.previewReady;
  }

  // #endregion Recording

  public sendTouches(
    touches: Array<TouchPoint>,
    type: "Up" | "Move" | "Down",
    rotation: DeviceRotation
  ) {
    this.device.sendTouches(touches, type, rotation);
  }

  public sendKey(keyCode: number, direction: "Up" | "Down") {
    this.device.sendKey(keyCode, direction);
  }

  public sendButton(button: DeviceButtonType, direction: "Up" | "Down") {
    this.device.sendButton(button, direction);
  }

  public sendClipboard(text: string) {
    return this.device.sendClipboard(text);
  }

  public sendRotate(rotation: DeviceRotation) {
    this.device.sendRotate(rotation);
  }

  public async getClipboard() {
    return this.device.getClipboard();
  }

  public sendWheel(point: TouchPoint, deltaX: number, deltaY: number) {
    this.device.sendWheel(point, deltaX, deltaY);
  }

  public inspectElementAt(
    xRatio: number,
    yRatio: number,
    requestStack: boolean
  ): Promise<InspectData> {
    if (!this.applicationSession) {
      throw new Error("Cannot inspect element while the application is not running");
    }
    return this.applicationSession.inspectElementAt(xRatio, yRatio, requestStack);
  }

  public openNavigation(id: string) {
    this.inspectorBridge?.sendOpenNavigationRequest(id);
  }

  public navigateHome() {
    if (this.navigationHomeTarget) {
      this.inspectorBridge?.sendOpenNavigationRequest(this.navigationHomeTarget.id);
    }
  }

  public navigateBack() {
    this.inspectorBridge?.sendOpenNavigationRequest("__BACK__");
  }

  public removeNavigationHistoryEntry(id: string) {
    this.stateManager.updateState({
      navigationHistory: this.stateManager
        .getState()
        .navigationHistory.filter((record) => record.id !== id),
    });
  }

  public async openDevMenu() {
    await this.metro.openDevMenu();
  }

  public async openPreview(previewId: string) {
    const { resolve, reject, promise } = Promise.withResolvers<void>();
    const listener = this.inspectorBridge?.onEvent("openPreviewResult", (payload) => {
      if (payload.previewId === previewId) {
        listener?.dispose();
        if (payload.error) {
          reject(payload.error);
        } else {
          resolve();
        }
      }
    });
    this.inspectorBridge?.sendOpenPreviewRequest(previewId);
    return promise;
  }

  public async updateDeviceSettings(settings: DeviceSettings): Promise<boolean> {
    return this.device.updateDeviceSettings(settings);
  }

  public async sendBiometricAuthorization(isMatch: boolean) {
    await this.device.sendBiometricAuthorization(isMatch);
  }

  public openStorybookStory(componentTitle: string, storyName: string) {
    this.inspectorBridge?.sendShowStorybookStoryRequest(componentTitle, storyName);
  }

  //#region Application Session

  public async updateToolEnabledState(toolName: ToolKey, enabled: boolean) {
    this.applicationSession?.updateToolEnabledState(toolName, enabled);
  }

  public resumeDebugger() {
    this.applicationSession?.resumeDebugger();
  }

  public stepOverDebugger() {
    this.applicationSession?.stepOverDebugger();
  }
  public stepOutDebugger() {
    this.applicationSession?.stepOutDebugger();
  }
  public stepIntoDebugger() {
    this.applicationSession?.stepIntoDebugger();
  }

  public async startProfilingCPU() {
    await this.applicationSession?.startProfilingCPU();
  }

  public async stopProfilingCPU() {
    await this.applicationSession?.stopProfilingCPU();
  }

  public async startProfilingReact() {
    await this.applicationSession?.startProfilingReact();
  }

  public async stopProfilingReact() {
    return await this.applicationSession?.stopProfilingReact();
  }

  public openTool(toolName: ToolKey) {
    this.applicationSession?.openTool(toolName);
  }

  public getPlugin(toolName: ToolKey) {
    return this.applicationSession?.getPlugin(toolName);
  }

  public resetLogCounter() {
    this.applicationSession?.resetLogCounter();
  }
  //#endregion

  public getMetroPort() {
    return this.metro.port;
  }
}<|MERGE_RESOLUTION|>--- conflicted
+++ resolved
@@ -100,11 +100,6 @@
     private readonly device: DeviceBase,
     private readonly devtoolsServer: (DevtoolsServer & { port: number }) | undefined,
     initialRotation: DeviceRotation,
-<<<<<<< HEAD
-    private readonly deviceSessionDelegate: DeviceSessionDelegate
-=======
-    private readonly outputChannelRegistry: OutputChannelRegistry
->>>>>>> e4d0a0f3
   ) {
     this.frameReporter = new FrameReporter(
       this.stateManager.getDerived("frameReporting"),
@@ -574,13 +569,8 @@
 
     const buildOptions = {
       forceCleanBuild: clean || buildDependenciesChanged,
-<<<<<<< HEAD
       buildOutputChannel: OutputChannelRegistry.getOrCreateOutputChannel(
-        this.platform === DevicePlatform.IOS ? Output.BuildIos : Output.BuildAndroid
-=======
-      buildOutputChannel: this.outputChannelRegistry.getOrCreateOutputChannel(
         platform === DevicePlatform.IOS ? Output.BuildIos : Output.BuildAndroid
->>>>>>> e4d0a0f3
       ),
       cancelToken,
       progressListener: throttle((stageProgress: number) => {
