import assert from "assert";
import _ from "lodash";
import { Disposable } from "vscode";
import { MetroLauncher } from "./metro";
import { Devtools } from "./devtools";
import { RadonInspectorBridge } from "./bridge";
import { DeviceBase } from "../devices/DeviceBase";
import { Logger } from "../Logger";
import {
  BuildError,
  BuildManager,
  BuildResult,
  createBuildConfig,
  inferBuildType,
} from "../builders/BuildManager";
import {
  AppPermissionType,
  DeviceSettings,
  StartupMessage,
  TouchPoint,
  DeviceButtonType,
  DeviceSessionState,
  NavigationHistoryItem,
  NavigationRoute,
  DeviceSessionStatus,
  FatalErrorDescriptor,
  DeviceRotation,
} from "../common/Project";
import { throttle, throttleAsync } from "../utilities/throttle";
import { getTelemetryReporter } from "../utilities/telemetry";
import { CancelError, CancelToken } from "../utilities/cancelToken";
import { DevicePlatform } from "../common/DeviceManager";
import { ToolKey } from "./tools";
import { ReloadAction } from "../common/DeviceSessionsManager";
import { ApplicationContext } from "./ApplicationContext";
import { BuildCache } from "../builders/BuildCache";
import { watchProjectFiles } from "../utilities/watchProjectFiles";
import { OutputChannelRegistry } from "./OutputChannelRegistry";
import { Output } from "../common/OutputChannel";
<<<<<<< HEAD
import { disposeAll } from "../utilities/disposables";
import { ReconnectingDebugSession } from "../debugging/ReconnectingDebugSession";
import { RENDER_OUTLINES_PLUGIN_ID } from "../common/RenderOutlines";
=======
import { ApplicationSession } from "./applicationSession";
>>>>>>> 7ecaaa0b

const MAX_URL_HISTORY_SIZE = 20;
const CACHE_STALE_THROTTLE_MS = 10 * 1000; // 10 seconds

type RestartOptions = {
  forceClean: boolean;
};

export type DeviceSessionDelegate = {
  onStateChange(state: DeviceSessionState): void;
};

export class DeviceBootError extends Error {
  constructor(
    message: string,
    public readonly cause: unknown
  ) {
    super(message);
  }
}

export class DeviceSession implements Disposable {
  private isActive = false;
  private metro: MetroLauncher;
  private inspectCallID = 7621;
  private maybeBuildResult: BuildResult | undefined;
  private devtools: Devtools;
  private buildManager: BuildManager;
  private buildCache: BuildCache;
  private cancelToken: CancelToken = new CancelToken();
  private watchProjectSubscription: Disposable;

  private status: DeviceSessionStatus = "starting";
  private startupMessage: StartupMessage = StartupMessage.InitializingDevice;
  private stageProgress: number | undefined;
  private fatalError: FatalErrorDescriptor | undefined;
  private navigationHistory: NavigationHistoryItem[] = [];
  private navigationRouteList: NavigationRoute[] = [];
  private navigationHomeTarget: NavigationHistoryItem | undefined;
  private hasStaleBuildCache = false;
  private isRecordingScreen = false;
<<<<<<< HEAD
  private appOrientation: DeviceRotation | undefined;
  private inspectorAvailability: boolean = true;
=======
  private applicationSession: ApplicationSession | undefined;
>>>>>>> 7ecaaa0b

  private get buildResult() {
    if (!this.maybeBuildResult) {
      throw new Error("Expecting build to be ready");
    }
    return this.maybeBuildResult;
  }

  public get previewURL() {
    return this.device.previewURL;
  }

  public get platform(): DevicePlatform {
    return this.device.platform;
  }

  public get inspectorBridge(): RadonInspectorBridge {
    return this.devtools;
  }

  constructor(
    private readonly applicationContext: ApplicationContext,
    private readonly device: DeviceBase,
    initialRotation: DeviceRotation,
    private readonly deviceSessionDelegate: DeviceSessionDelegate,
    private readonly outputChannelRegistry: OutputChannelRegistry
  ) {
    this.devtools = this.makeDevtools();
    this.metro = new MetroLauncher(this.devtools);
    this.metro.onBundleProgress(({ bundleProgress }) => this.onBundleProgress(bundleProgress));

    this.buildCache = this.applicationContext.buildCache;
    this.buildManager = this.applicationContext.buildManager;

    this.watchProjectSubscription = watchProjectFiles(this.onProjectFilesChanged);
    this.device.sendRotate(initialRotation);
  }

  public getState(): DeviceSessionState {
    const commonState = {
      navigationHistory: this.navigationHistory,
      navigationRouteList: this.navigationRouteList,
      deviceInfo: this.device.deviceInfo,
      previewURL: this.previewURL,
      hasStaleBuildCache: this.hasStaleBuildCache,
      isRecordingScreen: this.isRecordingScreen,
    };
    if (this.status === "starting") {
      return {
        ...commonState,
        status: "starting",
        startupMessage: this.startupMessage,
        stageProgress: this.stageProgress,
      };
    } else if (this.status === "running") {
      const applicationState = this.applicationSession!.state;
      return {
        ...commonState,
        status: "running",
<<<<<<< HEAD
        isRefreshing: this.isRefreshing,
        bundleError: this.bundleError,
        appOrientation: this.appOrientation,
        inspectorAvailability: this.inspectorAvailability,
=======
        ...applicationState,
>>>>>>> 7ecaaa0b
      };
    } else if (this.status === "fatalError") {
      assert(this.fatalError, "Expected error to be defined in fatal error state");
      return {
        ...commonState,
        status: "fatalError",
        error: this.fatalError,
      };
    }
    assert(false, "Unexpected device session status: " + this.status);
  }

  private resetStartingState(startupMessage: StartupMessage = StartupMessage.Restarting) {
    this.status = "starting";
    this.startupMessage = startupMessage;
    this.stageProgress = undefined;
    this.fatalError = undefined;
    this.hasStaleBuildCache = false;
    this.navigationHomeTarget = undefined;
    this.emitStateChange();
  }

  private updateStartupMessage(startupMessage: StartupMessage) {
    this.startupMessage = startupMessage;
    this.stageProgress = undefined;
    this.emitStateChange();
  }

  private onProjectFilesChanged = throttleAsync(async () => {
    const appRoot = this.applicationContext.appRootFolder;
    const launchConfig = this.applicationContext.launchConfig;
    const hasCachedBuild = this.applicationContext.buildCache.hasCachedBuild({
      platform: this.platform,
      appRoot,
      env: launchConfig.env,
    });
    const platformKey: "ios" | "android" = this.platform === DevicePlatform.IOS ? "ios" : "android";
    const fingerprintCommand = launchConfig.customBuild?.[platformKey]?.fingerprintCommand;
    if (hasCachedBuild) {
      const fingerprint = await this.applicationContext.buildCache.calculateFingerprint({
        appRoot,
        env: launchConfig.env,
        fingerprintCommand,
      });
      const isCacheStale = await this.applicationContext.buildCache.isCacheStale(fingerprint, {
        platform: this.platform,
        appRoot,
        env: launchConfig.env,
      });

      if (isCacheStale) {
        this.onCacheStale();
      }
    }
  }, CACHE_STALE_THROTTLE_MS);

  //#region Metro delegate methods

  onBundleProgress = throttle((stageProgress: number) => {
    if (this.startupMessage === StartupMessage.WaitingForAppToLoad) {
      this.stageProgress = stageProgress;
      this.emitStateChange();
    }
  }, 100);

  //#endregion

  onCacheStale = () => {
    if (this.status === "running") {
      // we only consider "stale cache" in a non-error state that happens
      // after the launch phase if complete. Otherwsie, it may be a result of
      // the build process that triggers the callback in which case we don't want
      // to warn users about it.
      this.hasStaleBuildCache = true;
      this.emitStateChange();
    }
  };

  private makeDevtools() {
    const devtools = new Devtools();
    devtools.onEvent("appReady", () => {
      this.device.setUpKeyboard();
      Logger.debug("App ready");
    });
    // We don't need to store event disposables here as they are tied to the lifecycle
    // of the devtools instance, which is disposed when we recreate the devtools or
    // when the device session is disposed
    devtools.onEvent("navigationChanged", (payload: NavigationHistoryItem) => {
      if (!this.navigationHomeTarget) {
        this.navigationHomeTarget = payload;
      }
      this.navigationHistory = [
        payload,
        ...this.navigationHistory.filter((record) => record.id !== payload.id),
      ].slice(0, MAX_URL_HISTORY_SIZE);
      this.emitStateChange();
    });
    devtools.onEvent("navigationRouteListUpdated", (payload: NavigationRoute[]) => {
      this.navigationRouteList = payload;
      this.emitStateChange();
    });
<<<<<<< HEAD
    devtools.onEvent("fastRefreshStarted", () => {
      this.isRefreshing = true;
      this.bundleError = undefined;
      this.emitStateChange();
    });
    devtools.onEvent("fastRefreshComplete", () => {
      this.isRefreshing = false;
      this.emitStateChange();
    });
    devtools.onEvent("isProfilingReact", (isProfiling) => {
      if (this.profilingReactState !== "saving") {
        this.profilingReactState = isProfiling ? "profiling" : "stopped";
        this.emitStateChange();
      }
    });
    devtools.onEvent("appOrientationChanged", (orientation: AppOrientation) => {
      const isLandscape =
        this.rotation === DeviceRotation.LandscapeLeft ||
        this.rotation === DeviceRotation.LandscapeRight;

      if (orientation === "Landscape") {
        // if the app orientation is equal to "Landscape", it means we do not have enough
        // information on the application side to infer the detailed orientation.
        if (isLandscape) {
          // if the device is in landscape mode, we assume that the app orientation is correct with device rotation
          this.appOrientation = this.rotation;
        } else {
          // if the device is not in landscape mode we set app orientation to the last known orientation.
          // if the last orientation is not known, we assume the application was started in Landscape mode
          // while the device was oriented in Portrait, and we pick `LandscapeLeft` as the default orientation in that case.
          this.appOrientation = this.appOrientation ?? DeviceRotation.LandscapeLeft;
        }
      } else {
        this.appOrientation = orientation;
      }
      this.emitStateChange();
    });
    devtools.onEvent("inspectorAvailabilityChanged", (isAvailable: boolean) => {
      this.inspectorAvailability = isAvailable;
      this.toolsManager.setToolButtonDisabled(RENDER_OUTLINES_PLUGIN_ID, !isAvailable);
      this.emitStateChange();
    });
=======
>>>>>>> 7ecaaa0b
    return devtools;
  }

  /**
  This method is async to allow for awaiting it during restarts, please keep in mind tho that
  build in vscode dispose system ignores async keyword and works synchronously.
  */
  public async dispose() {
    this.cancelToken?.cancel();
    await this.deactivate();
    this.watchProjectSubscription.dispose();

    await this.applicationSession?.dispose();
    this.applicationSession = undefined;

    this.device?.dispose();
    this.metro?.dispose();
    this.devtools?.dispose();
    this.watchProjectSubscription.dispose();
  }

  public async activate() {
    if (!this.isActive) {
      this.isActive = true;
      await this.applicationSession?.activate();
    }
  }

  public async deactivate() {
    if (this.isActive) {
      this.isActive = false;
      await this.applicationSession?.deactivate();
    }
  }

  private cancelOngoingOperations() {
    this.cancelToken.cancel();
    this.cancelToken = new CancelToken();
  }

  public async performReloadAction(type: ReloadAction): Promise<void> {
    try {
      this.resetStartingState();

      getTelemetryReporter().sendTelemetryEvent("url-bar:reload-requested", {
        platform: this.platform,
        method: type,
      });
      await this.performReloadActionInternal(type);
      this.status = "running";
      this.emitStateChange();
    } catch (e) {
      if (e instanceof CancelError) {
        // reload got cancelled, we don't show any errors
        return;
      } else if (e instanceof BuildError) {
        this.status = "fatalError";
        this.fatalError = {
          kind: "build",
          message: e.message,
          buildType: e.buildType,
          platform: this.platform,
        };
        this.emitStateChange();
        return;
      }
      Logger.error("Failed to perform reload action", type, e);
      throw e;
    }
  }

  private async performReloadActionInternal(type: ReloadAction): Promise<void> {
    try {
      switch (type) {
        case "autoReload":
          await this.autoReload();
          return;
        case "reboot":
          await this.restartDevice({ forceClean: false });
          return;
        case "clearMetro":
          await this.restartMetro({ resetCache: true });
          return;
        case "rebuild":
          await this.restartDevice({ forceClean: true });
          return;
        case "reinstall":
          await this.reinstallApp();
          return;
        case "restartProcess":
          await this.restartProcess();
          return;
        case "reloadJs":
          await this.reloadJS();
          return;
        case "restartMetro":
          await this.restartMetro({ resetCache: true });
          return;
      }
    } catch (e) {
      Logger.debug("[Reload]", e);
      throw e;
    }
  }

  private async restartMetro({ resetCache }: { resetCache: boolean }) {
    this.cancelOngoingOperations();
    const cancelToken = this.cancelToken;

    this.updateStartupMessage(StartupMessage.StartingPackager);
    const oldMetro = this.metro;
    this.metro = new MetroLauncher(this.devtools);
    this.metro.onBundleProgress(({ bundleProgress }) => this.onBundleProgress(bundleProgress));
    oldMetro.dispose();

    Logger.debug(`Launching metro`);
    await this.metro.start({
      resetCache,
      launchConfiguration: this.applicationContext.launchConfig,
      dependencies: [],
    });

    this.applicationSession?.dispose();
    this.applicationSession = undefined;
    if (!this.maybeBuildResult) {
      await this.buildApp({ clean: false, cancelToken });
    }
    await cancelToken.adapt(this.installApp({ reinstall: false }));
    await this.launchApp(cancelToken);
    Logger.debug("Metro restarted");
  }

  private async reloadJS() {
    if (this.applicationSession === undefined) {
      throw new Error(
        "JS bundle cannot be reloaded before an application is launched and connected to Radon"
      );
    }
    this.updateStartupMessage(StartupMessage.WaitingForAppToLoad);
    await this.applicationSession.reloadJS();
  }

  private async reinstallApp() {
    this.cancelOngoingOperations();
    const cancelToken = this.cancelToken;

    this.updateStartupMessage(StartupMessage.Installing);

    await this.stopApp();
    await cancelToken.adapt(this.installApp({ reinstall: true }));
    await this.launchApp(cancelToken);
  }

  private async restartProcess() {
    this.cancelOngoingOperations();
    const cancelToken = this.cancelToken;

    this.updateStartupMessage(StartupMessage.Launching);

    await this.stopApp();
    await this.launchApp(cancelToken);
  }

  private async restartDevice({ forceClean }: RestartOptions) {
    this.cancelOngoingOperations();
    const cancelToken = this.cancelToken;

    this.updateStartupMessage(StartupMessage.InitializingDevice);
    await this.stopApp();

    this.updateStartupMessage(StartupMessage.BootingDevice);
    await cancelToken.adapt(this.device.reboot());
    await cancelToken.adapt(this.device.startPreview());

    await this.buildApp({
      clean: forceClean,
      cancelToken,
    });
    await this.installApp({ reinstall: false });
    await this.launchApp(cancelToken);
    Logger.debug("Device session started");
  }

  private async autoReload() {
    getTelemetryReporter().sendTelemetryEvent("url-bar:restart-requested", {
      platform: this.platform,
    });

    const launchConfig = this.applicationContext.launchConfig;
    const platformKey = this.platform === DevicePlatform.IOS ? "ios" : "android";
    const fingerprintOptions = {
      appRoot: this.applicationContext.appRootFolder,
      env: launchConfig.env,
      fingerprintCommand: launchConfig.customBuild?.[platformKey]?.fingerprintCommand,
    };

    this.resetStartingState();
    const currentFingerprint = await this.buildCache.calculateFingerprint(fingerprintOptions);
    if (
      await this.buildCache.isCacheStale(currentFingerprint, {
        platform: this.platform,
        appRoot: this.applicationContext.appRootFolder,
        env: launchConfig.env,
      })
    ) {
      await this.restartDevice({ forceClean: false });
      return;
    }

    // if reloading JS is possible, we try to do it first and exit in case of success
    // otherwise we continue to restart using more invasive methods
    try {
      await this.reloadJS();
      return;
    } catch (e) {
      if (e instanceof CancelError) {
        // when reload is cancelled, we don't want to fallback into
        // restarting the session again
        return;
      }
      Logger.debug("Reloading JS failed, falling back to restarting the application");
    }

    try {
      await this.restartProcess();
      this.status = "running";
      this.emitStateChange();
      return;
    } catch (e) {
      if (e instanceof CancelError) {
        // when restart process is cancelled, we don't want to fallback into
        // restarting the session again
        return;
      }
    }

    // finally in case of any errors, the last resort is performing project
    // restart and device selection (we still avoid forcing clean builds, and
    // only do clean build when explicitly requested).
    // before doing anything, we check if the device hasn't been updated in the meantime
    // which might have initiated a new session anyway
    await this.restartDevice({ forceClean: false });
  }

  private async launchApp(cancelToken: CancelToken) {
    const launchRequestTime = Date.now();
    getTelemetryReporter().sendTelemetryEvent("app:launch:requested", {
      platform: this.platform,
    });

    const applicationSessionPromise = ApplicationSession.launch(
      {
        applicationContext: this.applicationContext,
        device: this.device,
        buildResult: this.buildResult,
        metro: this.metro,
        devtools: this.devtools,
      },
      () => this.isActive,
      this.updateStartupMessage.bind(this),
      cancelToken
    ).then(async (applicationSession) => {
      if (cancelToken.cancelled) {
        applicationSession.dispose();
        throw new CancelError("Application launch was cancelled");
      }

      this.applicationSession = applicationSession;
      applicationSession.onStateChanged(() => this.emitStateChange());
      this.status = "running";
      this.emitStateChange();

      const launchDurationSec = (Date.now() - launchRequestTime) / 1000;
      Logger.info("App launched in", launchDurationSec.toFixed(2), "sec.");
      getTelemetryReporter().sendTelemetryEvent(
        "app:launch:completed",
        { platform: this.platform },
        { durationSec: launchDurationSec }
      );
    });

    const launchConfig = this.applicationContext.launchConfig;
    const shouldWaitForAppLaunch = launchConfig.preview.waitForAppLaunch;
    const waitForAppReady = shouldWaitForAppLaunch ? applicationSessionPromise : Promise.resolve();

    if (shouldWaitForAppLaunch) {
      const reportWaitingStuck = setTimeout(() => {
        Logger.info(
          "App is taking very long to boot up, it might be stuck. Device preview URL:",
          this.device.previewURL
        );
        getTelemetryReporter().sendTelemetryEvent("app:launch:waiting-stuck", {
          platform: this.platform,
        });
      }, 30000);
      waitForAppReady
        .then(() => clearTimeout(reportWaitingStuck))
        .catch(() => {
          // ignore errors here
        });
    }

    await waitForAppReady;
  }

  private async stopApp() {
    if (this.applicationSession) {
      await this.applicationSession.dispose();
      this.applicationSession = undefined;
    }
  }

  private async bootDevice() {
    this.updateStartupMessage(StartupMessage.BootingDevice);
    try {
      await this.device.bootDevice();
    } catch (e) {
      Logger.error("Failed to boot device", e);
      throw new DeviceBootError("Failed to boot device", e);
    }
  }

  /**
   * Returns true if some native build dependencies have change and we should perform
   * a native build despite the fact the fingerprint indicates we don't need to.
   * This is currently only used for the scenario when we detect that pods need
   * to be reinstalled for iOS.
   */
  private async checkBuildDependenciesChanged(platform: DevicePlatform): Promise<boolean> {
    const dependencyManager = this.applicationContext.applicationDependencyManager;
    if (platform === DevicePlatform.IOS) {
      return !(await dependencyManager.checkPodsInstallationStatus());
    }
    return false;
  }

  private async buildApp({ clean, cancelToken }: { clean: boolean; cancelToken: CancelToken }) {
    const buildStartTime = Date.now();
    this.updateStartupMessage(StartupMessage.Building);
    this.maybeBuildResult = undefined;
    const launchConfiguration = this.applicationContext.launchConfig;
    const buildType = await inferBuildType(this.platform, launchConfiguration);

    // Native build dependencies when changed, should invalidate cached build (even if the fingerprint is the same)
    const buildDependenciesChanged = await this.checkBuildDependenciesChanged(this.platform);

    const buildConfig = createBuildConfig(
      this.platform,
      clean || buildDependenciesChanged,
      launchConfiguration,
      buildType
    );
    const buildOutputChannel = this.outputChannelRegistry.getOrCreateOutputChannel(
      this.platform === DevicePlatform.IOS ? Output.BuildIos : Output.BuildAndroid
    );

    const dependencyManager = this.applicationContext.applicationDependencyManager;
    await dependencyManager.ensureDependenciesForBuild(
      buildConfig,
      buildOutputChannel,
      cancelToken
    );

    this.hasStaleBuildCache = false;
    this.maybeBuildResult = await this.buildManager.buildApp(buildConfig, {
      progressListener: throttle((stageProgress: number) => {
        if (this.startupMessage === StartupMessage.Building) {
          this.stageProgress = stageProgress;
          this.emitStateChange();
        }
      }, 100),
      cancelToken,
      buildOutputChannel,
    });
    const buildDurationSec = (Date.now() - buildStartTime) / 1000;
    Logger.info("Build completed in", buildDurationSec.toFixed(2), "sec.");
    getTelemetryReporter().sendTelemetryEvent(
      "build:completed",
      {
        platform: this.platform,
      },
      { durationSec: buildDurationSec }
    );
  }

  private async installApp({ reinstall }: { reinstall: boolean }) {
    this.updateStartupMessage(StartupMessage.Installing);
    return this.device.installApp(this.buildResult, reinstall);
  }

  private async waitForMetroReady() {
    this.updateStartupMessage(StartupMessage.StartingPackager);
    // wait for metro/devtools to start before we continue
    await Promise.all([this.metro.ready(), this.devtools.ready()]);
    Logger.debug("Metro & devtools ready");
  }

  public async start() {
    try {
      this.resetStartingState(StartupMessage.InitializingDevice);

      this.cancelOngoingOperations();
      const cancelToken = this.cancelToken;

      const packageManagerOutputChannel = this.outputChannelRegistry.getOrCreateOutputChannel(
        Output.PackageManager
      );

      const waitForNodeModules =
        this.applicationContext.applicationDependencyManager.ensureDependenciesForStart(
          packageManagerOutputChannel,
          cancelToken
        );

      Logger.debug(`Launching devtools`);
      this.devtools.start();

      Logger.debug(`Launching metro`);
      this.metro.start({
        resetCache: false,
        launchConfiguration: this.applicationContext.launchConfig,
        dependencies: [waitForNodeModules],
      });

      await cancelToken.adapt(this.waitForMetroReady());
      await cancelToken.adapt(this.bootDevice());
      await this.buildApp({
        clean: false,
        cancelToken,
      });
      await cancelToken.adapt(this.installApp({ reinstall: false }));
      await this.device.startPreview();
      await this.launchApp(cancelToken);
      Logger.debug("Device session started");
    } catch (e) {
      if (e instanceof CancelError) {
        Logger.info("Device selection was canceled", e);
      } else if (e instanceof DeviceBootError) {
        this.status = "fatalError";
        this.fatalError = {
          kind: "device",
          message: e.message,
        };
      } else if (e instanceof BuildError) {
        this.status = "fatalError";
        this.fatalError = {
          kind: "build",
          message: e.message,
          buildType: e.buildType,
          platform: this.platform,
        };
      } else {
        this.status = "fatalError";
        this.fatalError = {
          kind: "build",
          message: (e as Error).message,
          buildType: null,
          platform: this.platform,
        };
      }
      throw e;
    } finally {
      this.emitStateChange();
    }
  }

  private emitStateChange() {
    this.deviceSessionDelegate.onStateChange(this.getState());
  }

  public async resetAppPermissions(permissionType: AppPermissionType) {
    if (this.maybeBuildResult) {
      return this.device.resetAppPermissions(permissionType, this.maybeBuildResult);
    }
    return false;
  }

  public async sendDeepLink(link: string, terminateApp: boolean) {
    if (this.maybeBuildResult) {
      if (terminateApp) {
        const packageNameOrBundleID =
          this.maybeBuildResult.platform === DevicePlatform.Android
            ? this.maybeBuildResult.packageName
            : this.maybeBuildResult.bundleID;

        await this.device.terminateApp(packageNameOrBundleID);
      }

      await this.device.sendDeepLink(link, this.maybeBuildResult, terminateApp);
    }
  }

  public startRecording() {
    this.isRecordingScreen = true;
    this.emitStateChange();
    return this.device.startRecording();
  }

  public async captureAndStopRecording(rotation: DeviceRotation) {
    this.isRecordingScreen = false;
    this.emitStateChange();
    return this.device.captureAndStopRecording(rotation);
  }

  public async captureReplay(rotation: DeviceRotation) {
    return this.device.captureReplay(rotation);
  }

  public async captureScreenshot(rotation: DeviceRotation) {
    return this.device.captureScreenshot(rotation);
  }

  public sendTouches(
    touches: Array<TouchPoint>,
    type: "Up" | "Move" | "Down",
    rotation: DeviceRotation
  ) {
    this.device.sendTouches(touches, type, rotation);
  }

  public sendKey(keyCode: number, direction: "Up" | "Down") {
    this.device.sendKey(keyCode, direction);
  }

  public sendButton(button: DeviceButtonType, direction: "Up" | "Down") {
    this.device.sendButton(button, direction);
  }

  public sendClipboard(text: string) {
    return this.device.sendClipboard(text);
  }

  public sendRotate(rotation: DeviceRotation) {
    this.device.sendRotate(rotation);
    this.emitStateChange();
  }

  public async getClipboard() {
    return this.device.getClipboard();
  }

  public sendWheel(point: TouchPoint, deltaX: number, deltaY: number) {
    this.device.sendWheel(point, deltaX, deltaY);
  }

  public inspectElementAt(
    xRatio: number,
    yRatio: number,
    requestStack: boolean,
    callback: (inspectData: any) => void
  ) {
    const id = this.inspectCallID++;
    const listener = this.devtools.onEvent("inspectData", (payload) => {
      if (payload.id === id) {
        listener.dispose();
        callback(payload);
      }
    });
    this.inspectorBridge.sendInspectRequest(xRatio, yRatio, id, requestStack);
  }

  public openNavigation(id: string) {
    this.inspectorBridge.sendOpenNavigationRequest(id);
  }

  public navigateHome() {
    if (this.navigationHomeTarget) {
      this.inspectorBridge.sendOpenNavigationRequest(this.navigationHomeTarget.id);
    }
  }

  public navigateBack() {
    this.inspectorBridge.sendOpenNavigationRequest("__BACK__");
  }

  public removeNavigationHistoryEntry(id: string) {
    this.navigationHistory = this.navigationHistory.filter((record) => record.id !== id);
    this.emitStateChange();
  }

  public async openDevMenu() {
    await this.metro.openDevMenu();
  }

  public async startPreview(previewId: string) {
    const { resolve, reject, promise } = Promise.withResolvers<void>();
    const listener = this.devtools.onEvent("openPreviewResult", (payload) => {
      if (payload.previewId === previewId) {
        listener.dispose();
        if (payload.error) {
          reject(payload.error);
        } else {
          resolve();
        }
      }
    });
    this.inspectorBridge.sendOpenPreviewRequest(previewId);
    return promise;
  }

  public async updateDeviceSettings(settings: DeviceSettings): Promise<boolean> {
    return this.device.updateDeviceSettings(settings);
  }

  public async sendBiometricAuthorization(isMatch: boolean) {
    await this.device.sendBiometricAuthorization(isMatch);
  }

  public openStorybookStory(componentTitle: string, storyName: string) {
    this.inspectorBridge.sendShowStorybookStoryRequest(componentTitle, storyName);
  }

  //#region Methods delegated to Application Session
  public async updateToolEnabledState(toolName: ToolKey, enabled: boolean) {
    this.applicationSession?.updateToolEnabledState(toolName, enabled);
  }

  public resumeDebugger() {
    this.applicationSession?.resumeDebugger();
  }

  public stepOverDebugger() {
    this.applicationSession?.stepOverDebugger();
  }

  public async startProfilingCPU() {
    await this.applicationSession?.startProfilingCPU();
  }

  public async stopProfilingCPU() {
    await this.applicationSession?.stopProfilingCPU();
  }

  public async startProfilingReact() {
    await this.applicationSession?.startProfilingReact();
  }

  public async stopProfilingReact() {
    return await this.applicationSession?.stopProfilingReact();
  }

  public openTool(toolName: ToolKey) {
    this.applicationSession?.openTool(toolName);
  }

  public getPlugin(toolName: ToolKey) {
    return this.applicationSession?.getPlugin(toolName);
  }

  public resetLogCounter() {
    this.applicationSession?.resetLogCounter();
  }
  //#endregion

  public getMetroPort() {
    return this.metro.port;
  }
}<|MERGE_RESOLUTION|>--- conflicted
+++ resolved
@@ -37,13 +37,7 @@
 import { watchProjectFiles } from "../utilities/watchProjectFiles";
 import { OutputChannelRegistry } from "./OutputChannelRegistry";
 import { Output } from "../common/OutputChannel";
-<<<<<<< HEAD
-import { disposeAll } from "../utilities/disposables";
-import { ReconnectingDebugSession } from "../debugging/ReconnectingDebugSession";
-import { RENDER_OUTLINES_PLUGIN_ID } from "../common/RenderOutlines";
-=======
 import { ApplicationSession } from "./applicationSession";
->>>>>>> 7ecaaa0b
 
 const MAX_URL_HISTORY_SIZE = 20;
 const CACHE_STALE_THROTTLE_MS = 10 * 1000; // 10 seconds
@@ -85,12 +79,7 @@
   private navigationHomeTarget: NavigationHistoryItem | undefined;
   private hasStaleBuildCache = false;
   private isRecordingScreen = false;
-<<<<<<< HEAD
-  private appOrientation: DeviceRotation | undefined;
-  private inspectorAvailability: boolean = true;
-=======
   private applicationSession: ApplicationSession | undefined;
->>>>>>> 7ecaaa0b
 
   private get buildResult() {
     if (!this.maybeBuildResult) {
@@ -150,14 +139,7 @@
       return {
         ...commonState,
         status: "running",
-<<<<<<< HEAD
-        isRefreshing: this.isRefreshing,
-        bundleError: this.bundleError,
-        appOrientation: this.appOrientation,
-        inspectorAvailability: this.inspectorAvailability,
-=======
         ...applicationState,
->>>>>>> 7ecaaa0b
       };
     } else if (this.status === "fatalError") {
       assert(this.fatalError, "Expected error to be defined in fatal error state");
@@ -259,51 +241,6 @@
       this.navigationRouteList = payload;
       this.emitStateChange();
     });
-<<<<<<< HEAD
-    devtools.onEvent("fastRefreshStarted", () => {
-      this.isRefreshing = true;
-      this.bundleError = undefined;
-      this.emitStateChange();
-    });
-    devtools.onEvent("fastRefreshComplete", () => {
-      this.isRefreshing = false;
-      this.emitStateChange();
-    });
-    devtools.onEvent("isProfilingReact", (isProfiling) => {
-      if (this.profilingReactState !== "saving") {
-        this.profilingReactState = isProfiling ? "profiling" : "stopped";
-        this.emitStateChange();
-      }
-    });
-    devtools.onEvent("appOrientationChanged", (orientation: AppOrientation) => {
-      const isLandscape =
-        this.rotation === DeviceRotation.LandscapeLeft ||
-        this.rotation === DeviceRotation.LandscapeRight;
-
-      if (orientation === "Landscape") {
-        // if the app orientation is equal to "Landscape", it means we do not have enough
-        // information on the application side to infer the detailed orientation.
-        if (isLandscape) {
-          // if the device is in landscape mode, we assume that the app orientation is correct with device rotation
-          this.appOrientation = this.rotation;
-        } else {
-          // if the device is not in landscape mode we set app orientation to the last known orientation.
-          // if the last orientation is not known, we assume the application was started in Landscape mode
-          // while the device was oriented in Portrait, and we pick `LandscapeLeft` as the default orientation in that case.
-          this.appOrientation = this.appOrientation ?? DeviceRotation.LandscapeLeft;
-        }
-      } else {
-        this.appOrientation = orientation;
-      }
-      this.emitStateChange();
-    });
-    devtools.onEvent("inspectorAvailabilityChanged", (isAvailable: boolean) => {
-      this.inspectorAvailability = isAvailable;
-      this.toolsManager.setToolButtonDisabled(RENDER_OUTLINES_PLUGIN_ID, !isAvailable);
-      this.emitStateChange();
-    });
-=======
->>>>>>> 7ecaaa0b
     return devtools;
   }
 
