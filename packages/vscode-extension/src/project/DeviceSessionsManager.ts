import { Disposable, window } from "vscode";
import _ from "lodash";
import { DeviceAlreadyUsedError, DeviceManager } from "../devices/DeviceManager";
import { Logger } from "../Logger";
import { extensionContext } from "../utilities/extensionContext";
import { ApplicationContext } from "./ApplicationContext";
import { DeviceSession } from "./deviceSession";
import { AndroidEmulatorDevice } from "../devices/AndroidEmulatorDevice";
import { IosSimulatorDevice } from "../devices/IosSimulatorDevice";
import { disposeAll } from "../utilities/disposables";
import { DeviceId } from "../common/Project";
import { Connector } from "../connect/Connector";
import { StateManager } from "./StateManager";
import {
  DeviceInfo,
  DevicePlatform,
  DeviceRotation,
  DeviceSessions,
  DevicesState,
  generateInitialDeviceSessionStore,
  ProjectStore,
  REMOVE,
} from "../common/State";
import { createWebSocketDevtoolsServer } from "./devtools";

const LAST_SELECTED_DEVICE_KEY = "last_selected_device";
const SWITCH_DEVICE_THROTTLE_MS = 300;

export type SelectDeviceOptions = {
  stopPreviousDevices?: boolean;
};

export type ReloadAction =
  | "autoReload" // automatic reload mode
  | "restartMetro"
  | "clearMetro" // clear metro cache, boot device, install app
  | "rebuild" // clean build, boot device, install app
  | "reboot" // reboots device, launch app
  | "reinstall" // force reinstall app
  | "restartProcess" // relaunch app
  | "reloadJs"; // refetch JS scripts from metro

export type DeviceSessionsManagerDelegate = {
  onInitialized(): void;
  getDeviceRotation(): DeviceRotation;
};

const MAX_ALLOWED_IOS_DEVICES = 3;
const MAX_ALLOWED_ANDROID_DEVICES = 1;

export class DeviceSessionsManager implements Disposable {
  private disposables: Disposable[] = [];
  private deviceSessions: Map<DeviceId, DeviceSession> = new Map();
  private activeSessionId: DeviceId | undefined;
  private findingDevice: boolean = false;
  private previousDevices: DeviceInfo[] = [];

  constructor(
    private readonly stateManager: StateManager<DeviceSessions>,
    // note: this manager is owned by the project
    private readonly projectStateManager: StateManager<ProjectStore>,
    private readonly applicationContext: ApplicationContext,
    private readonly deviceManager: DeviceManager,
    private readonly devicesStateManager: StateManager<DevicesState>,
    private deviceSessionManagerDelegate: DeviceSessionsManagerDelegate
  ) {
    this.disposables.push(
      this.devicesStateManager.onSetState((partialState) => {
        const devices = partialState.devices;
        if (devices !== undefined && devices !== null && devices !== REMOVE) {
          this.devicesChangedListener(devices);
        }
      })
    );

    this.disposables.push(this.stateManager);
  }

  public get selectedDeviceSession(): DeviceSession | undefined {
    return this.activeSessionId ? this.deviceSessions.get(this.activeSessionId) : undefined;
  }

  public rotateAllDevices(rotation: DeviceRotation) {
    this.deviceSessions.forEach((session) => {
      session.sendRotate(rotation);
    });
  }

  public async terminateSession(deviceId: string) {
    const session = this.deviceSessions.get(deviceId);
    if (session) {
      if (session === this.selectedDeviceSession) {
        this.updateSelectedSession(undefined);
      }
      this.deviceSessions.delete(deviceId);
      this.projectStateManager.updateState({ deviceSessions: { [deviceId]: REMOVE } });
      await session.dispose();
    }
  }

  public async reloadCurrentSession(type: ReloadAction) {
    const deviceSession = this.selectedDeviceSession;
    if (!deviceSession) {
      window.showErrorMessage("Failed to reload, no active device found.", "Dismiss");
      return;
    }
    return await deviceSession.performReloadAction(type);
  }

  private async terminatePreviousSessions() {
    const previousSessionEntries = Array.from(this.deviceSessions.entries()).filter(
      ([deviceId, _session]) => deviceId !== this.activeSessionId
    );
    return Promise.all(
      previousSessionEntries.map(([deviceId, _session]) => this.terminateSession(deviceId))
    );
  }

  public async terminateAllSessions() {
    const sessionEntries = Array.from(this.deviceSessions.entries());
    return Promise.all(
      sessionEntries.map(([deviceId, _session]) => this.terminateSession(deviceId))
    );
  }

  public async startOrActivateSessionForDevice(
    deviceInfo: DeviceInfo,
    selectDeviceOptions?: SelectDeviceOptions
  ) {
    Connector.getInstance().disable();
    const stopPreviousDevices = selectDeviceOptions?.stopPreviousDevices;

    // if there's an existing session for the device, we use it instead of starting a new one
    const existingDeviceSession = this.deviceSessions.get(deviceInfo.id);
    if (existingDeviceSession) {
      this.updateSelectedSession(existingDeviceSession);
      if (stopPreviousDevices) {
        await this.terminatePreviousSessions();
      }
      return;
    }

    // otherwise, we need to acquire the device and start a new session
    const device = await this.acquireDeviceByDeviceInfo(deviceInfo);
    if (!device) {
      return;
    }
    Logger.debug("Selected device is ready");

    if (!this.stateManager.getState()[deviceInfo.id]) {
      // we need to initialize the device session state before deriving a new state manager
      this.stateManager.updateState({
        [deviceInfo.id]: generateInitialDeviceSessionStore({ deviceInfo }),
      });
    }

    let devtoolsServer;
    if (this.applicationContext.launchConfig.useOldDevtools) {
      Logger.debug("Launching DevTools server");
      devtoolsServer = await createWebSocketDevtoolsServer();
    }

    const newDeviceSession = new DeviceSession(
      this.stateManager.getDerived(deviceInfo.id),
      this.applicationContext,
      device,
      devtoolsServer,
      this.deviceSessionManagerDelegate.getDeviceRotation(),
<<<<<<< HEAD
      {
        onStateChange: (state) => {
          if (!this.deviceSessions.has(state.deviceInfo.id)) {
            // NOTE: the device is being removed, we shouldn't report state updates
            return;
          }
          this.deviceSessionManagerDelegate.onDeviceSessionsManagerStateChange(this.state);
        },
      }
=======
      this.outputChannelRegistry
>>>>>>> e4d0a0f3
    );

    this.deviceSessions.set(deviceInfo.id, newDeviceSession);
    this.maybeWarnAboutRunningDevices();
    this.updateSelectedSession(newDeviceSession);
    this.deviceSessionManagerDelegate.onInitialized();

    if (stopPreviousDevices) {
      await this.terminatePreviousSessions();
    }

    try {
      await newDeviceSession.start();
    } catch (e) {
      Logger.error("Couldn't start device session", e instanceof Error ? e.message : e);
    }
  }

  private maybeWarnAboutRunningDevices() {
    const shouldWarn = extensionContext.globalState.get<boolean>("warnAboutMultipleDevices", true);
    if (!shouldWarn) {
      return;
    }

    const [iosDevices, androidDevices] = _.partition(
      this.deviceSessions.values().toArray(),
      (session) => session.platform === DevicePlatform.IOS
    );

    if (
      iosDevices.length > MAX_ALLOWED_IOS_DEVICES ||
      androidDevices.length > MAX_ALLOWED_ANDROID_DEVICES
    ) {
      window
        .showWarningMessage(
          "You have multiple devices running. This may cause performance issues. " +
            "Consider stopping some of them.",
          "Don't show this again",
          "Dismiss"
        )
        .then((selection) => {
          if (selection === "Don't show this again") {
            extensionContext.globalState.update("warnAboutMultipleDevices", false);
          }
        });
    }
  }

  public findInitialDeviceAndStartSession = async () => {
    if (!this.applicationContext.workspaceConfiguration.startDeviceOnLaunch) {
      this.deviceSessionManagerDelegate.onInitialized();
      return;
    }
    if (Connector.getInstance().isEnabled) {
      // when radon connect is enabled, we don't want to automatically select and start a device
      return;
    }
    if (this.findingDevice) {
      // NOTE: if we are already in the process of finding a device, we don't want to start it again
      return;
    }
    try {
      this.findingDevice = true;

      const devices = this.devicesStateManager.getState().devices;
      if (devices === null) {
        // If no devices are found, we can return early
        return;
      }
      this.previousDevices = devices;

      // we try to pick the last selected device that we saved in the persistent state, otherwise
      // we take the first iOS device from the list, or any first device if there's no iOS device
      const lastDeviceId = extensionContext.workspaceState.get<string | undefined>(
        LAST_SELECTED_DEVICE_KEY
      );
      const defaultDevice =
        devices.find((device) => device.platform === DevicePlatform.IOS) ?? devices.at(0);
      const initialDevice = devices.find((device) => device.id === lastDeviceId) ?? defaultDevice;

      if (initialDevice) {
        // if we found a device on the devices list, we try to select it
        await this.startOrActivateSessionForDevice(initialDevice);
      }
    } finally {
      this.findingDevice = false;
      // even if no device can be selected mark project as initialized
      this.deviceSessionManagerDelegate.onInitialized();
    }
  };

  // used in callbacks, needs to be an arrow function
  private devicesChangedListener = async (devices: DeviceInfo[]) => {
    const previousDevices = this.previousDevices;
    const removedDevices = previousDevices.filter(
      (prevDevice) => !devices.some((device) => device.id === prevDevice.id)
    );

    if (removedDevices.length > 1) {
      Logger.warn(
        "Multiple devices were removed in one update, the results might be unpredictable. These devices were removed:",
        removedDevices
      );
    }

    await Promise.all(
      removedDevices.map((device) => {
        this.terminateSession(device.id);
      })
    );

    this.previousDevices = devices;
    // if this event is triggered due to the first device being created, we want to select it immediately.
    if (previousDevices.length === 0) {
      this.findInitialDeviceAndStartSession();
    }
  };

  private async updateSelectedSession(session: DeviceSession | undefined) {
    const previousSession = this.selectedDeviceSession;
    this.activeSessionId = session?.id;
    if (previousSession === session) {
      return;
    }
    if (session === undefined) {
      this.projectStateManager.updateState({ selectedDeviceSessionId: null });
      return;
    }
    await previousSession?.deactivate();
    await session.activate();
    extensionContext.workspaceState.update(LAST_SELECTED_DEVICE_KEY, this.activeSessionId);
    this.projectStateManager.updateState({ selectedDeviceSessionId: this.activeSessionId });
  }

  private async acquireDeviceByDeviceInfo(deviceInfo: DeviceInfo) {
    if (!deviceInfo.available) {
      window.showErrorMessage(
        "Selected device is not available. Perhaps the system image it uses is not installed. Please select another device.",
        "Dismiss"
      );
      return undefined;
    }
    let device: IosSimulatorDevice | AndroidEmulatorDevice | undefined;
    try {
      device = await this.deviceManager.acquireDevice(deviceInfo);
    } catch (e) {
      if (e instanceof DeviceAlreadyUsedError) {
        window.showErrorMessage(
          "This device is already used by other instance of Radon IDE.\nPlease select another device",
          "Dismiss"
        );
      } else {
        Logger.error(`Couldn't acquire the device ${deviceInfo.platform} – ${deviceInfo.id}`, e);
      }
    }

    if (device) {
      Logger.debug("Device selected", deviceInfo.displayName);
      return device;
    }
    return undefined;
  }

  public selectNextNthRunningSession = _.throttle((offset: number) => {
    const runningSessions = this.deviceSessions.keys().toArray();
    const currentSessionIndex =
      this.activeSessionId !== undefined ? runningSessions.indexOf(this.activeSessionId) : -offset;
    const nextSessionIndex =
      (currentSessionIndex + offset + runningSessions.length) % runningSessions.length;
    this.updateSelectedSession(this.deviceSessions.get(runningSessions[nextSessionIndex]));
  }, SWITCH_DEVICE_THROTTLE_MS);

  dispose() {
    // NOTE: we overwrite the delegate to avoid calling it during/after dispose
    this.deviceSessionManagerDelegate = {
      onInitialized: () => {},
      getDeviceRotation: () => DeviceRotation.Portrait,
    };
    const deviceSessions = this.deviceSessions.values().toArray();
    this.deviceSessions.clear();
    this.activeSessionId = undefined;
    disposeAll([...deviceSessions, ...this.disposables]);
  }
}<|MERGE_RESOLUTION|>--- conflicted
+++ resolved
@@ -165,20 +165,7 @@
       this.applicationContext,
       device,
       devtoolsServer,
-      this.deviceSessionManagerDelegate.getDeviceRotation(),
-<<<<<<< HEAD
-      {
-        onStateChange: (state) => {
-          if (!this.deviceSessions.has(state.deviceInfo.id)) {
-            // NOTE: the device is being removed, we shouldn't report state updates
-            return;
-          }
-          this.deviceSessionManagerDelegate.onDeviceSessionsManagerStateChange(this.state);
-        },
-      }
-=======
-      this.outputChannelRegistry
->>>>>>> e4d0a0f3
+      this.deviceSessionManagerDelegate.getDeviceRotation()
     );
 
     this.deviceSessions.set(deviceInfo.id, newDeviceSession);
