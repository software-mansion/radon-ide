--- conflicted
+++ resolved
@@ -277,22 +277,14 @@
     protected readonly appRoot: string,
     watchFolders: string[] | undefined = undefined
   ) {
-<<<<<<< HEAD
+    this._watchFolders = watchFolders;
+
     const outputChannelRegistry = IDE.getInstanceIfExists()?.outputChannelRegistry;
 
     const metroOutputChannel = outputChannelRegistry?.getOrCreateOutputChannel(Output.MetroBundler);
     const appOutputChannel = outputChannelRegistry?.getOrCreateOutputChannel(Output.Application);
 
     if (!metroOutputChannel || !appOutputChannel) {
-=======
-    this._watchFolders = watchFolders;
-
-    const metroOutputChannel =
-      IDE.getInstanceIfExists()?.outputChannelRegistry.getOrCreateOutputChannel(
-        Output.MetroBundler
-      );
-    if (!metroOutputChannel) {
->>>>>>> e21145cb
       throw new MetroError("Cannot start bundler process. The IDE is not initialized.");
     }
 
