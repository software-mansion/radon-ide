import path from "path";
import fs from "fs";
import stripAnsi from "strip-ansi";
import { Disposable, EventEmitter, ExtensionMode, Uri, workspace } from "vscode";
import { DebugSource } from "../debugging/DebugSession";
import { ResolvedLaunchConfig } from "./ApplicationContext";
<<<<<<< HEAD
import { Output } from "../common/OutputChannel";
import { OutputChannelRegistry } from "./OutputChannelRegistry";
import { ChildProcess, exec, lineReader } from "../utilities/subprocess";
=======
import { ChildProcess, command, exec, lineReader } from "../utilities/subprocess";
>>>>>>> 1e34e2f5
import { Logger } from "../Logger";
import { extensionContext } from "../utilities/extensionContext";
import { getOpenPort } from "../utilities/common";
import { shouldUseExpoCLI } from "../utilities/expoCli";
import { openFileAtPosition } from "../utilities/editorOpeners";
import { createRefCounted, RefCounted } from "../utilities/refCounted";

export class MetroError extends Error {
  constructor(message: string) {
    super(message);
    this.name = "MetroError";
  }
}

export interface MetroSession {
  port: number;
  sourceMapPathOverrides: Record<string, string>;
  expoPreludeLineCount: number;

  disposed: boolean;

  onBundleError: (listener: (event: BundleErrorEvent) => void) => Disposable;
  onBundleProgress: (listener: (event: BundleProgressEvent) => void) => Disposable;

  getDebuggerPages(): Promise<CDPTargetDescription[]>;
  reload(): Promise<void>;
  openDevMenu(): Promise<void>;
}

export interface MetroProvider {
  getMetroSession(options: { resetCache: boolean }): Promise<MetroSession & Disposable>;
  restartServer(options: { resetCache: boolean }): Promise<MetroSession & Disposable>;
}

export class UniqueMetroProvider implements MetroProvider {
  constructor(
    private readonly launchConfiguration: ResolvedLaunchConfig,
    private readonly devtoolsPort: Promise<number | undefined> = Promise.resolve(undefined)
  ) {}

  public async getMetroSession(options: {
    resetCache: boolean;
  }): Promise<MetroSession & Disposable> {
    return launchMetro({
      devtoolsPort: await this.devtoolsPort,
      launchConfiguration: this.launchConfiguration,
      resetCache: options.resetCache,
    });
  }

  public restartServer(options: { resetCache: boolean }): Promise<MetroSession & Disposable> {
    return this.getMetroSession(options);
  }
}

export class SharedMetroProvider implements MetroProvider, Disposable {
  private readonly port: number | undefined;
  private metroSession?: Promise<RefCounted<MetroSession & Disposable>>;

  constructor(
    private readonly launchConfiguration: ResolvedLaunchConfig,
    private readonly devtoolsPort: Promise<number | undefined> = Promise.resolve(undefined)
  ) {
    this.port = this.launchConfiguration.metroPort;
  }

  public async getMetroSession({ resetCache }: { resetCache: boolean }) {
    let session;
    try {
      session = await this.metroSession;
    } catch (e) {
      // NOTE: if the previous metro session failed to start, we ignore the error and start a new one
    }
    if (session === undefined || session.refCount <= 0 || resetCache) {
      return this.createNewSession(resetCache);
    }

    session.retain();
    return session;
  }

  public async restartServer({ resetCache }: { resetCache: boolean }) {
    const session = await this.metroSession;
    session?.disposeInner();
    return this.createNewSession(resetCache);
  }

  private createNewSession(resetCache: boolean) {
    this.metroSession = this.devtoolsPort
      .then((devtoolsPort) =>
        launchMetro({
          port: this.port,
          devtoolsPort,
          launchConfiguration: this.launchConfiguration,
          resetCache,
        })
      )
      .then(createRefCounted);
    return this.metroSession;
  }

  public dispose() {
    this.metroSession?.then((session) => session.dispose());
  }
}

export interface CDPTargetDescription {
  id: string;
  appId?: string;
  deviceName: string;
  title: string;
  type: string;
  url: string;
  webSocketDebuggerUrl: string;
  description?: string;
  reactNative?: {
    capabilities?: {
      prefersFuseboxFrontend?: boolean;
    };
    logicalDeviceId?: string;
  };
}

type MetroEvent =
  | {
      type: "bundle_build_failed"; // related to bundleError status
    }
  | {
      type: "bundling_error"; // related to incrementalBundleError status
      message: string;
      stack: string;
      error: {
        message: string;
        filename?: string;
        lineNumber?: number;
        columnNumber?: number;
        originModulePath: string;
        targetModuleName: string;
        errors: {
          description: string;
        }[];
      };
    }
  | {
      type: "bundle_transform_progressed";
      transformedFileCount: number;
      totalFileCount: number;
    }
  | { type: "RNIDE_expo_env_prelude_lines"; lineCount: number }
  | {
      type: "initialize_done";
      port: number;
    }
  | {
      type: "RNIDE_watch_folders";
      watchFolders: string[];
    }
  | {
      type: "client_log";
      level: "error";
      data: [
        string, // message
        string, // bundle
        string, // todo: ensure what this field means
        string, // todo: ensure what this field means
      ];
    };

interface BundleErrorEvent {
  message: string;
  source: DebugSource;
  errorModulePath: string;
}

interface BundleProgressEvent {
  bundleProgress: number;
}

const FAKE_EDITOR = "RADON_IDE_FAKE_EDITOR";
const OPENING_IN_FAKE_EDITOR_REGEX = new RegExp(`Opening (.+) in ${FAKE_EDITOR}`);

async function launchMetro({
  port,
  resetCache,
  launchConfiguration,
  devtoolsPort,
}: {
  port?: number;
  resetCache: boolean;
  launchConfiguration: ResolvedLaunchConfig;
  devtoolsPort?: number;
}): Promise<MetroSession & Disposable> {
  const appRoot = launchConfiguration.absoluteAppRoot;

  const libPath = path.join(extensionContext.extensionPath, "lib");
  let metroConfigPath: string | undefined;
  if (launchConfiguration.metroConfigPath) {
    metroConfigPath = findCustomMetroConfig(launchConfiguration.metroConfigPath);
  }
  const isExtensionDev = extensionContext.extensionMode === ExtensionMode.Development;

  port = port ?? (await getOpenPort());

  // NOTE: this is needed to capture metro's open-stack-frame calls.
  // See `packages/vscode-extension/atom` script for more details.
  const fakeEditorPath = extensionContext.asAbsolutePath("dist/atom");

  const metroEnv: Record<string, string> = {
    ...launchConfiguration.env,
    ...(metroConfigPath ? { RN_IDE_METRO_CONFIG_PATH: metroConfigPath } : {}),
    NODE_PATH: path.join(appRoot, "node_modules"),
    RCT_METRO_PORT: `${port}`,
    RADON_IDE_LIB_PATH: libPath,
    RADON_IDE_VERSION: extensionContext.extension.packageJSON.version,
    REACT_EDITOR: fakeEditorPath,
    // NOTE: At least as of version 52, Expo uses a different mechanism to open stack frames in the editor,
    // which doesn't allow passing a path to the EDITOR executable.
    // Instead, we pass it a fake editor name and inspect the debug logs to extract the file path to open.
    DEBUG: "expo:utils:editor",
    EXPO_EDITOR: FAKE_EDITOR,
    ...(isExtensionDev ? { RADON_IDE_DEV: "1" } : {}),
  };

  const metroOutputChannel = OutputChannelRegistry.getOrCreateOutputChannel(Output.MetroBundler);

  // Clearing logs shortly before the new bundler process is started.
  metroOutputChannel.clear();

  if (devtoolsPort !== undefined) {
    metroEnv.RCT_DEVTOOLS_PORT = devtoolsPort.toString();
  }

  if (shouldUseExpoCLI(launchConfiguration)) {
    return await SubprocessMetroSession.launchExpoMetro(
      appRoot,
      port,
      libPath,
      resetCache,
      launchConfiguration.expoStartArgs,
      metroEnv
    );
  } else {
    return await SubprocessMetroSession.launchBareMetro(
      appRoot,
      port,
      libPath,
      resetCache,
      metroEnv
    );
  }
}

export class Metro implements MetroSession, Disposable {
  protected _expoPreludeLineCount = 0;
  protected _watchFolders: string[] | undefined = undefined;
  protected readonly metroOutputChannel;

  protected readonly bundleErrorEventEmitter = new EventEmitter<BundleErrorEvent>();
  protected readonly bundleProgressEventEmitter = new EventEmitter<BundleProgressEvent>();
  public readonly onBundleError = this.bundleErrorEventEmitter.event;
  public readonly onBundleProgress = this.bundleProgressEventEmitter.event;

  protected _disposed = false;

  public get disposed() {
    return this._disposed;
  }

  constructor(
    public readonly port: number,
    protected readonly appRoot: string
  ) {
    const metroOutputChannel = OutputChannelRegistry.getOrCreateOutputChannel(Output.MetroBundler);
    if (!metroOutputChannel) {
      throw new MetroError("Cannot start bundler process. The IDE is not initialized.");
    }
    this.metroOutputChannel = metroOutputChannel;
  }

  public async getDebuggerPages(): Promise<CDPTargetDescription[]> {
    try {
      const list = await fetch(`http://localhost:${this.port}/json/list`);
      const listJson = await list.json();

      if (listJson.length > 0) {
        // fixup websocket addresses on the list
        for (const page of listJson) {
          page.webSocketDebuggerUrl = this.fixupWebSocketDebuggerUrl(page.webSocketDebuggerUrl);
        }

        return listJson;
      }
    } catch {}
    return [];
  }

  public async reload() {
    await this.sendMessageToDevice("reload");
  }

  public async openDevMenu() {
    await this.sendMessageToDevice("devMenu");
  }

  public get sourceMapPathOverrides() {
    if (this._watchFolders === undefined) {
      throw new Error("Attempting to read sourceMapPathOverrides before metro has started");
    }
    const sourceMapPathOverrides: Record<string, string> = {};
    if (this._watchFolders.length > 0) {
      sourceMapPathOverrides["/[metro-project]/*"] = `${this._watchFolders[0]}${path.sep}*`;
      this._watchFolders.forEach((watchFolder, index) => {
        sourceMapPathOverrides[`/[metro-watchFolders]/${index}/*`] = `${watchFolder}${path.sep}*`;
      });
    }
    return sourceMapPathOverrides;
  }

  public get expoPreludeLineCount() {
    return this._expoPreludeLineCount;
  }

  private async sendMessageToDevice(method: "devMenu" | "reload") {
    // we use metro's /message websocket endpoint to deliver specifically formatted
    // messages to the device.
    // Metro implements a websocket proxy that proxies messages between connected
    // clients. This is a mechanism used by the CLI to deliver messages for things
    // like reload or open dev menu.
    // The message format is a JSON object with a "method" field that specifies
    // the action, and version field with the protocol version (currently 2).
    const ws = new WebSocket(`ws://localhost:${this.port}/message`);
    await new Promise((resolve) => ws.addEventListener("open", resolve));
    ws.send(
      JSON.stringify({
        version: 2 /* protocol version, needs to be set to 2 */,
        method,
      })
    );
    // we disconnect immediately after sending the message as there's no need
    // to keep the connection open since we use it on rare occasions.
    ws.close();
  }

  private fixupWebSocketDebuggerUrl(websocketAddress: string) {
    // CDP websocket addresses come from metro and in some configurations they
    // still use the default port instead of the ephemeral port that we force metro to use.
    // We override the port and host to match the current metro address.
    const websocketDebuggerUrl = new URL(websocketAddress);
    // replace port number with metro port number:
    websocketDebuggerUrl.port = this.port.toString();
    // replace host with localhost:
    websocketDebuggerUrl.host = "localhost";
    return websocketDebuggerUrl.toString();
  }

  public dispose() {
    this._disposed = true;
    this.bundleErrorEventEmitter.dispose();
    this.bundleProgressEventEmitter.dispose();
  }
}

class SubprocessMetroSession extends Metro implements Disposable {
  protected readonly bundlerReady = Promise.withResolvers<void>();

  public static async launchBareMetro(
    appRootFolder: string,
    port: number,
    libPath: string,
    resetCache: boolean,
    metroEnv: Record<string, string>
  ): Promise<SubprocessMetroSession> {
    const reactNativeRoot = path.dirname(
      require.resolve("react-native", { paths: [appRootFolder] })
    );
    const packagerProcess = exec(
      "node",
      [
        path.join(reactNativeRoot, "cli.js"),
        "start",
        ...(resetCache ? ["--reset-cache"] : []),
        "--no-interactive",
        "--port",
        `${port}`,
        "--config",
        path.join(libPath, "metro_config.js"),
        "--customLogReporterPath",
        path.join(libPath, "metro_reporter.js"),
      ],
      {
        cwd: appRootFolder,
        env: metroEnv,
        buffer: false,
      }
    );
    const session = new SubprocessMetroSession(packagerProcess, appRootFolder, port);
    await session.bundlerReady.promise;
    return session;
  }

  public static async launchExpoMetro(
    appRootFolder: string,
    port: number,
    libPath: string,
    resetCache: boolean,
    expoStartExtraArgs: string[] | undefined,
    metroEnv: typeof process.env
  ): Promise<SubprocessMetroSession> {
    const args = [path.join(libPath, "expo", "expo_start.js"), "--port", `${port}`];
    if (resetCache) {
      args.push("--clear");
    }
    if (expoStartExtraArgs) {
      args.push(...expoStartExtraArgs);
    }

    const packagerProcess = exec("node", args, {
      cwd: appRootFolder,
      env: metroEnv,
      buffer: false,
    });
    const session = new SubprocessMetroSession(packagerProcess, appRootFolder, port);
    await session.bundlerReady.promise;
    return session;
  }

  private constructor(
    private readonly bundlerProcess: ChildProcess,
    appRoot: string,
    port: number
  ) {
    super(port, appRoot);
    const PORT_IN_USE_MESSAGE = `The Metro server could not start: port ${this.port} is already in use.`;

    lineReader(bundlerProcess).onLineRead((line) => {
      try {
        const event = JSON.parse(line) as MetroEvent;
        this.handleMetroEvent(event);
        return;
      } catch {}

      Logger.debug("Metro", line);

      if (line.includes("EADDRINUSE")) {
        this.bundlerReady.reject(new MetroError(PORT_IN_USE_MESSAGE));
      }

      if (!line.startsWith("__RNIDE__")) {
        this.metroOutputChannel.appendLine(line);
      }

      if (line.startsWith("__RNIDE__open_editor__ ")) {
        this.handleOpenEditor(line.slice("__RNIDE__open_editor__ ".length));
      } else if (line.includes(FAKE_EDITOR)) {
        const matches = line.match(OPENING_IN_FAKE_EDITOR_REGEX);
        if (matches?.length) {
          this.handleOpenEditor(matches[1]);
        }
      }
    });

    // NOTE: if the process exits before the "initialize_done" event, we reject the promise
    bundlerProcess
      .catch(async () => {
        // ignore the error, we are only interested in the process exit
        const { stdout } = await command("netstat -an");
        if (stdout.includes(`.${this.port}`)) {
          this.bundlerReady.reject(new MetroError(PORT_IN_USE_MESSAGE));
        }
      })
      .then(() => {
        this.bundlerReady.reject(new MetroError("Metro bundler exited unexpectedly"));
      });
  }

  protected handleMetroEvent = (event: MetroEvent) => {
    if (event.type === "bundle_transform_progressed") {
      // Because totalFileCount grows as bundle_transform progresses at the beginning there are a few logs that indicate 100% progress thats why we ignore them
      if (event.totalFileCount > 10) {
        const bundleProgress = event.transformedFileCount / event.totalFileCount;
        this.bundleProgressEventEmitter.fire({ bundleProgress });
      }
    } else if (event.type === "client_log" && event.level === "error") {
      const err = stripAnsi(event.data[0]);
      Logger.error(err);
      this.metroOutputChannel.appendLine(err);
    } else {
      Logger.debug("Metro", event);
    }

    switch (event.type) {
      case "RNIDE_expo_env_prelude_lines":
        this._expoPreludeLineCount = event.lineCount;
        Logger.debug("Expo prelude line offset was set to: ", this._expoPreludeLineCount);
        break;
      case "initialize_done":
        const log = `Metro started on port ${this.port}`;
        this.metroOutputChannel.appendLine(log);
        Logger.info(log);
        this.bundlerReady.resolve();
        break;
      case "RNIDE_watch_folders":
        this._watchFolders = event.watchFolders;
        Logger.info("Captured metro watch folders", this._watchFolders);
        break;
      case "bundling_error":
        const message = stripAnsi(event.message);
        let filename = event.error.originModulePath;
        if (!filename && event.error.filename) {
          filename = path.join(this.appRoot, event.error.filename);
        }
        const source = {
          filename,
          line1based: event.error.lineNumber,
          column0based: event.error.columnNumber,
        };
        const errorModulePath = event.error.originModulePath;
        this.bundleErrorEventEmitter.fire({ message, source, errorModulePath });
        this.metroOutputChannel.appendLine(
          `[Bundling Error]: ${filename}:${source.line1based}:${source.column0based}: ${message}`
        );
        break;
    }
  };

  protected handleOpenEditor(payload: string) {
    // NOTE: this regex matches `fileName[:lineNumber][:columnNumber]` format:
    // - (.+?) - fileName (any character, non-greedy to allow for the trailing numbers)
    // - (?::(\d+))? - optional ":number", not capturing the colon
    const matches = /^(.+?)(?::(\d+))?(?::(\d+))?$/.exec(payload);
    if (!matches) {
      return;
    }
    const fileName = matches[1];
    const lineNumber = matches[2] ? parseInt(matches[2], 10) - 1 : 0;
    const columnNumber = matches[3] ? parseInt(matches[3], 10) - 1 : 0;
    openFileAtPosition(fileName, lineNumber, columnNumber);
  }

  public dispose() {
    super.dispose();
    this.bundlerProcess.kill();
  }
}

function findCustomMetroConfig(configPath: string) {
  for (const folder of workspace.workspaceFolders ?? []) {
    const possibleMetroConfigLocation = Uri.joinPath(folder.uri, configPath);
    if (fs.existsSync(possibleMetroConfigLocation.fsPath)) {
      return possibleMetroConfigLocation.fsPath;
    }
  }
  throw new MetroError(
    "Metro config cannot be found, please check if `metroConfigPath` path is valid"
  );
}<|MERGE_RESOLUTION|>--- conflicted
+++ resolved
@@ -4,13 +4,9 @@
 import { Disposable, EventEmitter, ExtensionMode, Uri, workspace } from "vscode";
 import { DebugSource } from "../debugging/DebugSession";
 import { ResolvedLaunchConfig } from "./ApplicationContext";
-<<<<<<< HEAD
 import { Output } from "../common/OutputChannel";
 import { OutputChannelRegistry } from "./OutputChannelRegistry";
-import { ChildProcess, exec, lineReader } from "../utilities/subprocess";
-=======
 import { ChildProcess, command, exec, lineReader } from "../utilities/subprocess";
->>>>>>> 1e34e2f5
 import { Logger } from "../Logger";
 import { extensionContext } from "../utilities/extensionContext";
 import { getOpenPort } from "../utilities/common";
