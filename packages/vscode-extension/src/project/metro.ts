import path from "path";
import { Disposable, Uri, workspace } from "vscode";
import { exec, ChildProcess, lineReader } from "../utilities/subprocess";
import { Logger } from "../Logger";
import { extensionContext, getAppRootFolder } from "../utilities/extensionContext";
import { Devtools } from "./devtools";
import stripAnsi from "strip-ansi";
import { getLaunchConfiguration } from "../utilities/launchConfiguration";
import fs from "fs";
import { Notifier } from "./notifier";

export interface MetroDelegate {
  onBundleError(): void;
  onIncrementalBundleError(message: string, errorModulePath: string): void;
}

type MetroEvent =
  | {
      type: "bundle_build_failed"; // related to bundleError status
    }
  | {
      type: "bundling_error"; // related to incrementalBundleError status
      message: string;
      stack: string;
      error: {
        message: string;
        originModulePath: string;
        targetModuleName: string;
        errors: {
          description: string;
        }[];
      };
    }
  | {
      type: "bundle_transform_progressed";
      transformedFileCount: number;
      totalFileCount: number;
    }
  | {
      type: "RNIDE_initialize_done";
      port: number;
    }
  | {
      type: "client_log";
      level: "error";
      data: [
        string, // message
        string, // bundle
        string, // todo: ensure what this field means
        string // todo: ensure what this field means
      ];
    };

export class Metro implements Disposable {
  private subprocess?: ChildProcess;
  private _port = 0;
  private startPromise: Promise<void> | undefined;

  constructor(private readonly notifier: Notifier, private readonly delegate: MetroDelegate) {}

  public get port() {
    return this._port;
  }

  public dispose() {
    this.subprocess?.kill(9);
  }

  public async ready() {
    if (!this.startPromise) {
      throw new Error("metro not started");
    }
    await this.startPromise;
  }

  public async start(
    resetCache: boolean,
    progressListener: (newStageProgress: number) => void,
    dependencies: Promise<any>[]
  ) {
    if (this.startPromise) {
      throw new Error("metro already started");
    }
    this.startPromise = this.startInternal(resetCache, progressListener, dependencies);
    return this.startPromise;
  }

  private launchExpoMetro(
    appRootFolder: string,
    libPath: string,
    resetCache: boolean,
    metroEnv: typeof process.env
  ) {
    return exec(`node`, [path.join(libPath, "expo_start.js"), ...(resetCache ? ["--clear"] : [])], {
      cwd: appRootFolder,
      env: metroEnv,
      buffer: false,
    });
  }

  private launchPackager(
    appRootFolder: string,
    libPath: string,
    resetCache: boolean,
    metroEnv: typeof process.env
  ) {
    const reactNativeRoot = path.dirname(
      require.resolve("react-native", { paths: [appRootFolder] })
    );
    return exec(
      `node`,
      [
        `${reactNativeRoot}/cli.js`,
        "start",
        ...(resetCache ? ["--reset-cache"] : []),
        "--no-interactive",
        "--port",
        "0",
        "--config",
        path.join(libPath, "metro_config.js"),
        "--customLogReporterPath",
        path.join(libPath, "metro_reporter.js"),
      ],
      {
        cwd: appRootFolder,
        env: metroEnv,
        buffer: false,
      }
    );
  }

  private async startInternal(
    resetCache: boolean,
    progressListener: (newStageProgress: number) => void,
    dependencies: Promise<any>[]
  ) {
    const appRootFolder = getAppRootFolder();
    const launchConfiguration = getLaunchConfiguration();
<<<<<<< HEAD
=======
    await Promise.all([this.devtools.ready()].concat(dependencies));
>>>>>>> 2d9848f9

    const libPath = path.join(extensionContext.extensionPath, "lib");
    let metroConfigPath: string | undefined;
    if (launchConfiguration.metroConfigPath) {
      metroConfigPath = findCustomMetroConfig(launchConfiguration.metroConfigPath);
    }
    const metroEnv = {
      ...launchConfiguration.env,
      ...(metroConfigPath ? { RN_IDE_METRO_CONFIG_PATH: metroConfigPath } : {}),
      NODE_PATH: path.join(appRootFolder, "node_modules"),
      RCT_METRO_PORT: "0",
      RCT_DEVTOOLS_PORT: this.notifier.devtoolsPort.toString(),
      REACT_NATIVE_IDE_LIB_PATH: libPath,
    };
    let bundlerProcess: ChildProcess;

    if (shouldUseExpoCLI()) {
      bundlerProcess = this.launchExpoMetro(appRootFolder, libPath, resetCache, metroEnv);
    } else {
      bundlerProcess = this.launchPackager(appRootFolder, libPath, resetCache, metroEnv);
    }
    this.subprocess = bundlerProcess;

    const initPromise = new Promise<void>((resolve, reject) => {
      // reject if process exits
      bundlerProcess
        .catch((reason) => {
          Logger.error("Metro exited unexpectedly", reason);
          reject(new Error(`Metro exited with code ${reason.exitCode}: ${reason.message}`));
        })
        .then(() => {
          // we expect metro to produce a line with the port number indicating it started
          // sucessfully. However, if it doesn't produce that line and exists, the promise
          // would be waiting indefinitely, so we reject it in that case as well.
          reject(new Error("Metro exited but did not start server successfully."));
        });

      lineReader(bundlerProcess, true).onLineRead((line) => {
        try {
          const event = JSON.parse(line) as MetroEvent;
          if (event.type === "bundle_transform_progressed") {
            // Because totalFileCount grows as bundle_transform progresses at the begining there are a few logs that indicate 100% progress thats why we ignore them
            if (event.totalFileCount > 10) {
              progressListener(event.transformedFileCount / event.totalFileCount);
            }
          } else if (event.type === "client_log" && event.level === "error") {
            Logger.error(stripAnsi(event.data[0]));
          } else {
            Logger.debug("Metro", line);
          }

          switch (event.type) {
            case "RNIDE_initialize_done":
              this._port = event.port;
              Logger.info(`Metro started on port ${this._port}`);
              resolve();
              break;
            case "bundle_build_failed":
              this.delegate.onBundleError();
              break;
            case "bundling_error":
              this.delegate.onIncrementalBundleError(event.message, event.error.originModulePath);
              break;
          }
        } catch (error) {
          // ignore parsing errors, just print out the line
          Logger.debug("Metro", line);
        }
      });
    });

    return initPromise;
  }

  public async reload() {
    const appReady = new Promise<void>((resolve) => {
      this.notifier.listen("RNIDE_appReady", resolve, { once: true });
    });
    await fetch(`http://localhost:${this._port}/reload`);
    await appReady;
  }

  public async getDebuggerURL(timeoutMs: number) {
    const startTime = Date.now();
    let websocketAddress: string | undefined;
    while (!websocketAddress && Date.now() - startTime < timeoutMs) {
      websocketAddress = await this.fetchDebuggerURL();
      await new Promise((res) => setTimeout(res, 1000));
    }
    return websocketAddress;
  }

  private async fetchDebuggerURL() {
    // query list from http://localhost:${metroPort}/json/list
    const list = await fetch(`http://localhost:${this._port}/json/list`);
    const listJson = await list.json();
    // with metro, pages are identified as "deviceId-pageId", we search for the most
    // recent device id and want want to use special -1 page identifier (reloadable page)
    let recentDeviceId = -1;
    let websocketAddress: string | undefined;
    for (const page of listJson) {
      // pageId can sometimes be negative so we can't just use .split('-') here
      const matches = page.id.match(/([^-]+)-(-?\d+)/);

      if (!matches) continue;
      const pageId = parseInt(matches[2]);
      if (pageId !== -1) continue;
      //If deviceId is a number we want to pick the highest one, with expo it's never a number and we pick the latest record
      if (Number.isInteger(matches[1])) {
        const deviceId = parseInt(matches[1]);
        if (deviceId < recentDeviceId) {
          continue;
        }
        recentDeviceId = deviceId;
      }
      // Port and host in webSocketDebuggerUrl are set manually to match current metro address,
      // because we always know what the correct one is and some versions of RN are sending out wrong port (0 or 8081)
      const websocketDebuggerUrl = new URL(page.webSocketDebuggerUrl);
      // replace port number with metro port number:
      websocketDebuggerUrl.port = this._port.toString();
      // replace host with localhost:
      websocketDebuggerUrl.host = "localhost";
      websocketAddress = websocketDebuggerUrl.toString();
    }

    return websocketAddress;
  }
}

function findCustomMetroConfig(configPath: string) {
  for (const folder of workspace.workspaceFolders ?? []) {
    const possibleMetroConfigLocation = Uri.joinPath(folder.uri, configPath);
    if (fs.existsSync(possibleMetroConfigLocation.fsPath)) {
      return possibleMetroConfigLocation.fsPath;
    }
  }
  throw new Error("Metro config cannot be found, please check if `metroConfigPath` path is valid");
}

function shouldUseExpoCLI() {
  // The mechanism for detecting whether the project should use Expo CLI or React Native Community CLI works as follows:
  // We check launch configuration, which has an option to force Expo CLI, we verify that first and if it is set to true we use Expo CLI.
  // When the Expo option isn't set, we need all of the below checks to be true in order to use Expo CLI:
  // 1. expo cli package is present in the app's node_modules (we can resolve it using require.resolve)
  // 2. package.json has expo scripts in it (i.e. "expo start" or "expo build" scripts are present in the scripts section of package.json)
  // 3. the user doesn't use a custom metro config option – this is only available for RN CLI projects
  const config = getLaunchConfiguration();
  if (config.isExpo) {
    return true;
  }

  if (config.metroConfigPath) {
    return false;
  }

  const appRootFolder = getAppRootFolder();
  let hasExpoCLIInstalled = false,
    hasExpoCommandsInScripts = false;
  try {
    hasExpoCLIInstalled =
      require.resolve("@expo/cli/build/src/start/index", {
        paths: [appRootFolder],
      }) !== undefined;
  } catch (e) {}

  try {
    const packageJson = require(path.join(appRootFolder, "package.json"));
    hasExpoCommandsInScripts = Object.values<string>(packageJson.scripts).some((script: string) => {
      return script.includes("expo ");
    });
  } catch (e) {}

  return hasExpoCLIInstalled && hasExpoCommandsInScripts;
}<|MERGE_RESOLUTION|>--- conflicted
+++ resolved
@@ -136,10 +136,7 @@
   ) {
     const appRootFolder = getAppRootFolder();
     const launchConfiguration = getLaunchConfiguration();
-<<<<<<< HEAD
-=======
-    await Promise.all([this.devtools.ready()].concat(dependencies));
->>>>>>> 2d9848f9
+    await Promise.all(dependencies);
 
     const libPath = path.join(extensionContext.extensionPath, "lib");
     let metroConfigPath: string | undefined;
