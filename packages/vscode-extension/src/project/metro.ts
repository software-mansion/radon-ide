--- conflicted
+++ resolved
@@ -279,20 +279,13 @@
   constructor(
     public readonly port: number,
     protected readonly appRoot: string,
-<<<<<<< HEAD
-    private readonly outputChannelRegistry: OutputChannelRegistry
-  ) {
-    const metroOutputChannel = this.outputChannelRegistry.resolveOutputChannel(Output.MetroBundler);
-=======
+    private readonly outputChannelRegistry: OutputChannelRegistry,
     watchFolders: string[] | undefined = undefined
   ) {
     this._watchFolders = watchFolders;
 
-    const metroOutputChannel =
-      IDE.getInstanceIfExists()?.outputChannelRegistry.getOrCreateOutputChannel(
-        Output.MetroBundler
-      );
->>>>>>> feaac732
+    const metroOutputChannel = this.outputChannelRegistry.resolveOutputChannel(Output.MetroBundler);
+
     if (!metroOutputChannel) {
       throw new MetroError("Cannot start bundler process. The IDE is not initialized.");
     }
