import path from "path";
import fs from "fs";
import WebSocket from "ws";
import { Disposable, ExtensionMode, Uri, workspace } from "vscode";
import stripAnsi from "strip-ansi";
import { exec, ChildProcess, lineReader } from "../utilities/subprocess";
import { Logger } from "../Logger";
import { extensionContext } from "../utilities/extensionContext";
import { shouldUseExpoCLI } from "../utilities/expoCli";
import { Devtools } from "./devtools";
import { getLaunchConfiguration } from "../utilities/launchConfiguration";
import { EXPO_GO_BUNDLE_ID, EXPO_GO_PACKAGE_NAME } from "../builders/expoGo";
import { connectCDPAndEval } from "../utilities/connectCDPAndEval";
import { progressiveRetryTimeout, sleep } from "../utilities/retry";
import { getOpenPort } from "../utilities/common";
import { DebugSource } from "../debugging/DebugSession";
import { openFileAtPosition } from "../utilities/openFileAtPosition";

const FAKE_EDITOR = "RADON_IDE_FAKE_EDITOR";
const OPENING_IN_FAKE_EDITOR_REGEX = new RegExp(`Opening (.+) in ${FAKE_EDITOR}`);

export interface MetroDelegate {
<<<<<<< HEAD
  onBundleProgress(bundleProgress: number): void;
  onBundleBuildFailedError(): void;
=======
>>>>>>> 1b50f912
  onBundlingError(message: string, source: DebugSource, errorModulePath: string): void;
}

interface CDPTargetDescription {
  id: string;
  title: string;
  type: string;
  url: string;
  webSocketDebuggerUrl: string;
  [key: string]: any; // To allow for any additional properties
}

type MetroEvent =
  | {
      type: "bundle_build_failed"; // related to bundleError status
    }
  | {
      type: "bundling_error"; // related to incrementalBundleError status
      message: string;
      stack: string;
      error: {
        message: string;
        filename?: string;
        lineNumber?: number;
        columnNumber?: number;
        originModulePath: string;
        targetModuleName: string;
        errors: {
          description: string;
        }[];
      };
    }
  | {
      type: "bundle_transform_progressed";
      transformedFileCount: number;
      totalFileCount: number;
    }
  | { type: "RNIDE_expo_env_prelude_lines"; lineCount: number }
  | {
      type: "initialize_done";
      port: number;
    }
  | {
      type: "RNIDE_watch_folders";
      watchFolders: string[];
    }
  | {
      type: "client_log";
      level: "error";
      data: [
        string, // message
        string, // bundle
        string, // todo: ensure what this field means
        string // todo: ensure what this field means
      ];
    };

export class Metro {
  protected _port = 0;
  protected _watchFolders: string[] | undefined = undefined;
  protected usesNewDebugger?: boolean;
  protected _expoPreludeLineCount = 0;

  constructor(port: number, watchFolders: string[] | undefined = undefined) {
    this._port = port;
    this._watchFolders = watchFolders;
  }

  public get isUsingNewDebugger() {
    if (this.usesNewDebugger === undefined) {
      throw new Error("Debugger is not yet initialized. Call getDebuggerURL first.");
    }
    return this.usesNewDebugger;
  }

  public get port() {
    return this._port;
  }

  public get sourceMapPathOverrides() {
    if (this._watchFolders === undefined) {
      throw new Error("Attempting to read sourceMapPathOverrides before metro has started");
    }
    const sourceMapPathOverrides: Record<string, string> = {};
    if (this.isUsingNewDebugger && this._watchFolders.length > 0) {
      sourceMapPathOverrides["/[metro-project]/*"] = `${this._watchFolders[0]}${path.sep}*`;
      this._watchFolders.forEach((watchFolder, index) => {
        sourceMapPathOverrides[`/[metro-watchFolders]/${index}/*`] = `${watchFolder}${path.sep}*`;
      });
    }
    return sourceMapPathOverrides;
  }

  public get expoPreludeLineCount() {
    return this._expoPreludeLineCount;
  }

  private async sendMessageToDevice(method: "devMenu" | "reload") {
    // we use metro's /message websocket endpoint to deliver specifically formatted
    // messages to the device.
    // Metro implements a websocket proxy that proxies messages between connected
    // clients. This is a mechanism used by the CLI to deliver messages for things
    // like reload or open dev menu.
    // The message format is a JSON object with a "method" field that specifies
    // the action, and version field with the protocol version (currently 2).
    const ws = new WebSocket(`ws://localhost:${this._port}/message`);
    await new Promise((resolve) => ws.addEventListener("open", resolve));
    ws.send(
      JSON.stringify({
        version: 2 /* protocol version, needs to be set to 2 */,
        method,
      })
    );
    // we disconnect immediately after sending the message as there's no need
    // to keep the connection open since we use it on rare occasions.
    ws.close();
  }

  public async reload() {
    await this.sendMessageToDevice("reload");
  }

  public async openDevMenu() {
    await this.sendMessageToDevice("devMenu");
  }

  private lookupWsAddressForOldDebugger(listJson: CDPTargetDescription[]) {
    // Pre 0.76 RN metro lists debugger pages that are identified as "deviceId-pageId"
    // After new device is connected, the deviceId is incremented while pageId could be
    // either 1 or -1 where "-1" corresponds to connection that supports reloads.
    // We search for the most recent device id and want to use special -1 page identifier (reloadable page)
    let recentDeviceId = -1;
    let websocketAddress: string | undefined;
    for (const page of listJson) {
      // pageId can sometimes be negative so we can't just use .split('-') here
      const matches = page.id.match(/([^-]+)-(-?\d+)/);

      if (!matches) {
        continue;
      }
      const pageId = parseInt(matches[2]);
      if (pageId !== -1) {
        continue;
      }
      //If deviceId is a number we want to pick the highest one, with expo it's never a number and we pick the latest record
      if (Number.isInteger(matches[1])) {
        const deviceId = parseInt(matches[1]);
        if (deviceId < recentDeviceId) {
          continue;
        }
        recentDeviceId = deviceId;
      }
      websocketAddress = page.webSocketDebuggerUrl;
    }
    return websocketAddress;
  }

  private filterNewDebuggerPages(listJson: CDPTargetDescription[]) {
    return listJson.filter(
      (page) =>
        page.reactNative &&
        (page.title.startsWith("React Native Bridge") ||
          page.description.endsWith("[C++ connection]") ||
          page.reactNative.capabilities?.prefersFuseboxFrontend)
    );
  }

  private async isActiveExpoGoAppRuntime(webSocketDebuggerUrl: string) {
    // This method checks for a global variable that is set in the expo host runtime.
    // We expect this variable to not be present in the main app runtime.
    const HIDE_FROM_INSPECTOR_ENV = "(globalThis.__expo_hide_from_inspector__ || 'runtime')";
    try {
      const result = await connectCDPAndEval(webSocketDebuggerUrl, HIDE_FROM_INSPECTOR_ENV);
      if (result === "runtime") {
        return true;
      }
    } catch (e) {
      Logger.warn(
        "Error checking expo go runtime",
        webSocketDebuggerUrl,
        "(this could be stale/inactive runtime)",
        e
      );
    }
    return false;
  }

  private fixupWebSocketDebuggerUrl(websocketAddress: string) {
    // CDP websocket addresses come from metro and in some configurations they
    // still use the default port instead of the ephemeral port that we force metro to use.
    // We override the port and host to match the current metro address.
    const websocketDebuggerUrl = new URL(websocketAddress);
    // replace port number with metro port number:
    websocketDebuggerUrl.port = this._port.toString();
    // replace host with localhost:
    websocketDebuggerUrl.host = "localhost";
    return websocketDebuggerUrl.toString();
  }

  private async lookupWsAddressForNewDebugger(listJson: CDPTargetDescription[]) {
    // In the new debugger, ids are generated in the following format: "deviceId-pageId"
    // but unlike with the old debugger, deviceId is a hex string (UUID most likely)
    // that is stable between reloads.
    // Subsequent runtimes that register get incremented pageId (e.g. main runtime will
    // be 1, reanimated worklet runtime would get 2, etc.)
    // The most recent runtimes are listed first, so we can pick the first one with title
    // that starts with "React Native Bridge" (which is the main runtime)
    const newDebuggerPages = this.filterNewDebuggerPages(listJson);
    if (newDebuggerPages.length > 0) {
      const description = newDebuggerPages[0].description;
      const isExpoGo = description === EXPO_GO_BUNDLE_ID || description === EXPO_GO_PACKAGE_NAME;
      if (isExpoGo) {
        // Expo go apps using the new debugger could report more then one page,
        // if it exist the first one being the Expo Go host runtime.
        // more over expo go on android has a bug causing newDebuggerPages
        // from previously run applications to leak if the host application
        // was not stopped.
        // to solve both issues we check if the runtime is part of
        // the host application process and select the last one that
        // is not. To perform this check we use expo host functionality
        // introduced in https://github.com/expo/expo/pull/32322/files
        for (const newDebuggerPage of newDebuggerPages.reverse()) {
          if (await this.isActiveExpoGoAppRuntime(newDebuggerPage.webSocketDebuggerUrl)) {
            return newDebuggerPage.webSocketDebuggerUrl;
          }
        }
        return undefined;
      }
      return newDebuggerPages[0].webSocketDebuggerUrl;
    }
    return undefined;
  }

  public async fetchWsTargets(): Promise<CDPTargetDescription[] | undefined> {
    const WAIT_FOR_DEBUGGER_TIMEOUT_MS = 15_000;

    let retryCount = 0;
    const startTime = Date.now();

    while (Date.now() - startTime < WAIT_FOR_DEBUGGER_TIMEOUT_MS) {
      retryCount++;

      try {
        const list = await fetch(`http://localhost:${this._port}/json/list`);
        const listJson = await list.json();

        if (listJson.length > 0) {
          // fixup websocket addresses on the list
          for (const page of listJson) {
            page.webSocketDebuggerUrl = this.fixupWebSocketDebuggerUrl(page.webSocketDebuggerUrl);
          }

          return listJson;
        }
      } catch (_) {
        // It shouldn't happen, so lets warn about it. Except a warning we will retry anyway, so nothing to do here.
        Logger.warn("[METRO] Fetching list of runtimes failed, retrying...");
      }

      await sleep(progressiveRetryTimeout(retryCount));
    }

    return undefined;
  }

  public async getDebuggerURL() {
    const listJson = await this.fetchWsTargets();

    if (listJson === undefined) {
      return undefined;
    }

    // When there are pages that are identified as belonging to the new debugger, we
    // assume the use of the new debugger and use new debugger logic to determine the websocket address.
    this.usesNewDebugger = this.filterNewDebuggerPages(listJson).length > 0;

    let websocketAddress = this.usesNewDebugger
      ? await this.lookupWsAddressForNewDebugger(listJson)
      : this.lookupWsAddressForOldDebugger(listJson);

    return websocketAddress;
  }
}

export class MetroLauncher extends Metro implements Disposable {
  private subprocess?: ChildProcess;
  private startPromise: Promise<void> | undefined;

  constructor(private readonly devtools: Devtools, private readonly delegate: MetroDelegate) {
    super(0);
  }

  public dispose() {
    this.subprocess?.kill(9);
  }

  public async ready() {
    if (!this.startPromise) {
      throw new Error("metro not started");
    }
    await this.startPromise;
  }

<<<<<<< HEAD
  public async start({
    resetCache,
    dependencies,
    appRoot,
  }: {
    resetCache: boolean;
    dependencies: Promise<any>[];
    appRoot: string;
  }) {
=======
  private launchExpoMetro(
    appRootFolder: string,
    libPath: string,
    resetCache: boolean,
    expoStartExtraArgs: string[] | undefined,
    metroEnv: typeof process.env
  ) {
    const args = [path.join(libPath, "expo_start.js")];
    if (resetCache) {
      args.push("--clear");
    }
    if (expoStartExtraArgs) {
      args.push(...expoStartExtraArgs);
    }

    return exec("node", args, {
      cwd: appRootFolder,
      env: metroEnv,
      buffer: false,
    });
  }

  public async start(
    resetCache: boolean,
    progressListener: (newStageProgress: number) => void,
    dependencies: Promise<any>[],
    appRoot: string
  ) {
>>>>>>> 1b50f912
    if (this.startPromise) {
      throw new Error("metro already started");
    }
    this.startPromise = this.startInternal(resetCache, dependencies, appRoot);
    this.startPromise.then(() => {
      // start promise is used to indicate that metro has started, however, sometimes
      // the metro process may exit, in which case we need to update the promise to
      // indicate an error.
      this.subprocess
        ?.catch(() => {
          // ignore the error, we are only interested in the process exit
        })
        ?.then(() => {
          this.startPromise = Promise.reject(new Error("Metro process exited"));
        });
    });
    return this.startPromise;
  }

  private launchPackager(
    appRootFolder: string,
    port: number,
    libPath: string,
    resetCache: boolean,
    metroEnv: typeof process.env
  ) {
    const reactNativeRoot = path.dirname(
      require.resolve("react-native", { paths: [appRootFolder] })
    );
    return exec(
      "node",
      [
        path.join(reactNativeRoot, "cli.js"),
        "start",
        ...(resetCache ? ["--reset-cache"] : []),
        "--no-interactive",
        "--port",
        `${port}`,
        "--config",
        path.join(libPath, "metro_config.js"),
        "--customLogReporterPath",
        path.join(libPath, "metro_reporter.js"),
      ],
      {
        cwd: appRootFolder,
        env: metroEnv,
        buffer: false,
      }
    );
  }

  public async startInternal(resetCache: boolean, dependencies: Promise<any>[], appRoot: string) {
    const launchConfiguration = getLaunchConfiguration();
    await Promise.all([this.devtools.ready()].concat(dependencies));

    const libPath = path.join(extensionContext.extensionPath, "lib");
    let metroConfigPath: string | undefined;
    if (launchConfiguration.metroConfigPath) {
      metroConfigPath = findCustomMetroConfig(launchConfiguration.metroConfigPath);
    }
    const isExtensionDev = extensionContext.extensionMode === ExtensionMode.Development;

    const port = await getOpenPort();

    // NOTE: this is needed to capture metro's open-stack-frame calls.
    // See `packages/vscode-extension/atom` script for more details.
    const fakeEditorPath = extensionContext.asAbsolutePath("dist/atom");

    const metroEnv = {
      ...launchConfiguration.env,
      ...(metroConfigPath ? { RN_IDE_METRO_CONFIG_PATH: metroConfigPath } : {}),
      NODE_PATH: path.join(appRoot, "node_modules"),
      RCT_METRO_PORT: `${port}`,
      RCT_DEVTOOLS_PORT: this.devtools.port.toString(),
      RADON_IDE_LIB_PATH: libPath,
      RADON_IDE_VERSION: extensionContext.extension.packageJSON.version,
      REACT_EDITOR: fakeEditorPath,
      // NOTE: At least as of version 52, Expo uses a different mechanism to open stack frames in the editor,
      // which doesn't allow passing a path to the EDITOR executable.
      // Instead, we pass it a fake editor name and inspect the debug logs to extract the file path to open.
      DEBUG: "expo:utils:editor",
      EXPO_EDITOR: FAKE_EDITOR,
      ...(isExtensionDev ? { RADON_IDE_DEV: "1" } : {}),
    };
    let bundlerProcess: ChildProcess;

    if (shouldUseExpoCLI(appRoot)) {
      bundlerProcess = this.launchExpoMetro(
        appRoot,
        libPath,
        resetCache,
        launchConfiguration.expoStartArgs,
        metroEnv
      );
    } else {
      bundlerProcess = this.launchPackager(appRoot, port, libPath, resetCache, metroEnv);
    }
    this.subprocess = bundlerProcess;

    const initPromise = new Promise<void>((resolve, reject) => {
      // reject if process exits
      bundlerProcess
        .catch((reason) => {
          Logger.error("Metro exited unexpectedly", reason);
          reject(new Error(`Metro exited with code ${reason.exitCode}: ${reason.message}`));
        })
        .then(() => {
          // we expect metro to produce a line with the port number indicating it started
          // successfully. However, if it doesn't produce that line and exists, the promise
          // would be waiting indefinitely, so we reject it in that case as well.
          reject(new Error("Metro exited but did not start server successfully."));
        });

      lineReader(bundlerProcess).onLineRead((line) => {
        const handleMetroEvent = (event: MetroEvent) => {
          if (event.type === "bundle_transform_progressed") {
            // Because totalFileCount grows as bundle_transform progresses at the beginning there are a few logs that indicate 100% progress thats why we ignore them
            if (event.totalFileCount > 10) {
              this.delegate.onBundleProgress(event.transformedFileCount / event.totalFileCount);
            }
          } else if (event.type === "client_log" && event.level === "error") {
            Logger.error(stripAnsi(event.data[0]));
          } else {
            Logger.debug("Metro", line);
          }

          switch (event.type) {
            case "RNIDE_expo_env_prelude_lines":
              this._expoPreludeLineCount = event.lineCount;
              Logger.debug("Expo prelude line offset was set to: ", this._expoPreludeLineCount);
              break;
            case "initialize_done":
              this._port = event.port;
              Logger.info(`Metro started on port ${this._port}`);
              resolve();
              break;
            case "RNIDE_watch_folders":
              this._watchFolders = event.watchFolders;
              Logger.info("Captured metro watch folders", this._watchFolders);
              break;
            case "bundling_error":
              const message = stripAnsi(event.message);
              let filename = event.error.originModulePath;
              if (!filename && event.error.filename) {
                filename = path.join(appRoot, event.error.filename);
              }
              this.delegate.onBundlingError(
                message,
                {
                  filename,
                  line1based: event.error.lineNumber,
                  column0based: event.error.columnNumber,
                },
                event.error.originModulePath
              );
              break;
          }
        };

        let event: MetroEvent | undefined;
        try {
          event = JSON.parse(line) as MetroEvent;
        } catch {}

        if (event) {
          handleMetroEvent(event);
          return;
        }

        Logger.debug("Metro", line);

        if (line.startsWith("__RNIDE__open_editor__ ")) {
          this.handleOpenEditor(line.slice("__RNIDE__open_editor__ ".length));
        } else if (line.includes(FAKE_EDITOR)) {
          const matches = line.match(OPENING_IN_FAKE_EDITOR_REGEX);
          if (matches?.length) {
            this.handleOpenEditor(matches[1]);
          }
        }
      });
    });

    return initPromise;
  }

  private handleOpenEditor(payload: string) {
    // NOTE: this regex matches `fileName[:lineNumber][:columnNumber]` format:
    // - (.+?) - fileName (any character, non-greedy to allow for the trailing numbers)
    // - (?::(\d+))? - optional ":number", not capturing the colon
    const matches = /^(.+?)(?::(\d+))?(?::(\d+))?$/.exec(payload);
    if (!matches) {
      return;
    }
    const fileName = matches[1];
    const lineNumber = matches[2] ? parseInt(matches[2], 10) - 1 : 0;
    const columnNumber = matches[3] ? parseInt(matches[3], 10) - 1 : 0;
    openFileAtPosition(fileName, lineNumber, columnNumber);
  }
}

function findCustomMetroConfig(configPath: string) {
  for (const folder of workspace.workspaceFolders ?? []) {
    const possibleMetroConfigLocation = Uri.joinPath(folder.uri, configPath);
    if (fs.existsSync(possibleMetroConfigLocation.fsPath)) {
      return possibleMetroConfigLocation.fsPath;
    }
  }
  throw new Error("Metro config cannot be found, please check if `metroConfigPath` path is valid");
}<|MERGE_RESOLUTION|>--- conflicted
+++ resolved
@@ -20,11 +20,7 @@
 const OPENING_IN_FAKE_EDITOR_REGEX = new RegExp(`Opening (.+) in ${FAKE_EDITOR}`);
 
 export interface MetroDelegate {
-<<<<<<< HEAD
   onBundleProgress(bundleProgress: number): void;
-  onBundleBuildFailedError(): void;
-=======
->>>>>>> 1b50f912
   onBundlingError(message: string, source: DebugSource, errorModulePath: string): void;
 }
 
@@ -120,6 +116,250 @@
 
   public get expoPreludeLineCount() {
     return this._expoPreludeLineCount;
+  }
+
+  public dispose() {
+    this.subprocess?.kill(9);
+  }
+
+  public async ready() {
+    if (!this.startPromise) {
+      throw new Error("metro not started");
+    }
+    await this.startPromise;
+  }
+
+  public async start({
+    resetCache,
+    dependencies,
+    appRoot,
+  }: {
+    resetCache: boolean;
+    dependencies: Promise<any>[];
+    appRoot: string;
+  }) {
+    if (this.startPromise) {
+      throw new Error("metro already started");
+    }
+    this.startPromise = this.startInternal(resetCache, dependencies, appRoot);
+    this.startPromise.then(() => {
+      // start promise is used to indicate that metro has started, however, sometimes
+      // the metro process may exit, in which case we need to update the promise to
+      // indicate an error.
+      this.subprocess
+        ?.catch(() => {
+          // ignore the error, we are only interested in the process exit
+        })
+        ?.then(() => {
+          this.startPromise = Promise.reject(new Error("Metro process exited"));
+        });
+    });
+    return this.startPromise;
+  }
+
+  private launchExpoMetro(
+    appRootFolder: string,
+    libPath: string,
+    resetCache: boolean,
+    expoStartExtraArgs: string[] | undefined,
+    metroEnv: typeof process.env
+  ) {
+    const args = [path.join(libPath, "expo_start.js")];
+    if (resetCache) {
+      args.push("--clear");
+    }
+    if (expoStartExtraArgs) {
+      args.push(...expoStartExtraArgs);
+    }
+
+    return exec("node", args, {
+      cwd: appRootFolder,
+      env: metroEnv,
+      buffer: false,
+    });
+  }
+
+  private launchPackager(
+    appRootFolder: string,
+    port: number,
+    libPath: string,
+    resetCache: boolean,
+    metroEnv: typeof process.env
+  ) {
+    const reactNativeRoot = path.dirname(
+      require.resolve("react-native", { paths: [appRootFolder] })
+    );
+    return exec(
+      "node",
+      [
+        path.join(reactNativeRoot, "cli.js"),
+        "start",
+        ...(resetCache ? ["--reset-cache"] : []),
+        "--no-interactive",
+        "--port",
+        `${port}`,
+        "--config",
+        path.join(libPath, "metro_config.js"),
+        "--customLogReporterPath",
+        path.join(libPath, "metro_reporter.js"),
+      ],
+      {
+        cwd: appRootFolder,
+        env: metroEnv,
+        buffer: false,
+      }
+    );
+  }
+
+  public async startInternal(resetCache: boolean, dependencies: Promise<any>[], appRoot: string) {
+    const launchConfiguration = getLaunchConfiguration();
+    await Promise.all([this.devtools.ready()].concat(dependencies));
+
+    const libPath = path.join(extensionContext.extensionPath, "lib");
+    let metroConfigPath: string | undefined;
+    if (launchConfiguration.metroConfigPath) {
+      metroConfigPath = findCustomMetroConfig(launchConfiguration.metroConfigPath);
+    }
+    const isExtensionDev = extensionContext.extensionMode === ExtensionMode.Development;
+
+    const port = await getOpenPort();
+
+    // NOTE: this is needed to capture metro's open-stack-frame calls.
+    // See `packages/vscode-extension/atom` script for more details.
+    const fakeEditorPath = extensionContext.asAbsolutePath("dist/atom");
+
+    const metroEnv = {
+      ...launchConfiguration.env,
+      ...(metroConfigPath ? { RN_IDE_METRO_CONFIG_PATH: metroConfigPath } : {}),
+      NODE_PATH: path.join(appRoot, "node_modules"),
+      RCT_METRO_PORT: `${port}`,
+      RCT_DEVTOOLS_PORT: this.devtools.port.toString(),
+      RADON_IDE_LIB_PATH: libPath,
+      RADON_IDE_VERSION: extensionContext.extension.packageJSON.version,
+      REACT_EDITOR: fakeEditorPath,
+      // NOTE: At least as of version 52, Expo uses a different mechanism to open stack frames in the editor,
+      // which doesn't allow passing a path to the EDITOR executable.
+      // Instead, we pass it a fake editor name and inspect the debug logs to extract the file path to open.
+      DEBUG: "expo:utils:editor",
+      EXPO_EDITOR: FAKE_EDITOR,
+      ...(isExtensionDev ? { RADON_IDE_DEV: "1" } : {}),
+    };
+    let bundlerProcess: ChildProcess;
+
+    if (shouldUseExpoCLI(appRoot)) {
+      bundlerProcess = this.launchExpoMetro(
+        appRoot,
+        libPath,
+        resetCache,
+        launchConfiguration.expoStartArgs,
+        metroEnv
+      );
+    } else {
+      bundlerProcess = this.launchPackager(appRoot, port, libPath, resetCache, metroEnv);
+    }
+    this.subprocess = bundlerProcess;
+
+    const initPromise = new Promise<void>((resolve, reject) => {
+      // reject if process exits
+      bundlerProcess
+        .catch((reason) => {
+          Logger.error("Metro exited unexpectedly", reason);
+          reject(new Error(`Metro exited with code ${reason.exitCode}: ${reason.message}`));
+        })
+        .then(() => {
+          // we expect metro to produce a line with the port number indicating it started
+          // successfully. However, if it doesn't produce that line and exists, the promise
+          // would be waiting indefinitely, so we reject it in that case as well.
+          reject(new Error("Metro exited but did not start server successfully."));
+        });
+
+      lineReader(bundlerProcess).onLineRead((line) => {
+        const handleMetroEvent = (event: MetroEvent) => {
+          if (event.type === "bundle_transform_progressed") {
+            // Because totalFileCount grows as bundle_transform progresses at the beginning there are a few logs that indicate 100% progress thats why we ignore them
+            if (event.totalFileCount > 10) {
+              this.delegate.onBundleProgress(event.transformedFileCount / event.totalFileCount);
+            }
+          } else if (event.type === "client_log" && event.level === "error") {
+            Logger.error(stripAnsi(event.data[0]));
+          } else {
+            Logger.debug("Metro", line);
+          }
+
+          switch (event.type) {
+            case "RNIDE_expo_env_prelude_lines":
+              this._expoPreludeLineCount = event.lineCount;
+              Logger.debug("Expo prelude line offset was set to: ", this._expoPreludeLineCount);
+              break;
+            case "initialize_done":
+              this._port = event.port;
+              Logger.info(`Metro started on port ${this._port}`);
+              resolve();
+              break;
+            case "RNIDE_watch_folders":
+              this._watchFolders = event.watchFolders;
+              Logger.info("Captured metro watch folders", this._watchFolders);
+              break;
+            case "bundle_build_failed":
+              this.delegate.onBundleBuildFailedError();
+              break;
+            case "bundling_error":
+              const message = stripAnsi(event.message);
+              let filename = event.error.originModulePath;
+              if (!filename && event.error.filename) {
+                filename = path.join(appRoot, event.error.filename);
+              }
+              this.delegate.onBundlingError(
+                message,
+                {
+                  filename,
+                  line1based: event.error.lineNumber,
+                  column0based: event.error.columnNumber,
+                },
+                event.error.originModulePath
+              );
+              break;
+          }
+        };
+
+        let event: MetroEvent | undefined;
+        try {
+          event = JSON.parse(line) as MetroEvent;
+        } catch {}
+
+        if (event) {
+          handleMetroEvent(event);
+          return;
+        }
+
+        Logger.debug("Metro", line);
+
+        if (line.startsWith("__RNIDE__open_editor__ ")) {
+          this.handleOpenEditor(line.slice("__RNIDE__open_editor__ ".length));
+        } else if (line.includes(FAKE_EDITOR)) {
+          const matches = line.match(OPENING_IN_FAKE_EDITOR_REGEX);
+          if (matches?.length) {
+            this.handleOpenEditor(matches[1]);
+          }
+        }
+      });
+    });
+
+    return initPromise;
+  }
+
+  private handleOpenEditor(payload: string) {
+    // NOTE: this regex matches `fileName[:lineNumber][:columnNumber]` format:
+    // - (.+?) - fileName (any character, non-greedy to allow for the trailing numbers)
+    // - (?::(\d+))? - optional ":number", not capturing the colon
+    const matches = /^(.+?)(?::(\d+))?(?::(\d+))?$/.exec(payload);
+    if (!matches) {
+      return;
+    }
+    const fileName = matches[1];
+    const lineNumber = matches[2] ? parseInt(matches[2], 10) - 1 : 0;
+    const columnNumber = matches[3] ? parseInt(matches[3], 10) - 1 : 0;
+    openFileAtPosition(fileName, lineNumber, columnNumber);
   }
 
   private async sendMessageToDevice(method: "devMenu" | "reload") {
@@ -328,17 +568,6 @@
     await this.startPromise;
   }
 
-<<<<<<< HEAD
-  public async start({
-    resetCache,
-    dependencies,
-    appRoot,
-  }: {
-    resetCache: boolean;
-    dependencies: Promise<any>[];
-    appRoot: string;
-  }) {
-=======
   private launchExpoMetro(
     appRootFolder: string,
     libPath: string,
@@ -367,11 +596,10 @@
     dependencies: Promise<any>[],
     appRoot: string
   ) {
->>>>>>> 1b50f912
     if (this.startPromise) {
       throw new Error("metro already started");
     }
-    this.startPromise = this.startInternal(resetCache, dependencies, appRoot);
+    this.startPromise = this.startInternal(resetCache, progressListener, dependencies, appRoot);
     this.startPromise.then(() => {
       // start promise is used to indicate that metro has started, however, sometimes
       // the metro process may exit, in which case we need to update the promise to
@@ -419,7 +647,12 @@
     );
   }
 
-  public async startInternal(resetCache: boolean, dependencies: Promise<any>[], appRoot: string) {
+  public async startInternal(
+    resetCache: boolean,
+    progressListener: (newStageProgress: number) => void,
+    dependencies: Promise<any>[],
+    appRoot: string
+  ) {
     const launchConfiguration = getLaunchConfiguration();
     await Promise.all([this.devtools.ready()].concat(dependencies));
 
@@ -486,7 +719,7 @@
           if (event.type === "bundle_transform_progressed") {
             // Because totalFileCount grows as bundle_transform progresses at the beginning there are a few logs that indicate 100% progress thats why we ignore them
             if (event.totalFileCount > 10) {
-              this.delegate.onBundleProgress(event.transformedFileCount / event.totalFileCount);
+              progressListener(event.transformedFileCount / event.totalFileCount);
             }
           } else if (event.type === "client_log" && event.level === "error") {
             Logger.error(stripAnsi(event.data[0]));
