--- conflicted
+++ resolved
@@ -11,11 +11,8 @@
 import { getLaunchConfiguration } from "../utilities/launchConfiguration";
 import { EXPO_GO_BUNDLE_ID, EXPO_GO_PACKAGE_NAME } from "../builders/expoGo";
 import { connectCDPAndEval } from "../utilities/connectCDPAndEval";
-<<<<<<< HEAD
+import { getOpenPort } from "../utilities/common";
 import { DebugSource } from "../debugging/DebugSession";
-=======
-import { getOpenPort } from "../utilities/common";
->>>>>>> eae86aa0
 
 export interface MetroDelegate {
   onBundleBuildFailedError(): void;
@@ -290,7 +287,7 @@
               const message = stripAnsi(event.message);
               let filename = event.error.originModulePath;
               if (!filename && event.error.filename) {
-                filename = appRootFolder + event.error.filename;
+                filename = appRoot + event.error.filename;
               }
               this.delegate.onBundlingError(
                 message,
