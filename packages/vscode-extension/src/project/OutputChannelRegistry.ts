import { Disposable } from "vscode";
import { Output } from "../common/OutputChannel";
import { createReadableOutputChannel, ReadableLogOutputChannel } from "./ReadableLogOutputChannel";

<<<<<<< HEAD
const hiddenOutputChannels: Output[] = [];

export class OutputChannelRegistry implements Disposable {
  private static instance: OutputChannelRegistry | null = null;
  private channelByName = new Map<Output, ReadableLogOutputChannel>([]);

  public static getOrCreateOutputChannel(channel: Output): ReadableLogOutputChannel {
    const logOutput = this.instance?.channelByName.get(channel);

=======
type OutputExceptIde = Exclude<Output, Output.Ide>;

export class OutputChannelRegistry implements Disposable {
  private channelByName = new Map<OutputExceptIde, ReadableLogOutputChannel>();

  getOrCreateOutputChannel(channel: OutputExceptIde): ReadableLogOutputChannel {
    const logOutput = this.channelByName.get(channel);

>>>>>>> b5ed36fc
    if (logOutput) {
      return logOutput;
    }

<<<<<<< HEAD
    const newOutputChannel = createReadableOutputChannel(
      channel,
      !hiddenOutputChannels.includes(channel)
    );

    this.instance?.channelByName.set(channel, newOutputChannel);
=======
    const newOutputChannel = createReadableOutputChannel(channel);

    this.channelByName.set(channel, newOutputChannel);
>>>>>>> b5ed36fc

    return newOutputChannel;
  }

  public static initializeInstance(): OutputChannelRegistry {
    // Using `initializeInstance` in combination with `getInstanceIfExists` instead of a single `getInstance`
    // prevents Logger from constructing OutputChannelRegistry after `dispose` has been already called.
    if (this.instance) {
      throw new Error("OutputChannelRegistry instance already exists.");
    }
    this.instance = new OutputChannelRegistry();
    return this.instance;
  }

  dispose() {
<<<<<<< HEAD
    this.channelByName.values().forEach((channel) => channel.dispose());
    this.channelByName.clear();
    OutputChannelRegistry.instance = null;
=======
    this.channelByName.entries().forEach(([k, c]) => {
      c.dispose();
    });
>>>>>>> b5ed36fc
  }
}<|MERGE_RESOLUTION|>--- conflicted
+++ resolved
@@ -2,43 +2,21 @@
 import { Output } from "../common/OutputChannel";
 import { createReadableOutputChannel, ReadableLogOutputChannel } from "./ReadableLogOutputChannel";
 
-<<<<<<< HEAD
-const hiddenOutputChannels: Output[] = [];
+type OutputExceptIde = Exclude<Output, Output.Ide>;
 
 export class OutputChannelRegistry implements Disposable {
   private static instance: OutputChannelRegistry | null = null;
-  private channelByName = new Map<Output, ReadableLogOutputChannel>([]);
+  private channelByName = new Map<OutputExceptIde, ReadableLogOutputChannel>([]);
 
-  public static getOrCreateOutputChannel(channel: Output): ReadableLogOutputChannel {
+  public static getOrCreateOutputChannel(channel: OutputExceptIde): ReadableLogOutputChannel {
     const logOutput = this.instance?.channelByName.get(channel);
 
-=======
-type OutputExceptIde = Exclude<Output, Output.Ide>;
-
-export class OutputChannelRegistry implements Disposable {
-  private channelByName = new Map<OutputExceptIde, ReadableLogOutputChannel>();
-
-  getOrCreateOutputChannel(channel: OutputExceptIde): ReadableLogOutputChannel {
-    const logOutput = this.channelByName.get(channel);
-
->>>>>>> b5ed36fc
     if (logOutput) {
       return logOutput;
     }
 
-<<<<<<< HEAD
-    const newOutputChannel = createReadableOutputChannel(
-      channel,
-      !hiddenOutputChannels.includes(channel)
-    );
-
+    const newOutputChannel = createReadableOutputChannel(channel);
     this.instance?.channelByName.set(channel, newOutputChannel);
-=======
-    const newOutputChannel = createReadableOutputChannel(channel);
-
-    this.channelByName.set(channel, newOutputChannel);
->>>>>>> b5ed36fc
-
     return newOutputChannel;
   }
 
@@ -48,19 +26,14 @@
     if (this.instance) {
       throw new Error("OutputChannelRegistry instance already exists.");
     }
+
     this.instance = new OutputChannelRegistry();
     return this.instance;
   }
 
   dispose() {
-<<<<<<< HEAD
     this.channelByName.values().forEach((channel) => channel.dispose());
     this.channelByName.clear();
     OutputChannelRegistry.instance = null;
-=======
-    this.channelByName.entries().forEach(([k, c]) => {
-      c.dispose();
-    });
->>>>>>> b5ed36fc
   }
 }