export enum Output {
  Ide = "Radon IDE",
  BuildIos = "Radon IDE (iOS build)",
  BuildAndroid = "Radon IDE (Android build)",
  AndroidDevice = "Radon IDE (Android Emulator Logs)",
  IosDevice = "Radon IDE (iOS Simulator Logs)",
<<<<<<< HEAD
  JSApplication = "Radon IDE (JS App Logs)",
=======
  MaestroAndroid = "Radon IDE (Android Maestro tests)",
  MaestroIos = "Radon IDE (iOS Maestro tests)",
>>>>>>> bad60f47
  PackageManager = "Radon IDE (JS Package Manager)",
  MetroBundler = "Radon IDE (Metro bundler)",
}<|MERGE_RESOLUTION|>--- conflicted
+++ resolved
@@ -4,12 +4,9 @@
   BuildAndroid = "Radon IDE (Android build)",
   AndroidDevice = "Radon IDE (Android Emulator Logs)",
   IosDevice = "Radon IDE (iOS Simulator Logs)",
-<<<<<<< HEAD
   JSApplication = "Radon IDE (JS App Logs)",
-=======
   MaestroAndroid = "Radon IDE (Android Maestro tests)",
   MaestroIos = "Radon IDE (iOS Maestro tests)",
->>>>>>> bad60f47
   PackageManager = "Radon IDE (JS Package Manager)",
   MetroBundler = "Radon IDE (Metro bundler)",
 }