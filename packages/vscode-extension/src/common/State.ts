import { ApplicationRoot } from "./AppRootConfig";
import { DeviceId, DeviceRotation } from "./Project";

export type RecursivePartial<T> = {
  [P in keyof T]?: NonNullable<T[P]> extends Array<infer U>
    ? Array<U> | undefined
    : RecursivePartial<T[P]>;
};

// #region Workspace Configuration

export type PanelLocation = "tab" | "side-panel";

export type WorkspaceConfiguration = {
  panelLocation: PanelLocation;
  showDeviceFrame: boolean;
  stopPreviousDevices: boolean;
  deviceRotation: DeviceRotation;
  inspectorExcludePattern: string | null;
  defaultMultimediaSavingLocation: string | null;
  startDeviceOnLaunch: boolean;
};

// #endregion Workspace Configuration

// #region Dependencies

export type EnvironmentDependency = "androidEmulator" | "xcode" | "nodejs";

export type ApplicationDependency =
  | "nodeVersion"
  | "packageManager"
  | "cocoaPods"
  | "nodeModules"
  | "ios"
  | "android"
  | "pods"
  | "reactNative"
  | "expo"
  | "expoRouter"
  | "storybook"
  | "easCli";

export type InstallationStatus = "installed" | "notInstalled" | "installing";

export type DependencyStatus = {
  status: InstallationStatus;
  isOptional: boolean;
  details?: string;
};

export type EnvironmentDependencyStatuses = Partial<
  Record<EnvironmentDependency, DependencyStatus>
>;
export type ApplicationDependencyStatuses = Partial<
  Record<ApplicationDependency, DependencyStatus>
>;

// #endregion Dependencies

// #region Frame Reporting State

export type FrameRateReport = {
  fps: number;
  received: number;
  dropped: number;
  timestamp: number;
};

export type FrameReportingState = {
  enabled: boolean;
  frameReport: FrameRateReport | null;
};

// #endregion Frame Reporting State

<<<<<<< HEAD
// #region File Transfer State

export type FileTransferState = {
  sendingFiles: string[];
  sentFiles: string[];
  erroredFiles: Array<{ fileName: string; errorMessage: string }>;
};

// #endregion File Transfer State
=======
// #region Multimedia

export type MultimediaData = {
  url: string;
  tempFileLocation: string;
  fileName: string;
};

export type ScreenCaptureState = {
  isRecording: boolean;
  recordingTime: number; // in seconds
  replayData: MultimediaData | null;
};

// #endregion Multimedia
>>>>>>> 84d7c59b

// #region Device Session

export type DeviceSessionStore = {
  frameReporting: FrameReportingState;
<<<<<<< HEAD
  fileTransfer: FileTransferState;
=======
  screenCapture: ScreenCaptureState;
>>>>>>> 84d7c59b
};

// #endregion Device Session

// #region Project State

export type DeviceSessions = Record<DeviceId, DeviceSessionStore>;

export type ZoomLevelType = number | "Fit";

export type ProjectStore = {
  applicationContext: ApplicationContextState;
  deviceSessions: DeviceSessions;
  initialized: boolean;
  previewZoom: ZoomLevelType;
  selectedDeviceSessionId: DeviceId | null;
};

// #endregion Project State

// #region ApplicationContext State

export type ApplicationContextState = {
  applicationDependencies: ApplicationDependencyStatuses;
};

// #endregion ApplicationContext State

// #region Telemetry State

export type TelemetryState = {
  enabled: boolean;
};

// #endregion Telemetry State

// #region Devices State

export enum DevicePlatform {
  IOS = "iOS",
  Android = "Android",
}

export enum DeviceType {
  Phone = "Phone",
  Tablet = "Tablet",
}

export type DeviceInfo = AndroidDeviceInfo | IOSDeviceInfo;

export type AndroidDeviceInfo = {
  id: string;
  platform: DevicePlatform.Android;
  avdId: string;
  modelId: string;
  systemName: string;
  displayName: string;
  deviceType: DeviceType;
  available: boolean;
};

export type IOSDeviceInfo = {
  id: string;
  platform: DevicePlatform.IOS;
  UDID: string;
  modelId: string;
  systemName: string;
  displayName: string;
  available: boolean;
  deviceType: DeviceType;
  runtimeInfo?: IOSRuntimeInfo;
};

export type AndroidSystemImageInfo = {
  name: string;
  location: string;
  apiLevel: number;
  available: boolean;
};

export type IOSDeviceTypeInfo = {
  name: string;
  identifier: string;
};

export type IOSRuntimeInfo = {
  platform: "iOS" | "tvOS" | "watchOS";
  identifier: string;
  name: string;
  version: string;
  supportedDeviceTypes: IOSDeviceTypeInfo[];
  available: boolean;
};

export type DevicesState = {
  devices: DeviceInfo[] | null;
  androidImages: AndroidSystemImageInfo[] | null;
  iOSRuntimes: IOSRuntimeInfo[] | null;
};

// #endregion Devices State

export type State = {
  applicationRoots: ApplicationRoot[];
  devicesState: DevicesState;
  environmentDependencies: EnvironmentDependencyStatuses;
  projectState: ProjectStore;
  telemetry: TelemetryState;
  workspaceConfiguration: WorkspaceConfiguration;
};

export type StateListener = (state: RecursivePartial<State>) => void;

// #region Initial State

export const initialDeviceSessionStore: DeviceSessionStore = {
  frameReporting: {
    enabled: false,
    frameReport: null,
  },
<<<<<<< HEAD
  fileTransfer: {
    sendingFiles: [],
    sentFiles: [],
    erroredFiles: [],
=======
  screenCapture: {
    isRecording: false,
    recordingTime: 0,
    replayData: null,
>>>>>>> 84d7c59b
  },
};

export const initialState: State = {
  applicationRoots: [],
  devicesState: {
    devices: null,
    androidImages: null,
    iOSRuntimes: null,
  },
  environmentDependencies: {},
  projectState: {
    applicationContext: {
      applicationDependencies: {},
    },
    deviceSessions: {},
    initialized: false,
    previewZoom: "Fit",
    selectedDeviceSessionId: null,
  },
  telemetry: {
    enabled: false,
  },
  workspaceConfiguration: {
    panelLocation: "tab",
    showDeviceFrame: true,
    stopPreviousDevices: false,
    deviceRotation: DeviceRotation.Portrait,
    inspectorExcludePattern: null,
    defaultMultimediaSavingLocation: null,
    startDeviceOnLaunch: true,
  },
};

// #endregion Initial State<|MERGE_RESOLUTION|>--- conflicted
+++ resolved
@@ -74,7 +74,6 @@
 
 // #endregion Frame Reporting State
 
-<<<<<<< HEAD
 // #region File Transfer State
 
 export type FileTransferState = {
@@ -84,7 +83,6 @@
 };
 
 // #endregion File Transfer State
-=======
 // #region Multimedia
 
 export type MultimediaData = {
@@ -100,17 +98,13 @@
 };
 
 // #endregion Multimedia
->>>>>>> 84d7c59b
 
 // #region Device Session
 
 export type DeviceSessionStore = {
   frameReporting: FrameReportingState;
-<<<<<<< HEAD
   fileTransfer: FileTransferState;
-=======
   screenCapture: ScreenCaptureState;
->>>>>>> 84d7c59b
 };
 
 // #endregion Device Session
@@ -231,17 +225,15 @@
     enabled: false,
     frameReport: null,
   },
-<<<<<<< HEAD
+  screenCapture: {
+    isRecording: false,
+    recordingTime: 0,
+    replayData: null,
+  },
   fileTransfer: {
     sendingFiles: [],
     sentFiles: [],
     erroredFiles: [],
-=======
-  screenCapture: {
-    isRecording: false,
-    recordingTime: 0,
-    replayData: null,
->>>>>>> 84d7c59b
   },
 };
 
