--- conflicted
+++ resolved
@@ -1,6 +1,5 @@
 import { BuildType } from "./BuildConfig";
 import { DeviceInfo, DevicePlatform } from "./DeviceManager";
-import { Route } from "../webview/providers/RoutesProvider";
 
 export type Locale = string;
 
@@ -41,6 +40,14 @@
   id: string;
 };
 
+export type Route = {
+  path: string;
+  filePath: string;
+  children: Route[];
+  dynamic: { name: string; deep: boolean; notFound?: boolean }[] | null;
+  type: string;
+}
+
 export type DeviceSessionStatus =
   | "starting"
   | "running"
@@ -60,6 +67,7 @@
   profilingReactState: ProfilingState;
   profilingCPUState: ProfilingState;
   navigationHistory: NavigationHistoryItem[];
+  navigationRouteList: Route[];
   toolsState: ToolsState;
   isDebuggerPaused: boolean;
   logCounter: number;
@@ -77,6 +85,7 @@
   profilingReactState: "stopped",
   profilingCPUState: "stopped",
   navigationHistory: [],
+  navigationRouteList: [],
   toolsState: {},
   isDebuggerPaused: false,
   logCounter: 0,
@@ -165,12 +174,6 @@
   projectStateChanged: ProjectState;
   deviceSettingsChanged: DeviceSettings;
   licenseActivationChanged: boolean;
-<<<<<<< HEAD
-  navigationChanged: { displayName: string; id: string };
-  navigationRouteListUpdated: Route[];
-  needsNativeRebuild: void;
-=======
->>>>>>> 7109953b
   replayDataCreated: MultimediaData;
 }
 
