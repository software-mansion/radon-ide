import { BuildType } from "./BuildConfig";
import { DeviceInfo, DevicePlatform } from "./DeviceManager";

export type Locale = string;

export type DeviceSettings = {
  appearance: "light" | "dark";
  contentSize: "xsmall" | "small" | "normal" | "large" | "xlarge" | "xxlarge" | "xxxlarge";
  location: {
    latitude: number;
    longitude: number;
    isDisabled: boolean;
  };
  hasEnrolledBiometrics: boolean;
  locale: Locale;
  replaysEnabled: boolean;
  showTouches: boolean;
};

export type ToolState = {
  enabled: boolean;
  panelAvailable: boolean;
  label: string;
};

export type ToolsState = {
  [key: string]: ToolState;
};

<<<<<<< HEAD
export type BuildErrorDescriptor = {
  message: string;
  platform: DevicePlatform;
  buildType: BuildType | null;
};

export type ProfilingState = "stopped" | "profiling" | "saving";

export type NavigationHistoryItem = {
  displayName: string;
  id: string;
};

export type DeviceSessionStatus =
  | "starting"
  | "running"
  | "bootError"
  | "bundlingError"
  | "debuggerPaused"
  | "refreshing"
  | "buildError";

export type DeviceSessionState = {
  status: DeviceSessionStatus;
=======
export type ProjectState =
  | ({
      status:
        | "starting"
        | "running"
        | "bootError"
        | "bundlingError"
        | "debuggerPaused"
        | "refreshing";
    } & ProjectStateCommon)
  | ProjectStateBuildError;

type ProjectStateCommon = {
  appRootPath: string | undefined;
  previewURL: string | undefined;
  selectedDevice: DeviceInfo | undefined;
  initialized: boolean;
  previewZoom: ZoomLevelType | undefined; // Preview specific. Consider extracting to different location if we store more preview state
>>>>>>> 8872ef7d
  startupMessage: StartupMessage | undefined;
  stageProgress: number | undefined;
  buildError: BuildErrorDescriptor | undefined;
  selectedDevice: DeviceInfo | undefined;
  previewURL: string | undefined;
  profilingReactState: ProfilingState;
  profilingCPUState: ProfilingState;
  navigationHistory: NavigationHistoryItem[];
  toolsState: ToolsState;
  isDebuggerPaused: boolean;
  logCounter: number;
  hasStaleBuildCache: boolean;
  isRecordingScreen: boolean;
};

export const DeviceSessionInitialState: DeviceSessionState = {
  status: "starting",
  startupMessage: undefined,
  stageProgress: undefined,
  buildError: undefined,
  selectedDevice: undefined,
  previewURL: undefined,
  profilingReactState: "stopped",
  profilingCPUState: "stopped",
  navigationHistory: [],
  toolsState: {},
  isDebuggerPaused: false,
  logCounter: 0,
  hasStaleBuildCache: false,
  isRecordingScreen: false,
};

export type ProjectState = {
  initialized: boolean;
  previewZoom: ZoomLevelType | undefined; // Preview specific. Consider extracting to different location if we store more preview state
} & DeviceSessionState;

export type ZoomLevelType = number | "Fit";

export type AppPermissionType = "all" | "location" | "photos" | "contacts" | "calendar";

export type DeviceButtonType = "home" | "back" | "appSwitch" | "volumeUp" | "volumeDown";

// important: order of values in this enum matters
export enum StartupMessage {
  InitializingDevice = "Initializing device",
  StartingPackager = "Starting packager",
  BootingDevice = "Booting device",
  Building = "Building",
  Installing = "Installing",
  Launching = "Launching",
  WaitingForAppToLoad = "Waiting for app to load",
  AttachingDebugger = "Attaching debugger",
  Restarting = "Restarting",
}

export const StartupStageWeight = [
  { StartupMessage: StartupMessage.InitializingDevice, weight: 1 },
  { StartupMessage: StartupMessage.StartingPackager, weight: 1 },
  { StartupMessage: StartupMessage.BootingDevice, weight: 2 },
  { StartupMessage: StartupMessage.Building, weight: 7 },
  { StartupMessage: StartupMessage.Installing, weight: 1 },
  { StartupMessage: StartupMessage.Launching, weight: 1 },
  { StartupMessage: StartupMessage.WaitingForAppToLoad, weight: 6 },
  { StartupMessage: StartupMessage.AttachingDebugger, weight: 1 },
];

export type Frame = {
  x: number;
  y: number;
  width: number;
  height: number;
};

export type InspectDataStackItem = {
  componentName: string;
  hide: boolean;
  source: {
    fileName: string;
    line0Based: number;
    column0Based: number;
  };
  frame: Frame;
};

export type InspectStackData = {
  requestLocation: { x: number; y: number };
  stack: InspectDataStackItem[];
};

export type InspectData = {
  stack: InspectDataStackItem[] | undefined;
  frame: Frame;
};

export type TouchPoint = {
  xRatio: number;
  yRatio: number;
};

export enum ActivateDeviceResult {
  succeeded,
  notEnoughSeats,
  keyVerificationFailed,
  unableToVerify,
  connectionFailed,
}

export interface ProjectEventMap {
  projectStateChanged: ProjectState;
  deviceSettingsChanged: DeviceSettings;
  licenseActivationChanged: boolean;
  replayDataCreated: MultimediaData;
}

export interface ProjectEventListener<T> {
  (event: T): void;
}

export type MultimediaData = {
  url: string;
  tempFileLocation: string;
  fileName: string;
};

export interface ProjectInterface {
  getProjectState(): Promise<ProjectState>;
  renameDevice(deviceInfo: DeviceInfo, newDisplayName: string): Promise<void>;
  updatePreviewZoomLevel(zoom: ZoomLevelType): Promise<void>;

  getDeviceSettings(): Promise<DeviceSettings>;
  updateDeviceSettings(deviceSettings: DeviceSettings): Promise<void>;
  runCommand(command: string): Promise<void>;

  updateToolEnabledState(toolName: keyof ToolsState, enabled: boolean): Promise<void>;
  openTool(toolName: keyof ToolsState): Promise<void>;

  resumeDebugger(): Promise<void>;
  stepOverDebugger(): Promise<void>;
  focusBuildOutput(): Promise<void>;
  focusExtensionLogsOutput(): Promise<void>;
  focusDebugConsole(): Promise<void>;
  openNavigation(navigationItemID: string): Promise<void>;
  navigateBack(): Promise<void>;
  navigateHome(): Promise<void>;
  openDevMenu(): Promise<void>;

  activateLicense(activationKey: string): Promise<ActivateDeviceResult>;
  hasActiveLicense(): Promise<boolean>;

  resetAppPermissions(permissionType: AppPermissionType): Promise<void>;

  getDeepLinksHistory(): Promise<string[]>;
  openDeepLink(link: string, terminateApp: boolean): Promise<void>;

  startRecording(): void;
  captureAndStopRecording(): void;
  captureReplay(): void;
  captureScreenshot(): void;

  startProfilingCPU(): void;
  stopProfilingCPU(): void;

  startProfilingReact(): void;
  stopProfilingReact(): void;

  dispatchTouches(touches: Array<TouchPoint>, type: "Up" | "Move" | "Down"): void;
  dispatchKeyPress(keyCode: number, direction: "Up" | "Down"): void;
  dispatchWheel(point: TouchPoint, deltaX: number, deltaY: number): void;
  dispatchPaste(text: string): Promise<void>;
  dispatchCopy(): Promise<void>;
  inspectElementAt(
    xRatio: number,
    yRatio: number,
    requestStack: boolean,
    callback: (inspectData: InspectData) => void
  ): Promise<void>;

  addListener<K extends keyof ProjectEventMap>(
    eventType: K,
    listener: ProjectEventListener<ProjectEventMap[K]>
  ): Promise<void>;
  removeListener<K extends keyof ProjectEventMap>(
    eventType: K,
    listener: ProjectEventListener<ProjectEventMap[K]>
  ): Promise<void>;
}<|MERGE_RESOLUTION|>--- conflicted
+++ resolved
@@ -27,7 +27,6 @@
   [key: string]: ToolState;
 };
 
-<<<<<<< HEAD
 export type BuildErrorDescriptor = {
   message: string;
   platform: DevicePlatform;
@@ -52,26 +51,6 @@
 
 export type DeviceSessionState = {
   status: DeviceSessionStatus;
-=======
-export type ProjectState =
-  | ({
-      status:
-        | "starting"
-        | "running"
-        | "bootError"
-        | "bundlingError"
-        | "debuggerPaused"
-        | "refreshing";
-    } & ProjectStateCommon)
-  | ProjectStateBuildError;
-
-type ProjectStateCommon = {
-  appRootPath: string | undefined;
-  previewURL: string | undefined;
-  selectedDevice: DeviceInfo | undefined;
-  initialized: boolean;
-  previewZoom: ZoomLevelType | undefined; // Preview specific. Consider extracting to different location if we store more preview state
->>>>>>> 8872ef7d
   startupMessage: StartupMessage | undefined;
   stageProgress: number | undefined;
   buildError: BuildErrorDescriptor | undefined;
@@ -106,6 +85,7 @@
 
 export type ProjectState = {
   initialized: boolean;
+  appRootPath: string | undefined;
   previewZoom: ZoomLevelType | undefined; // Preview specific. Consider extracting to different location if we store more preview state
 } & DeviceSessionState;
 
