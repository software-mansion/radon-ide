--- conflicted
+++ resolved
@@ -2,13 +2,9 @@
 import { AddressInfo } from "node:net";
 import http from "node:http";
 import express from "express";
-<<<<<<< HEAD
 import * as path from "path";
 import * as fs from "fs/promises";
-import { McpServer } from "@modelcontextprotocol/sdk/server/mcp.js";
-=======
 import { McpServer, RegisteredTool } from "@modelcontextprotocol/sdk/server/mcp.js";
->>>>>>> 30d516dc
 import { StreamableHTTPServerTransport } from "@modelcontextprotocol/sdk/server/streamableHttp.js";
 import { isInitializeRequest } from "@modelcontextprotocol/sdk/types.js";
 import { Disposable, EventEmitter, workspace } from "vscode";
@@ -16,14 +12,11 @@
 import { registerLocalMcpTools, registerRemoteMcpTool } from "./toolRegistration";
 import { extensionContext } from "../../utilities/extensionContext";
 import { watchLicenseTokenChange } from "../../utilities/license";
-<<<<<<< HEAD
 import { getAppCachesDir } from "../../utilities/common";
-=======
 import { AuthenticationError, fetchRemoteToolSchema, ServerUnreachableError } from "../shared/api";
 import { throttleAsync } from "../../utilities/throttle";
 
 const NETWORK_RETRY_INTERVAL_MS = 15 * 1000; // 15 seconds
->>>>>>> 30d516dc
 
 export class LocalMcpServer implements Disposable {
   private transports: Map<string, StreamableHTTPServerTransport> = new Map();
@@ -100,14 +93,6 @@
     await transport.handleRequest(req, res);
   }
 
-  private unloadAllRemoteTools() {
-    for (const tool of this.remoteTools.values()) {
-      tool.remove();
-    }
-    this.remoteTools.clear();
-  }
-
-<<<<<<< HEAD
   private async updateMcpServerRecord() {
     const port = await this.getPort();
 
@@ -142,7 +127,13 @@
     }
   }
 
-=======
+  private unloadAllRemoteTools() {
+    for (const tool of this.remoteTools.values()) {
+      tool.remove();
+    }
+    this.remoteTools.clear();
+  }
+
   private retryReloadRemoteTools() {
     if (this.retryReloadToolsTimeout) {
       return;
@@ -219,8 +210,6 @@
   }
 
   private reloadRemoteTools = throttleAsync(async () => this.reloadRemoteToolsInternal(), 1000);
-
->>>>>>> 30d516dc
   private initializeHttpServer(): http.Server {
     const app = express();
     app.use(express.json());
