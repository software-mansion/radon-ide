import fs from "fs";
import { DebugConfiguration } from "vscode";
import {
  DebugSession,
  InitializedEvent,
  StoppedEvent,
  Event,
  ContinuedEvent,
  OutputEvent,
  Thread,
  TerminatedEvent,
  ThreadEvent,
  StackFrame,
} from "@vscode/debugadapter";
import { DebugProtocol } from "@vscode/debugprotocol";
import { Logger } from "../Logger";
import {
  inferDAPScopePresentationHintFromCDPType,
  inferDAPVariableValueForCDPRemoteObject,
  CDPDebuggerScope,
} from "./cdp";
import { CDPSession, CDPSessionDelegate } from "./CDPSession";
import getArraySlots from "./templates/getArraySlots";
import { filePathForProfile } from "./cpuProfiler";

export type CDPConfiguration = {
  websocketAddress: string;
  expoPreludeLineCount: number;
  sourceMapPathOverrides: Record<string, string>;
  breakpointsAreRemovedOnContextCleared: boolean;
  skipFiles: string[];
};

const ERROR_RESPONSE_FAIL_TO_RETRIEVE_VARIABLE_ID = 4000;

export class CDPDebugAdapter extends DebugSession implements CDPSessionDelegate {
  private cdpSession: CDPSession | undefined;

  private threads: Array<Thread> = [];

  private pausedStackFrames: StackFrame[] = [];
  private pausedScopeChains: CDPDebuggerScope[][] = [];

  constructor(configuration: DebugConfiguration) {
    super();
    console.assert(
      "websocketAddress" in configuration,
      "CDPDebugSession requires websocketAddress"
    );
    this.startCDPSession(configuration as unknown as CDPConfiguration);
  }

  private startCDPSession(cdpConfiguration: CDPConfiguration) {
<<<<<<< HEAD
    this.cdpSession = new CDPSession(this, cdpConfiguration);
=======
    this.cdpSession = new CDPSession(
      this,
      cdpConfiguration.websocketAddress,
      {
        expoPreludeLineCount: cdpConfiguration.expoPreludeLineCount,
        sourceMapPathOverrides: cdpConfiguration.sourceMapPathOverrides,
      },
      {
        breakpointsAreRemovedOnContextCleared:
          cdpConfiguration.breakpointsAreRemovedOnContextCleared,
      }
    );
>>>>>>> d9c7400a
  }
  //#region CDPDelegate

  public onExecutionContextCreated = (threadId: number, threadName: string) => {
    this.sendEvent(new ThreadEvent("started", threadId));
    this.threads.push(new Thread(threadId, threadName));
  };

  public onConnectionClosed = () => {
    this.sendEvent(new TerminatedEvent());
  };

  public onDebugSessionReady = () => {
    this.sendEvent(new InitializedEvent());
  };

  public onDebuggerPaused = (message: any) => {};

  public onDebuggerResumed = () => {
    this.sendEvent(new ContinuedEvent(this.threads[0].id));
  };

  public onExecutionContextsCleared = () => {
    const allThreads = this.threads;
    this.threads = [];
    // send events for all threads that exited
    allThreads.forEach((thread) => {
      this.sendEvent(new ThreadEvent("exited", thread.id));
    });

    // send event to clear console
    this.sendEvent(new OutputEvent("\x1b[2J", "console"));
  };

  public sendOutputEvent = (output: OutputEvent) => {
    this.sendEvent(output);
    this.sendEvent(new Event("RNIDE_consoleLog", { category: output.body.category }));
  };

  public sendStoppedEvent = (
    pausedStackFrames: StackFrame[],
    pausedScopeChains: CDPDebuggerScope[][],
    reason: string
  ) => {
    this.pausedStackFrames = pausedStackFrames;
    this.pausedScopeChains = pausedScopeChains;

    this.sendEvent(new StoppedEvent(reason, this.threads[0].id));
    this.sendEvent(new Event("RNIDE_paused", { reason }));
  };

  //#endregion

  //#region DAP Implementation

  protected initializeRequest(
    response: DebugProtocol.InitializeResponse,
    args: DebugProtocol.InitializeRequestArguments
  ): void {
    response.body = response.body || {};

    this.sendResponse(response);
  }

  protected launchRequest(
    response: DebugProtocol.LaunchResponse,
    args: DebugProtocol.LaunchRequestArguments
  ): void {
    // Implement launching the debugger
    this.sendResponse(response);
  }

  protected async setBreakPointsRequest(
    response: DebugProtocol.SetBreakpointsResponse,
    args: DebugProtocol.SetBreakpointsArguments
  ): Promise<void> {
    if (!this.cdpSession) {
      Logger.warn("[DebugAdapter] [setBreakPointsRequest] The CDPSession was not initialized yet");
      this.sendResponse(response);
      return;
    }

    const sourcePath = args.source.path;
    if (!sourcePath) {
      this.sendResponse(response);
      return;
    }

    const resolvedBreakpoints = await this.cdpSession.handleSetBreakpointRequest(
      sourcePath,
      args.breakpoints
    );

    // send back the actual breakpoint positions
    response.body = {
      breakpoints: resolvedBreakpoints,
    };
    this.sendResponse(response);
  }

  protected threadsRequest(response: DebugProtocol.ThreadsResponse): void {
    response.body = {
      threads: this.threads,
    };
    this.sendResponse(response);
  }

  protected stackTraceRequest(
    response: DebugProtocol.StackTraceResponse,
    args: DebugProtocol.StackTraceArguments
  ): void {
    response.body = response.body || {};
    response.body.stackFrames = this.pausedStackFrames;
    this.sendResponse(response);
  }

  protected async scopesRequest(
    response: DebugProtocol.ScopesResponse,
    args: DebugProtocol.ScopesArguments
  ): Promise<void> {
    if (!this.cdpSession) {
      Logger.warn("[DebugAdapter] [scopesRequest] The CDPSession was not initialized yet");
      this.sendResponse(response);
      return;
    }

    response.body = response.body || {};

    response.body.scopes =
      this.pausedScopeChains[args.frameId]?.map((scope) => ({
        name: scope.type === "closure" ? "CLOSURE" : scope.name || scope.type.toUpperCase(), // for closure type, names are just numbers, so they don't look good, instead we just use name "CLOSURE"
        variablesReference: this.cdpSession!.adaptCDPObjectId(scope.object.objectId),
        presentationHint: inferDAPScopePresentationHintFromCDPType(scope.type),
        expensive: scope.type !== "local", // we only mark local scope as non-expensive as it is the one typically people want to look at and shouldn't have too many objects
      })) || [];
    this.sendResponse(response);
  }

  protected async sourceRequest(
    response: DebugProtocol.Response & {
      body: {
        sourceURL: string;
        lineNumber1Based: number;
        columnNumber0Based: number;
        scriptURL: string;
      };
    },
    args: DebugProtocol.SourceArguments & {
      fileName: string;
      line0Based: number;
      column0Based: number;
    },
    request?: DebugProtocol.Request
  ) {
    if (!this.cdpSession) {
      Logger.warn("[DebugAdapter] [sourceRequest] The CDPSession was not initialized yet");
      this.sendResponse(response);
      return;
    }

    response.body = {
      ...this.cdpSession.findOriginalPosition(args.fileName, args.line0Based, args.column0Based),
    };
    this.sendResponse(response);
  }

  protected async variablesRequest(
    response: DebugProtocol.Response,
    args: DebugProtocol.VariablesArguments
  ): Promise<void> {
    if (!this.cdpSession) {
      Logger.warn("[DebugAdapter] [variablesRequest] The CDPSession was not initialized yet");
      this.sendResponse(response);
      return;
    }

    response.body = response.body || {};
    response.body.variables = [];

    try {
      if (args.filter !== "indexed" && args.filter !== "named") {
        response.body.variables = await this.cdpSession.getVariable(args.variablesReference);
      } else if (args.filter === "indexed") {
        const stringified = "" + getArraySlots;

        const partialValue = await this.cdpSession!.sendCDPMessage("Runtime.callFunctionOn", {
          functionDeclaration: stringified,
          objectId: this.cdpSession.convertDAPObjectIdToCDP(args.variablesReference),
          arguments: [args.start, args.count].map((value) => ({ value })),
        });

        const properties = await this.cdpSession.getVariable(
          this.cdpSession.adaptCDPObjectId(partialValue.result.objectId)
        );

        response.body.variables = properties;
      } else if (args.filter === "named") {
        // We do nothing for named variables. We set 'named' and 'indexed' only for arrays in variableStore
        // so the 'named' here means "display chunks" (which is handled by Debugger). If we'd get the properties
        // here we would get all indexed properties even when passing `nonIndexedPropertiesOnly: true` param
        // to Runtime.getProperties. I assume that this property just does not work yet as it's marked as experimental.
      }
    } catch (e) {
      Logger.error("[CDP] Failed to retrieve variable", e);
      response.success = false;
      response.body.error = {
        id: ERROR_RESPONSE_FAIL_TO_RETRIEVE_VARIABLE_ID,
        format: "Failed to retrieve variable",
      };
    }

    this.sendResponse(response);
  }

  protected async continueRequest(
    response: DebugProtocol.ContinueResponse,
    args: DebugProtocol.ContinueArguments
  ): Promise<void> {
    if (!this.cdpSession) {
      Logger.warn("[DebugAdapter] [continueRequest] The CDPSession was not initialized yet");
      this.sendResponse(response);
      return;
    }

    await this.cdpSession.sendCDPMessage("Debugger.resume", { terminateOnResume: false });
    this.sendResponse(response);
    this.sendEvent(new Event("RNIDE_continued"));
  }

  protected async nextRequest(
    response: DebugProtocol.NextResponse,
    args: DebugProtocol.NextArguments
  ): Promise<void> {
    if (!this.cdpSession) {
      Logger.warn("[DebugAdapter] [nextRequest] The CDPSession was not initialized yet");
      this.sendResponse(response);
      return;
    }

    await this.cdpSession.sendCDPMessage("Debugger.stepOver", {});
    this.sendResponse(response);
  }

  protected disconnectRequest(
    response: DebugProtocol.DisconnectResponse,
    args: DebugProtocol.DisconnectArguments
  ): void {
    if (!this.cdpSession) {
      Logger.warn("[DebugAdapter] [disconnectRequest] The CDPSession was not initialized yet");
      this.sendResponse(response);
      return;
    }

    this.cdpSession.closeConnection();
    this.sendResponse(response);
  }

  protected async evaluateRequest(
    response: DebugProtocol.EvaluateResponse,
    args: DebugProtocol.EvaluateArguments
  ): Promise<void> {
    if (!this.cdpSession) {
      Logger.warn("[DebugAdapter] [evaluateRequest] The CDPSession was not initialized yet");
      this.sendResponse(response);
      return;
    }

    const cdpResponse = await this.cdpSession!.sendCDPMessage("Runtime.evaluate", {
      expression: args.expression,
    });
    const remoteObject = cdpResponse.result;
    const stringValue = inferDAPVariableValueForCDPRemoteObject(remoteObject);

    response.body = response.body || {};
    response.body.result = stringValue;
    response.body.variablesReference = 0;
    if (remoteObject.type === "object") {
      const dapID = this.cdpSession.adaptCDPObjectId(remoteObject.objectId);
      response.body.type = "object";
      response.body.variablesReference = dapID;
    }
    this.sendResponse(response);
  }

  private async ping() {
    if (!this.cdpSession) {
      Logger.warn("[DebugAdapter] [ping] The CDPSession was not initialized yet");
      return;
    }
    try {
      const res = await this.cdpSession.sendCDPMessage("Runtime.evaluate", {
        expression: "('ping')",
      });
      if (res.result.value === "ping") {
        return true;
      }
    } catch (_) {
      /** debugSession is waiting for an event, if it won't get any it will fail after timeout, so we don't need to do anything here */
    }
    return false;
  }

  protected async customRequest(
    command: string,
    response: DebugProtocol.Response,
    args: any,
    request?: DebugProtocol.Request | undefined
  ) {
    response.body = response.body || {};
    switch (command) {
      case "RNIDE_startProfiling":
        if (this.cdpSession) {
          await this.cdpSession.startProfiling();
          this.sendEvent(new Event("RNIDE_profilingCPUStarted"));
        }
        break;
      case "RNIDE_stopProfiling":
        if (this.cdpSession) {
          const profile = await this.cdpSession.stopProfiling();
          const filePath = filePathForProfile();
          await fs.promises.writeFile(filePath, JSON.stringify(profile));
          this.sendEvent(new Event("RNIDE_profilingCPUStopped", { filePath }));
        }
        break;
      case "RNIDE_ping":
        response.body.result = await this.ping();
        break;
      default:
        Logger.debug(`Custom req ${command} ${args}`);
    }
    this.sendResponse(response);
  }

  //#endregion
}<|MERGE_RESOLUTION|>--- conflicted
+++ resolved
@@ -51,22 +51,7 @@
   }
 
   private startCDPSession(cdpConfiguration: CDPConfiguration) {
-<<<<<<< HEAD
     this.cdpSession = new CDPSession(this, cdpConfiguration);
-=======
-    this.cdpSession = new CDPSession(
-      this,
-      cdpConfiguration.websocketAddress,
-      {
-        expoPreludeLineCount: cdpConfiguration.expoPreludeLineCount,
-        sourceMapPathOverrides: cdpConfiguration.sourceMapPathOverrides,
-      },
-      {
-        breakpointsAreRemovedOnContextCleared:
-          cdpConfiguration.breakpointsAreRemovedOnContextCleared,
-      }
-    );
->>>>>>> d9c7400a
   }
   //#region CDPDelegate
 
