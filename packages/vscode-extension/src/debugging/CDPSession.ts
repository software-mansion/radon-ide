import WebSocket from "ws";
import { OutputEvent, Source, StackFrame } from "@vscode/debugadapter";
import { DebugProtocol } from "@vscode/debugprotocol";
import { Minimatch } from "minimatch";
import { Cdp } from "vscode-js-debug/out/cdp/index";
import { AnyObject } from "vscode-js-debug/out/adapter/objectPreview/betterTypes";
import { formatMessage } from "vscode-js-debug/out/adapter/messageFormat";
import {
  messageFormatters,
  previewAsObject,
  previewRemoteObject,
} from "vscode-js-debug/out/adapter/objectPreview";
import { Logger } from "../Logger";
import { SourceMapsRegistry } from "./SourceMapsRegistry";
import { BreakpointsController } from "./BreakpointsController";
import { VariableStore } from "./variableStore";
import { CDPCallFrame, CDPDebuggerScope, CDPRemoteObject } from "./cdp";
import { typeToCategory } from "./DebugAdapter";
import { annotateLocations } from "./cpuProfiler";
<<<<<<< HEAD
import { EventEmitter } from "vscode";
=======
>>>>>>> f53aecf1
import { CDPConfiguration } from "./CDPDebugAdapter";

type ResolveType<T = unknown> = (result: T) => void;
type RejectType = (error: unknown) => void;

type PromiseHandlers<T = unknown> = {
  resolve: ResolveType<T>;
  reject: RejectType;
};

export interface CDPSessionDelegate {
  onExecutionContextCreated(threadId: number, threadName: string): void;
  onConnectionClosed: () => void;
  onDebugSessionReady: () => void;
  onDebuggerPaused: (message: any) => void;
  onDebuggerResumed: () => void;
  onExecutionContextsCleared: () => void;
  sendOutputEvent: (output: OutputEvent) => void;
  sendStoppedEvent: (
    pausedStackFrames: StackFrame[],
    pausedScopeChains: CDPDebuggerScope[][],
    reason: string
  ) => void;
}

const RETRIEVE_VARIABLE_TIMEOUT_MS = 3000;

export class CDPSession {
  private connection: WebSocket;

  private variableStore: VariableStore = new VariableStore();
  private linesStartAt1 = true;
  private columnsStartAt1 = true;

  private cdpMessageId = 0;
  private cdpMessagePromises: Map<number, PromiseHandlers> = new Map();

  private sourceMapRegistry: SourceMapsRegistry;

  private breakpointsController: BreakpointsController;

  private debugSessionReady = false;
  private consoleAPICallsQueue: any[] = [];

<<<<<<< HEAD
  private resumeEventTimeout: NodeJS.Timeout | undefined;
  private willLikelyPauseSoon = false;
=======
  private skipFiles: Minimatch[] = [];
>>>>>>> f53aecf1

  constructor(private delegate: CDPSessionDelegate, private configuration: CDPConfiguration) {
    this.sourceMapRegistry = new SourceMapsRegistry(
      configuration.expoPreludeLineCount,
      Object.entries(configuration.sourceMapPathOverrides)
<<<<<<< HEAD
=======
    );

    this.skipFiles = configuration.skipFiles.map(
      (pattern) => new Minimatch(pattern, { flipNegate: true })
>>>>>>> f53aecf1
    );

    this.breakpointsController = new BreakpointsController(
      this.sourceMapRegistry,
      this,
      configuration.breakpointsAreRemovedOnContextCleared
    );

    this.connection = new WebSocket(configuration.websocketAddress);

    this.connection.on("open", this.setUpDebugger);

    this.connection.on("close", this.delegate.onConnectionClosed);

    this.connection.on("message", async (data) => {
      const message = JSON.parse(data.toString());
      if (message.result || message.error) {
        this.handleCDPMessageResponse(message);
        return;
      }
      await this.handleIncomingCDPMethodCalls(message);
    });
  }

  //#region CPD incoming communication

  private handleIncomingCDPMethodCalls = async (message: any) => {
    switch (message.method) {
      case "Runtime.executionContextCreated":
        const context = message.params.context;
        this.delegate.onExecutionContextCreated(context.id, context.name);
        break;
      case "Debugger.scriptParsed":
        const sourceMapURL = message.params.sourceMapURL;

        if (!sourceMapURL) {
          break;
        }

        let sourceMapData;

        if (sourceMapURL?.startsWith("data:")) {
          const base64Data = sourceMapURL.split(",")[1];
          const decodedData = Buffer.from(base64Data, "base64").toString("utf-8");
          sourceMapData = JSON.parse(decodedData);
        } else {
          try {
            const sourceMapResponse = await fetch(sourceMapURL);
            sourceMapData = await sourceMapResponse.json();
          } catch {
            Logger.debug(`Failed to fetch source map from: ${sourceMapURL}`);
          }
        }

        if (!sourceMapData || !sourceMapData.sources) {
          break;
        }

        // We detect when a source map for the entire bundle is loaded by checking if __prelude__ module is present in the sources.
        const isMainBundle = sourceMapData.sources.some((source: string) =>
          source.includes("__prelude__")
        );

        const consumer = await this.sourceMapRegistry!.registerSourceMap(
          sourceMapData,
          message.params.url,
          message.params.scriptId,
          isMainBundle
        );

        if (isMainBundle) {
          this.debugSessionReady = true;
          this.flushEnqueuedConsoleAPICalls();
          this.delegate.onDebugSessionReady();
        }

        this.breakpointsController.updateBreakpointsInSource(message.params.url, consumer);
        break;
      case "Debugger.paused":
        this.handleDebuggerPaused(message);
        break;
      case "Debugger.resumed":
        this.handleDebuggerResumed();
        break;
      case "Runtime.executionContextsCleared":
        // clear all existing source maps, breakpoints and variable store
        this.sourceMapRegistry.clearSourceMaps();
        this.breakpointsController.onContextCleared();
        this.variableStore.clearReplVariables();
        this.variableStore.clearCDPVariables();

        // inform debug adapter that context was Cleared
        this.delegate.onExecutionContextsCleared();
        break;
      case "Runtime.consoleAPICalled":
        if (this.debugSessionReady) {
          this.handleConsoleAPICall(message);
        } else {
          this.consoleAPICallsQueue.push(message);
        }
        break;
      default:
        break;
    }
  };

  private flushEnqueuedConsoleAPICalls() {
    const messages = this.consoleAPICallsQueue;
    this.consoleAPICallsQueue = [];
    for (const message of messages) {
      this.handleConsoleAPICall(message);
    }
  }

  private async handleConsoleAPICall(message: any) {
    // We wrap console calls and add stack information as last three arguments, however
    // some logs may baypass that, especially when printed in initialization phase, so we
    // need to detect whether the wrapper has added the stack info or not
    // We check if there are more than 3 arguments, and if the last one is a number
    // We filter out logs that start with __RNIDE_INTERNAL as those are messages
    // used by IDE for tracking the app state and should not appear in the VSCode
    // console.
    const argsLen = message.params.args.length;
    let output: OutputEvent;

    if (argsLen > 0 && message.params.args[0].value === "__RNIDE_INTERNAL") {
      // We return here to avoid passing internal logs to the user debug console,
      // but they will still be visible in metro log feed.
      return;
    } else if (argsLen > 3 && message.params.args[argsLen - 1].type === "number") {
      // Since console.log stack is extracted from Error, unlike other messages sent over CDP
      // the line and column numbers are 1-based
      const [scriptURL, generatedLineNumber1Based, generatedColumn1Based] = message.params.args
        .slice(-3)
        .map((v: any) => v.value);

      const { lineNumber1Based, columnNumber0Based, sourceURL } =
        this.sourceMapRegistry!.findOriginalPosition(
          scriptURL,
          generatedLineNumber1Based,
          generatedColumn1Based - 1
        );

      const formattedOutput = await this.formatDefaultString(message.params.args.slice(0, -3));

      output = new OutputEvent(formattedOutput.output, typeToCategory(message.params.type));

      Object.assign(output.body, {
        ...formattedOutput,
        //@ts-ignore source, line, column and group are valid fields
        source: new Source(sourceURL, sourceURL),
        line: this.linesStartAt1 ? lineNumber1Based : lineNumber1Based - 1,
        column: this.columnsStartAt1 ? columnNumber0Based + 1 : columnNumber0Based,
      });
    } else {
      const formattedOutput = await this.formatDefaultString(message.params.args);

      output = new OutputEvent(formattedOutput.output, typeToCategory(message.params.type));
      Object.assign(output.body, {
        ...formattedOutput,
      });

      if (message.params.stackTrace) {
        const stackTrace = message.params.stackTrace;
        const { sourceURL, lineNumber1Based, columnNumber0Based } =
          this.findFirstNonSkippedCallFramePosition(stackTrace.callFrames);
        Object.assign(output.body, {
          //@ts-ignore source, line, column and group are valid fields
          source: new Source(sourceURL, sourceURL),
          line: this.linesStartAt1 ? lineNumber1Based : lineNumber1Based - 1,
          column: this.columnsStartAt1 ? columnNumber0Based + 1 : columnNumber0Based,
        });
      }
    }
    this.delegate.sendOutputEvent(output);
  }

  private shouldAcceptFile(fileName: string) {
    let accept = true;
    for (const pattern of this.skipFiles) {
      if (pattern.match(fileName)) {
        accept = pattern.negate;
      }
    }
    return accept;
  }

  private findFirstNonSkippedCallFramePosition(callFrames: CDPCallFrame[]) {
    let firstPosition;
    for (const frame of callFrames) {
      const originalPosition = this.sourceMapRegistry!.findOriginalPosition(
        frame.scriptId,
        frame.lineNumber + 1, // cdp line and column numbers are 0-based
        frame.columnNumber
      );
      if (this.shouldAcceptFile(originalPosition.sourceURL)) {
        return originalPosition;
      } else if (!firstPosition) {
        firstPosition = originalPosition;
      }
    }
    // return the first position if none of the frames are from the app
    return firstPosition!;
  }

  private async handleDebuggerPaused(message: any) {
    const stackFrames = message.params.callFrames.map((cdpFrame: any, index: number) => {
      const cdpLocation = cdpFrame.location;
      const { sourceURL, lineNumber1Based, columnNumber0Based } =
        this.sourceMapRegistry!.findOriginalPosition(
          cdpLocation.scriptId,
          cdpLocation.lineNumber + 1, // cdp line and column numbers are 0-based
          cdpLocation.columnNumber
        );
      return new StackFrame(
        index,
        cdpFrame.functionName,
        sourceURL ? new Source(sourceURL, sourceURL) : undefined,
        this.linesStartAt1 ? lineNumber1Based : lineNumber1Based - 1,
        this.columnsStartAt1 ? columnNumber0Based + 1 : columnNumber0Based
      );
    });
    const scopeChains = message.params.callFrames.map((cdpFrame: any) => cdpFrame.scopeChain);

    if (this.resumeEventTimeout) {
      clearTimeout(this.resumeEventTimeout);
      this.resumeEventTimeout = undefined;
    }
    this.maybeUpdateDebuggerOverlay(true);
    this.delegate.sendStoppedEvent(stackFrames, scopeChains, "breakpoint");
  }

  private handleDebuggerResumed() {
    if (this.resumeEventTimeout) {
      // we clear resume event here as well as we will either schedule a new one
      // or fire the event immediately.
      clearTimeout(this.resumeEventTimeout);
      this.resumeEventTimeout = undefined;
    }
    if (this.willLikelyPauseSoon) {
      // when step-over is called, we expect Debugger.resumed event to be called
      // after which the paused event will be fired almost immediately as the
      // debugger stops at the next line of code.
      // In order to prevent the paused event from being fired immediately resulting
      // in the overlay blinking for a fraction of second, we wait for a short period
      // just in case the paused event is never fired.
      this.willLikelyPauseSoon = false;
      this.resumeEventTimeout = setTimeout(() => {
        this.maybeUpdateDebuggerOverlay(false);
        this.delegate.onDebuggerResumed();
      }, 100);
    } else {
      this.maybeUpdateDebuggerOverlay(false);
      this.delegate.onDebuggerResumed();
    }
  }

  private maybeUpdateDebuggerOverlay(isPaused: boolean) {
    if (this.configuration.displayDebuggerOverlay) {
      this.sendCDPMessage(
        "Overlay.setPausedInDebuggerMessage",
        isPaused
        ? {
            message: "Paused in debugger",
          }
        : {}
    );
  }

  private handleCDPMessageResponse(message: any) {
    const messagePromise = this.cdpMessagePromises.get(message.id);
    this.cdpMessagePromises.delete(message.id);
    if (message.result && messagePromise?.resolve) {
      messagePromise.resolve(message.result);
    } else if (message.error && messagePromise?.reject) {
      Logger.warn("CDP message error received", message.error);
      // create an error object such that we can capture stack trace and assign
      // all object error properties as provided by CDP
      const error = new Error();
      Object.assign(error, message.error);
      messagePromise.reject(error);
    }
  }

  //#endregion

  //#region CPD outgoing communication

  public handleSetBreakpointRequest(
    sourcePath: string,
    breakpoints: DebugProtocol.SourceBreakpoint[] | undefined
  ) {
    return this.breakpointsController.setBreakpoints(sourcePath, breakpoints);
  }

  private setUpDebugger = async () => {
    // the below catch handler is used to ignore errors coming from non critical CDP messages we
    // expect in some setups to fail
    const ignoreError = () => {};
    await this.sendCDPMessage("FuseboxClient.setClientMetadata", {}).catch(ignoreError);
    await this.sendCDPMessage("ReactNativeApplication.enable", {}).catch(ignoreError);
    await this.sendCDPMessage("Runtime.enable", {});
    await this.sendCDPMessage("Debugger.enable", { maxScriptsCacheSize: 100000000 });
    await this.sendCDPMessage("Debugger.setPauseOnExceptions", { state: "none" });
    await this.sendCDPMessage("Debugger.setAsyncCallStackDepth", { maxDepth: 32 }).catch(
      ignoreError
    );
    await this.sendCDPMessage("Debugger.setBlackboxPatterns", { patterns: [] }).catch(ignoreError);
    await this.sendCDPMessage("Runtime.runIfWaitingForDebugger", {}).catch(ignoreError);
  };

  public closeConnection() {
    this.connection.close();
  }

  public async sendCDPMessage(method: string, params: object, timeoutMs?: number) {
    const message = {
      id: ++this.cdpMessageId,
      method: method,
      params: params,
    };
    this.connection.send(JSON.stringify(message));
    return new Promise<any>((resolve, reject) => {
      let timeout: NodeJS.Timeout;
      if (timeoutMs) {
        timeout = setTimeout(() => {
          this.cdpMessagePromises.delete(message.id);
          reject(new Error("Cdp did not respond before timeout"));
        }, timeoutMs);
      }

      this.cdpMessagePromises.set(message.id, {
        resolve: (e: any) => {
          timeout && clearTimeout(timeout);
          resolve(e);
        },
        reject,
      });
    });
  }

  //#endregion

  //#region variable store

  public adaptCDPObjectId(id: string) {
    return this.variableStore.adaptCDPObjectId(id);
  }

  public convertDAPObjectIdToCDP(variablesReference: number) {
    return this.variableStore.convertDAPObjectIdToCDP(variablesReference);
  }

  public getVariable(variablesReference: number) {
    return this.variableStore.get(variablesReference, (params: object) => {
      return this.sendCDPMessage("Runtime.getProperties", params, RETRIEVE_VARIABLE_TIMEOUT_MS);
    });
  }

  private async createVariableForOutputEvent(args: CDPRemoteObject[]) {
    const prepareVariables = (
      await Promise.all(
        args.map(async (arg: CDPRemoteObject, index: number) => {
          // Don't create variables for primitive types, we do it here
          // instead of .filter to keep indexes consistent
          if (arg.type !== "object" && arg.type !== "function") {
            return null;
          }

          arg.description = previewRemoteObject(arg, "propertyValue");

          if (arg.type === "object") {
            arg.objectId = this.variableStore.adaptCDPObjectId(arg.objectId).toString();
          }
          return { name: `arg${index}`, value: arg };
        })
      )
    ).filter((value) => value !== null);

    // we create empty object that is needed for DAP OutputEvent to display
    // collapsed args properly, the object references the array of args array
    const argsObjectDapID = this.variableStore.pushReplVariable(prepareVariables);

    // If originally there was only one argument, we don't want to display named arguments
    if (args.length === 1) {
      return argsObjectDapID;
    }

    return this.variableStore.pushReplVariable([
      {
        name: "<unnamed>",
        value: {
          type: "object",
          objectId: argsObjectDapID.toString(),
          className: "Object",
          description: "object",
        },
      },
    ]);
  }

  // Based on https://github.com/microsoft/vscode-js-debug/blob/3be255753c458f231e32c9ef5c60090236780060/src/adapter/console/textualMessage.ts#L83
  // We use that to format and truncate console.log messages
  async formatDefaultString(args: ReadonlyArray<Cdp.Runtime.RemoteObject>) {
    const useMessageFormat = args.length > 1 && args[0].type === "string";
    const formatResult = useMessageFormat
      ? formatMessage(args[0].value, args.slice(1) as AnyObject[], messageFormatters)
      : formatMessage("", args as AnyObject[], messageFormatters);

    const output = formatResult.result + "\n";

    if (formatResult.usedAllSubs && !args.some(previewAsObject)) {
      return { output, variablesReference: undefined };
    } else {
      const outputVar = await this.createVariableForOutputEvent(args as CDPRemoteObject[]);

      return { output, variablesReference: outputVar };
    }
  }

  //#endregion

  //#region source map registry

  public findOriginalPosition(filename: string, line0Based: number, column0Based: number) {
    return this.sourceMapRegistry.findOriginalPosition(filename, line0Based, column0Based);
  }

  //#endregion

  public async startProfiling() {
    await this.sendCDPMessage("Profiler.start", {});
  }

  public async stopProfiling() {
    const result = await this.sendCDPMessage("Profiler.stop", {});
    const annotatedProfile = annotateLocations(result.profile, this.sourceMapRegistry);
    return annotatedProfile;
  }
}<|MERGE_RESOLUTION|>--- conflicted
+++ resolved
@@ -17,10 +17,6 @@
 import { CDPCallFrame, CDPDebuggerScope, CDPRemoteObject } from "./cdp";
 import { typeToCategory } from "./DebugAdapter";
 import { annotateLocations } from "./cpuProfiler";
-<<<<<<< HEAD
-import { EventEmitter } from "vscode";
-=======
->>>>>>> f53aecf1
 import { CDPConfiguration } from "./CDPDebugAdapter";
 
 type ResolveType<T = unknown> = (result: T) => void;
@@ -65,24 +61,18 @@
   private debugSessionReady = false;
   private consoleAPICallsQueue: any[] = [];
 
-<<<<<<< HEAD
   private resumeEventTimeout: NodeJS.Timeout | undefined;
   private willLikelyPauseSoon = false;
-=======
   private skipFiles: Minimatch[] = [];
->>>>>>> f53aecf1
 
   constructor(private delegate: CDPSessionDelegate, private configuration: CDPConfiguration) {
     this.sourceMapRegistry = new SourceMapsRegistry(
       configuration.expoPreludeLineCount,
       Object.entries(configuration.sourceMapPathOverrides)
-<<<<<<< HEAD
-=======
     );
 
     this.skipFiles = configuration.skipFiles.map(
       (pattern) => new Minimatch(pattern, { flipNegate: true })
->>>>>>> f53aecf1
     );
 
     this.breakpointsController = new BreakpointsController(
@@ -345,11 +335,12 @@
       this.sendCDPMessage(
         "Overlay.setPausedInDebuggerMessage",
         isPaused
-        ? {
-            message: "Paused in debugger",
-          }
-        : {}
-    );
+          ? {
+              message: "Paused in debugger",
+            }
+          : {}
+      );
+    }
   }
 
   private handleCDPMessageResponse(message: any) {
