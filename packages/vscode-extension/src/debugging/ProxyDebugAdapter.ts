import fs from "fs";
import assert from "assert";
import { DebugSession, ErrorDestination, Event } from "@vscode/debugadapter";
import * as vscode from "vscode";
import { DebugProtocol } from "@vscode/debugprotocol";
import { Disposable } from "vscode";
import { CDPProxy } from "./CDPProxy";
import { RadonCDPProxyDelegate } from "./RadonCDPProxyDelegate";
import { disposeAll } from "../utilities/disposables";
import { DEBUG_CONSOLE_LOG, DEBUG_PAUSED, DEBUG_RESUMED } from "./DebugSession";
import { CDPProfile } from "./cdp";
import { annotateLocations, filePathForProfile } from "./cpuProfiler";
import { SourceMapsRegistry } from "./SourceMapsRegistry";
import { startDebugging } from "./startDebugging";
<<<<<<< HEAD
=======
import { Logger } from "../Logger";
>>>>>>> d434ec87

export class ProxyDebugSessionAdapterDescriptorFactory
  implements vscode.DebugAdapterDescriptorFactory
{
  createDebugAdapterDescriptor(
    session: vscode.DebugSession
  ): vscode.ProviderResult<vscode.DebugAdapterDescriptor> {
    return new vscode.DebugAdapterInlineImplementation(new ProxyDebugAdapter(session));
  }
}

// strip the wildcard `*` from the sourceMapPathOverrides before passing them to the SourceMapsRegistry
function sourceMapAliasesFromPathOverrides(
  sourceMapPathOverrides: Record<string, string>
): [string, string][] {
  return Object.entries(sourceMapPathOverrides).map(([key, value]): [string, string] => {
    if (key.endsWith("*")) {
      key = key.slice(0, -1);
    }
    if (value.endsWith("*")) {
      value = value.slice(0, -1);
    }
    return [key, value];
  });
}

const CHILD_SESSION_TYPE = "radon-pwa-node";

export class ProxyDebugAdapter extends DebugSession {
  private cdpProxy: CDPProxy;
  private disposables: Disposable[] = [];
  private nodeDebugSession: vscode.DebugSession | null = null;
  private terminated: boolean = false;
  private sourceMapRegistry: SourceMapsRegistry;

  constructor(private session: vscode.DebugSession) {
    super();

    const sourceMapAliases = sourceMapAliasesFromPathOverrides(
      this.session.configuration.sourceMapPathOverrides
    );
    this.sourceMapRegistry = new SourceMapsRegistry(
      this.session.configuration.expoPreludeLineCount,
      sourceMapAliases
    );

    const proxyDelegate = new RadonCDPProxyDelegate(this.sourceMapRegistry);

    this.cdpProxy = new CDPProxy(
      "127.0.0.1",
      this.session.configuration.websocketAddress,
      proxyDelegate
    );

    this.disposables.push(
      proxyDelegate.onDebuggerPaused(({ reason }) => {
        this.sendEvent(new Event(DEBUG_PAUSED, { reason }));
        if (this.session.configuration.displayDebuggerOverlay) {
          this.cdpProxy.injectDebuggerCommand({
            method: "Overlay.setPausedInDebuggerMessage",
            params: {
              message: "Paused in debugger",
            },
          });
        }
      })
    );
    this.disposables.push(
      proxyDelegate.onDebuggerResumed(() => {
        this.sendEvent(new Event(DEBUG_RESUMED));
        if (this.session.configuration.displayDebuggerOverlay) {
          this.cdpProxy.injectDebuggerCommand({
            method: "Overlay.setPausedInDebuggerMessage",
            params: {},
          });
        }
      })
    );
    this.disposables.push(
      proxyDelegate.onConsoleAPICalled(() => {
        this.sendEvent(new Event(DEBUG_CONSOLE_LOG));
      })
    );

    this.disposables.push(
      vscode.debug.onDidTerminateDebugSession(({ id }) => {
        if (id === this.nodeDebugSession?.id) {
          this.terminate();
        }
      })
    );
  }

  protected initializeRequest(
    response: DebugProtocol.InitializeResponse,
    args: DebugProtocol.InitializeRequestArguments
  ): void {
    response.body = response.body || {};

    response.body.supportsConfigurationDoneRequest = true;
    response.body.supportsEvaluateForHovers = true;
    response.body.supportTerminateDebuggee = false;
    response.body.supportsCancelRequest = true;

    response.body.exceptionBreakpointFilters = [
      {
        filter: "all",
        label: "Caught Exceptions",
        default: false,
        supportsCondition: true,
        description: "Breaks on all throw errors, even if they're caught later.",
        conditionDescription: 'error.name == "MyError"',
      },
      {
        filter: "uncaught",
        label: "Uncaught Exceptions",
        default: false,
        supportsCondition: true,
        description: "Breaks only on errors or promise rejections that are not handled.",
        conditionDescription: 'error.name == "MyError"',
      },
    ];

    this.sendResponse(response);
  }

  protected async attachRequest(
    response: DebugProtocol.AttachResponse,
    args: DebugProtocol.AttachRequestArguments & {
      sourceMapPathOverrides: Record<string, string>;
      websocketAddress: string;
    },
    request?: DebugProtocol.Request
  ) {
    await this.cdpProxy.initializeServer();

<<<<<<< HEAD
    const debugSession = await startDebugging(
      undefined,
      {
        type: CHILD_SESSION_TYPE,
        name: "Radon IDE Debugger",
        request: "attach",
        port: this.cdpProxy.port!,
        continueOnAttach: true,
        sourceMapPathOverrides: args.sourceMapPathOverrides,
        resolveSourceMapLocations: ["**", "!**/node_modules/!(expo)/**"],
        skipFiles: [
          "**/extension/lib/**/*.js",
          "**/vscode-extension/lib/**/*.js",
          "**/ReactFabric-dev.js",
          "**/ReactNativeRenderer-dev.js",
          "**/node_modules/**/*",
          "!**/node_modules/expo-router/**/*",
        ],
      },
      {
        suppressDebugStatusbar: true,
        suppressDebugView: true,
        suppressDebugToolbar: true,
        suppressSaveBeforeStart: true,
        parentSession: this.session,
        consoleMode: vscode.DebugConsoleMode.MergeWithParent,
        lifecycleManagedByParent: true,
        compact: true,
      }
    );

    if (!debugSession) {
      this.sendErrorResponse(
        response,
        { format: "Failed to attach debugger session", id: 1 },
=======
    try {
      this.nodeDebugSession = await startDebugging(
>>>>>>> d434ec87
        undefined,
        undefined,
        ErrorDestination.User
      );
<<<<<<< HEAD
    } else {
      this.nodeDebugSession = debugSession;
      this.sendResponse(response);
=======
      this.sendResponse(response);
    } catch (e) {
      Logger.error("Error starting proxy debug adapter child session", e);
      this.sendErrorResponse(
        response,
        { format: "Failed to attach debugger session", id: 1 },
        undefined,
        undefined,
        ErrorDestination.User
      );
>>>>>>> d434ec87
    }
  }

  protected continueRequest(
    response: DebugProtocol.ContinueResponse,
    args: DebugProtocol.ContinueArguments,
    request?: DebugProtocol.Request
  ): void {
    if (!this.nodeDebugSession) {
      return;
    }
    vscode.commands.executeCommand("workbench.action.debug.continue", undefined, {
      sessionId: this.nodeDebugSession.id,
    });
  }

  protected nextRequest(
    response: DebugProtocol.NextResponse,
    args: DebugProtocol.NextArguments,
    request?: DebugProtocol.Request
  ): void {
    if (!this.nodeDebugSession) {
      return;
    }
    vscode.commands.executeCommand("workbench.action.debug.stepOver", undefined, {
      sessionId: this.nodeDebugSession.id,
    });
  }

  protected async disconnectRequest(
    response: DebugProtocol.DisconnectResponse,
    args: DebugProtocol.DisconnectArguments,
    request?: DebugProtocol.Request
  ) {
    this.terminate();
    // since the application resumes once the debugger is disconnected, we need to send a continued event
    // to the frontend to update the UI
    this.sendEvent(new Event("RNIDE_continued"));
    this.sendResponse(response);
  }

  private terminate() {
    if (this.terminated) {
      return;
    }
    this.terminated = true;
    this.cdpProxy.stopServer();
    disposeAll(this.disposables);
    vscode.commands.executeCommand("workbench.action.debug.stop", undefined, {
      sessionId: this.session.id,
    });
  }

  private async ping() {
    try {
      const result = await this.cdpProxy.injectDebuggerCommand({
        method: "Runtime.evaluate",
        params: {
          expression: "('ping')",
        },
      });
      if ("value" in result && result.value === "ping") {
        return true;
      }
    } catch (_) {
      /** debugSession is waiting for an event, if it won't get any it will fail after timeout, so we don't need to do anything here */
    }
    return false;
  }

  private async startProfiling() {
    await this.cdpProxy.injectDebuggerCommand({ method: "Profiler.start", params: {} });
    this.sendEvent(new Event("RNIDE_profilingCPUStarted"));
  }

  private async stopProfiling() {
    const result = await this.cdpProxy.injectDebuggerCommand({
      method: "Profiler.stop",
      params: {},
    });

    assert("profile" in result, "Profiler.stop response should contain a profile");

    const profile = annotateLocations(result.profile as CDPProfile, this.sourceMapRegistry);
    const filePath = filePathForProfile();
    await fs.promises.writeFile(filePath, JSON.stringify(profile));
    this.sendEvent(new Event("RNIDE_profilingCPUStopped", { filePath }));
  }

  protected async customRequest(
    command: string,
    response: DebugProtocol.Response,
    args: any,
    request?: DebugProtocol.Request | undefined
  ) {
    response.body = response.body || {};
    switch (command) {
      case "RNIDE_startProfiling":
        await this.startProfiling();
        break;
      case "RNIDE_stopProfiling":
        await this.stopProfiling();
        break;
      case "RNIDE_ping":
        response.body.result = await this.ping();
        break;
    }
    this.sendResponse(response);
  }
}<|MERGE_RESOLUTION|>--- conflicted
+++ resolved
@@ -12,10 +12,7 @@
 import { annotateLocations, filePathForProfile } from "./cpuProfiler";
 import { SourceMapsRegistry } from "./SourceMapsRegistry";
 import { startDebugging } from "./startDebugging";
-<<<<<<< HEAD
-=======
 import { Logger } from "../Logger";
->>>>>>> d434ec87
 
 export class ProxyDebugSessionAdapterDescriptorFactory
   implements vscode.DebugAdapterDescriptorFactory
@@ -152,55 +149,37 @@
   ) {
     await this.cdpProxy.initializeServer();
 
-<<<<<<< HEAD
-    const debugSession = await startDebugging(
-      undefined,
-      {
-        type: CHILD_SESSION_TYPE,
-        name: "Radon IDE Debugger",
-        request: "attach",
-        port: this.cdpProxy.port!,
-        continueOnAttach: true,
-        sourceMapPathOverrides: args.sourceMapPathOverrides,
-        resolveSourceMapLocations: ["**", "!**/node_modules/!(expo)/**"],
-        skipFiles: [
-          "**/extension/lib/**/*.js",
-          "**/vscode-extension/lib/**/*.js",
-          "**/ReactFabric-dev.js",
-          "**/ReactNativeRenderer-dev.js",
-          "**/node_modules/**/*",
-          "!**/node_modules/expo-router/**/*",
-        ],
-      },
-      {
-        suppressDebugStatusbar: true,
-        suppressDebugView: true,
-        suppressDebugToolbar: true,
-        suppressSaveBeforeStart: true,
-        parentSession: this.session,
-        consoleMode: vscode.DebugConsoleMode.MergeWithParent,
-        lifecycleManagedByParent: true,
-        compact: true,
-      }
-    );
-
-    if (!debugSession) {
-      this.sendErrorResponse(
-        response,
-        { format: "Failed to attach debugger session", id: 1 },
-=======
     try {
       this.nodeDebugSession = await startDebugging(
->>>>>>> d434ec87
         undefined,
-        undefined,
-        ErrorDestination.User
+        {
+          type: CHILD_SESSION_TYPE,
+          name: "Radon IDE Debugger",
+          request: "attach",
+          port: this.cdpProxy.port!,
+          continueOnAttach: true,
+          sourceMapPathOverrides: args.sourceMapPathOverrides,
+          resolveSourceMapLocations: ["**", "!**/node_modules/!(expo)/**"],
+          skipFiles: [
+            "**/extension/lib/**/*.js",
+            "**/vscode-extension/lib/**/*.js",
+            "**/ReactFabric-dev.js",
+            "**/ReactNativeRenderer-dev.js",
+            "**/node_modules/**/*",
+            "!**/node_modules/expo-router/**/*",
+          ],
+        },
+        {
+          suppressDebugStatusbar: true,
+          suppressDebugView: true,
+          suppressDebugToolbar: true,
+          suppressSaveBeforeStart: true,
+          parentSession: this.session,
+          consoleMode: vscode.DebugConsoleMode.MergeWithParent,
+          lifecycleManagedByParent: true,
+          compact: true,
+        }
       );
-<<<<<<< HEAD
-    } else {
-      this.nodeDebugSession = debugSession;
-      this.sendResponse(response);
-=======
       this.sendResponse(response);
     } catch (e) {
       Logger.error("Error starting proxy debug adapter child session", e);
@@ -211,7 +190,6 @@
         undefined,
         ErrorDestination.User
       );
->>>>>>> d434ec87
     }
   }
 
