--- conflicted
+++ resolved
@@ -7,17 +7,15 @@
 import { CDPProxy } from "./CDPProxy";
 import { RadonCDPProxyDelegate } from "./RadonCDPProxyDelegate";
 import { disposeAll } from "../utilities/disposables";
-<<<<<<< HEAD
-import { DEBUG_CONSOLE_LOG, DEBUG_PAUSED, DEBUG_RESUMED, DebugNetworkEvent } from "./DebugSession";
-=======
 import {
   BINDING_CALLED,
   DEBUG_CONSOLE_LOG,
   DEBUG_PAUSED,
   DEBUG_RESUMED,
   SCRIPT_PARSED,
+  NETWORK_EVENT,
+  DebugNetworkEvent,
 } from "./DebugSession";
->>>>>>> 9d6f3c9d
 import { CDPProfile } from "./cdp";
 import { annotateLocations, filePathForProfile } from "./cpuProfiler";
 import { SourceMapsRegistry } from "./SourceMapsRegistry";
@@ -132,7 +130,7 @@
 
     this.disposables.push(
       proxyDelegate.onNetworkEvent((e) => {
-        this.sendEvent(new Event("RNIDE_networkEvent", e));
+        this.sendEvent(new Event(NETWORK_EVENT, e));
       })
     );
   }
@@ -339,7 +337,9 @@
       case "RNIDE_evaluate":
         response.body.result = await this.evaluateExpression(args);
         break;
-<<<<<<< HEAD
+      case "RNIDE_addBinding":
+        await this.addBinding(args.name);
+        break;
       case DebugNetworkEvent.Enable:
         await this.enableNetworkInspector();
         break;
@@ -348,10 +348,6 @@
         break;
       case DebugNetworkEvent.GetResponseBody:
         await this.getResponseBody(args);
-=======
-      case "RNIDE_addBinding":
-        await this.addBinding(args.name);
->>>>>>> 9d6f3c9d
         break;
     }
     this.sendResponse(response);
