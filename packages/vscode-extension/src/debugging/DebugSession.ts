import {
  debug,
  DebugSessionCustomEvent,
  Disposable,
  DebugSession as VscDebugSession,
} from "vscode";
import { Metro } from "../project/metro";
import { CDPConfiguration } from "./DebugAdapter";

export type DebugSessionDelegate = {
  onConsoleLog(event: DebugSessionCustomEvent): void;
  onDebuggerPaused(event: DebugSessionCustomEvent): void;
  onDebuggerResumed(event: DebugSessionCustomEvent): void;
};

export type DebugSource = { filename?: string; line1based?: number; column0based?: number };

export class DebugSession implements Disposable {
  private vscSession: VscDebugSession | undefined;
  private debugEventsListener: Disposable;
  private wasConnectedToCDP: boolean = false;

  constructor(private delegate: DebugSessionDelegate) {
    this.debugEventsListener = debug.onDidReceiveDebugSessionCustomEvent((event) => {
      switch (event.event) {
        case "RNIDE_consoleLog":
          this.delegate.onConsoleLog(event);
          break;
        case "RNIDE_paused":
          this.delegate.onDebuggerPaused(event);
          break;
        case "RNIDE_continued":
          this.delegate.onDebuggerResumed(event);
          break;
        default:
          // ignore other events
          break;
      }
    });
  }

  public async startDebugSession() {
    const debugStarted = await debug.startDebugging(
      undefined,
      {
        type: "com.swmansion.react-native-debugger",
        name: "Radon IDE Debugger",
        request: "attach",
      },
      {
        suppressDebugStatusbar: true,
        suppressDebugView: true,
        suppressDebugToolbar: true,
        suppressSaveBeforeStart: true,
      }
    );

    if (debugStarted) {
      this.vscSession = debug.activeDebugSession!;
      return true;
    }
    return false;
  }

<<<<<<< HEAD
  public async stopDebugSession() {
    this.vscSession && (await debug.stopDebugging(this.vscSession));
  }

  public dispose() {
    this.vscSession && debug.stopDebugging(this.vscSession);
    this.debugEventsListener.dispose();
  }

  public async connectJSDebugger(metro: Metro) {
    if (this.wasConnectedToCDP) {
      this.vscSession && debug.stopDebugging(this.vscSession);
      await this.startDebugSession();
    }

    const websocketAddress = await metro.getDebuggerURL();
    if (!websocketAddress) {
      return false;
    }

    let sourceMapAliases: Array<[string, string]> = [];
    const isUsingNewDebugger = metro.isUsingNewDebugger;
    if (isUsingNewDebugger && metro.watchFolders.length > 0) {
      // first entry in watchFolders is the project root
      sourceMapAliases.push(["/[metro-project]/", metro.watchFolders[0]]);
      metro.watchFolders.forEach((watchFolder, index) => {
        sourceMapAliases.push([`/[metro-watchFolders]/${index}/`, watchFolder]);
      });
    }

    await this.connectCDPDebugger({
      websocketAddress: websocketAddress,
      sourceMapAliases,
      expoPreludeLineCount: metro.expoPreludeLineCount,
      breakpointsAreRemovedOnContextCleared: isUsingNewDebugger ? false : true, // new debugger properly keeps all breakpoints in between JS reloads
    });

    this.wasConnectedToCDP = true;

    return true;
=======
  public async getOriginalSource(
    fileName: string,
    line0Based: number,
    column0Based: number
  ): Promise<{ sourceURL: string; lineNumber1Based: number; columnNumber0Based: number }> {
    return await this.session.customRequest("source", { fileName, line0Based, column0Based });
>>>>>>> 9a2b6c82
  }

  public resumeDebugger() {
    this.session.customRequest("continue");
  }

  public stepOverDebugger() {
    this.session.customRequest("next");
  }

  private async connectCDPDebugger(cdpConfiguration: CDPConfiguration) {
    await this.session.customRequest("RNIDE_connect_cdp_debugger", cdpConfiguration);
  }

  public async sendDebugConsoleLog(message: string, source?: DebugSource) {
    await this.session.customRequest("RNIDE_log_message", { message, source });
  }

  private get session() {
    if (!this.vscSession) {
      throw new Error("Debugger not started");
    }
    return this.vscSession;
  }
}<|MERGE_RESOLUTION|>--- conflicted
+++ resolved
@@ -62,7 +62,14 @@
     return false;
   }
 
-<<<<<<< HEAD
+  public async getOriginalSource(
+    fileName: string,
+    line0Based: number,
+    column0Based: number
+  ): Promise<{ sourceURL: string; lineNumber1Based: number; columnNumber0Based: number }> {
+    return await this.session.customRequest("source", { fileName, line0Based, column0Based });
+  }
+
   public async stopDebugSession() {
     this.vscSession && (await debug.stopDebugging(this.vscSession));
   }
@@ -103,14 +110,6 @@
     this.wasConnectedToCDP = true;
 
     return true;
-=======
-  public async getOriginalSource(
-    fileName: string,
-    line0Based: number,
-    column0Based: number
-  ): Promise<{ sourceURL: string; lineNumber1Based: number; columnNumber0Based: number }> {
-    return await this.session.customRequest("source", { fileName, line0Based, column0Based });
->>>>>>> 9a2b6c82
   }
 
   public resumeDebugger() {
