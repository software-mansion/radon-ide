import assert from "assert";
import { commands, debug, DebugConsoleMode, DebugSessionCustomEvent, Disposable } from "vscode";
import * as vscode from "vscode";
import { Cdp } from "vscode-cdp-proxy";
import { disposeAll } from "../utilities/disposables";
import { startDebugging } from "./startDebugging";
import { extensionContext } from "../utilities/extensionContext";
import { Logger } from "../Logger";
import { CancelToken } from "../utilities/cancelToken";

const MASTER_DEBUGGER_TYPE = "com.swmansion.react-native-debugger";
const CUSTOM_JS_DEBUGGER_TYPE = "com.swmansion.js-debugger";
const VSCODE_JS_DEBUGGER_TYPE = "com.swmansion.proxy-debugger";

export const DEBUG_CONSOLE_LOG = "RNIDE_consoleLog";
export const DEBUG_PAUSED = "RNIDE_paused";
export const DEBUG_RESUMED = "RNIDE_continued";
export const SCRIPT_PARSED = "RNIDE_scriptParsed";
export const BINDING_CALLED = "RNIDE_bindingCalled";
export const RNIDE_NETWORK_EVENT = "RNIDE_networkEvent";

export enum RNIDE_NetworkMethod {
  Enable = "RNIDE_enableNetworkInspector",
  Disable = "RNIDE_disableNetworkInspector",
  GetResponseBody = "RNIDE_getResponseBody",
  StoreResponseBody = "RNIDE_storeResponseBody",
}

export interface JSDebugConfiguration {
  websocketAddress: string;
  sourceMapPathOverrides: Record<string, string>;
  displayDebuggerOverlay: boolean;
  isUsingNewDebugger: boolean;
  expoPreludeLineCount: number;
}

export type DebugSource = { filename?: string; line1based?: number; column0based?: number };

export type DebugSessionOptions = {
  displayName: string;
  useParentDebugSession?: boolean;
  suppressDebugToolbar?: boolean;
  useCustomJSDebugger?: boolean;
};

type DebugSessionCustomEventListener = (event: DebugSessionCustomEvent) => void;

export interface DebugSession {
  // debug console conreols -- perhaps this should be moved to a separate interface?
  appendDebugConsoleEntry(message: string, type: string, source?: DebugSource): Promise<void>;

  // lifecycle methods
  startParentDebugSession(): Promise<void>;
  startJSDebugSession(configuration: JSDebugConfiguration): Promise<void>;
  restart(): Promise<void>;

  // debugger controls
  resumeDebugger(): void;
  stepOverDebugger(): void;
  stepOutDebugger(): void;
  stepIntoDebugger(): void;
  evaluateExpression(params: Cdp.Runtime.EvaluateParams): Promise<Cdp.Runtime.EvaluateResult>;
  addBinding(name: string): Promise<void>;
  invokeNetworkMethod<T>(
    method: RNIDE_NetworkMethod,
    args?: Record<string, unknown>
  ): Promise<T | undefined>;

  // Profiling controls
  startProfilingCPU(): Promise<void>;
  stopProfilingCPU(): Promise<void>;

  // events
  onConsoleLog(listener: DebugSessionCustomEventListener): Disposable;
  onDebuggerPaused(listener: DebugSessionCustomEventListener): Disposable;
  onDebuggerResumed(listener: DebugSessionCustomEventListener): Disposable;
  onProfilingCPUStarted(listener: DebugSessionCustomEventListener): Disposable;
  onProfilingCPUStopped(listener: DebugSessionCustomEventListener): Disposable;
  onBindingCalled(listener: (event: Cdp.Runtime.BindingCalledEvent) => void): Disposable;
  onScriptParsed(listener: (event: { isMainBundle: boolean }) => void): Disposable;
  onDebugSessionTerminated(listener: () => void): Disposable;
<<<<<<< HEAD
  onNetworkEvent(listener: DebugSessionCustomEventListener): Disposable;
=======
  onJSDebugSessionStarted(listener: () => void): Disposable;
>>>>>>> 75ff31aa
}

export class DebugSessionImpl implements DebugSession, Disposable {
  private parentDebugSession: vscode.DebugSession | undefined;
  private jsDebugSession: vscode.DebugSession | undefined;
  private cancelStartDebuggingToken: CancelToken = new CancelToken();

  private disposables: Disposable[] = [];

  private consoleLogEventEmitter = new vscode.EventEmitter<DebugSessionCustomEvent>();
  private debuggerPausedEventEmitter = new vscode.EventEmitter<DebugSessionCustomEvent>();
  private debuggerResumedEventEmitter = new vscode.EventEmitter<DebugSessionCustomEvent>();
  private profilingCPUStartedEventEmitter = new vscode.EventEmitter<DebugSessionCustomEvent>();
  private profilingCPUStoppedEventEmitter = new vscode.EventEmitter<DebugSessionCustomEvent>();
  private bindingCalledEventEmitter = new vscode.EventEmitter<Cdp.Runtime.BindingCalledEvent>();
  private debugSessionTerminatedEventEmitter = new vscode.EventEmitter<void>();
  private scriptParsedEventEmitter = new vscode.EventEmitter<{ isMainBundle: boolean }>();
<<<<<<< HEAD
  private networkEventEmitter = new vscode.EventEmitter<DebugSessionCustomEvent>();
=======
  private jsDebugSessionStartedEmitter = new vscode.EventEmitter<void>();
>>>>>>> 75ff31aa

  public onConsoleLog = this.consoleLogEventEmitter.event;
  public onDebuggerPaused = this.debuggerPausedEventEmitter.event;
  public onDebuggerResumed = this.debuggerResumedEventEmitter.event;
  public onProfilingCPUStarted = this.profilingCPUStartedEventEmitter.event;
  public onProfilingCPUStopped = this.profilingCPUStoppedEventEmitter.event;
  public onBindingCalled = this.bindingCalledEventEmitter.event;
  public onDebugSessionTerminated = this.debugSessionTerminatedEventEmitter.event;
  public onScriptParsed = this.scriptParsedEventEmitter.event;
<<<<<<< HEAD
  public onNetworkEvent = this.networkEventEmitter.event;
=======
  public onJSDebugSessionStarted = this.jsDebugSessionStartedEmitter.event;
>>>>>>> 75ff31aa

  constructor(private options: DebugSessionOptions = { displayName: "Radon IDE Debugger" }) {
    this.disposables.push(
      debug.onDidTerminateDebugSession((session) => {
        if (session.id === this.jsDebugSession?.id) {
          this.debugSessionTerminatedEventEmitter.fire();
        }
      })
    );
    this.disposables.push(
      debug.onDidReceiveDebugSessionCustomEvent((event) => {
        if (event.session.id !== this.jsDebugSession?.id) {
          return;
        }
        switch (event.event) {
          case DEBUG_CONSOLE_LOG:
            this.consoleLogEventEmitter.fire(event);
            break;
          case DEBUG_PAUSED:
            this.debuggerPausedEventEmitter.fire(event);
            break;
          case DEBUG_RESUMED:
            this.debuggerResumedEventEmitter.fire(event);
            break;
          case "RNIDE_profilingCPUStarted":
            this.profilingCPUStartedEventEmitter.fire(event);
            break;
          case "RNIDE_profilingCPUStopped":
            this.profilingCPUStoppedEventEmitter.fire(event);
            break;
          case BINDING_CALLED:
            this.bindingCalledEventEmitter.fire(event.body);
            break;
          case SCRIPT_PARSED:
            this.scriptParsedEventEmitter.fire(event.body);
            break;
          case RNIDE_NETWORK_EVENT:
            this.networkEventEmitter.fire(event);
            break;
          default:
            // ignore other events
            break;
        }
      })
    );
    this.disposables.push(
      this.consoleLogEventEmitter,
      this.debuggerPausedEventEmitter,
      this.debuggerResumedEventEmitter,
      this.profilingCPUStartedEventEmitter,
      this.profilingCPUStoppedEventEmitter,
      this.bindingCalledEventEmitter,
      this.debugSessionTerminatedEventEmitter
    );
  }

  public async startParentDebugSession() {
    assert(
      !this.jsDebugSession,
      "Cannot start parent debug session when js debug session is already running"
    );

    this.cancelStartingDebugSession();

    this.parentDebugSession = await startDebugging(
      undefined,
      {
        type: MASTER_DEBUGGER_TYPE,
        name: this.options.displayName,
        request: "attach",
      },
      {
        suppressDebugStatusbar: true,
        suppressDebugView: true,
        suppressDebugToolbar: true,
        suppressSaveBeforeStart: true,
      },
      this.cancelStartDebuggingToken
    );
  }

  public async restart() {
    this.cancelStartingDebugSession();
    await this.stopJsDebugSession();
    if (this.options.useParentDebugSession && !this.parentDebugSession) {
      await this.startParentDebugSession();
    }
  }

  private async stopJsDebugSession() {
    if (this.jsDebugSession) {
      const jsDebugSession = this.jsDebugSession;
      this.jsDebugSession = undefined;
      await debug.stopDebugging(jsDebugSession);
    }
  }

  private async stop() {
    this.cancelStartingDebugSession();
    await this.stopJsDebugSession();
    if (this.parentDebugSession) {
      const parentDebugSession = this.parentDebugSession;
      this.parentDebugSession = undefined;
      await debug.stopDebugging(parentDebugSession);
    }
  }

  public async dispose() {
    return this.stop()
      .catch()
      .then(() => disposeAll(this.disposables));
  }

  public async startJSDebugSession(configuration: JSDebugConfiguration) {
    if (this.jsDebugSession) {
      await this.restart();
    }

    if (this.options.useParentDebugSession && !this.parentDebugSession) {
      await this.startParentDebugSession();
    }

    // "debugger backend" refers to the React Native VM, while frontend is what
    // the extension is using to display logs, control breakpoints, etc.
    const isBackendUsingNewDebugger = configuration.isUsingNewDebugger;

    // when the "new debugger backend" is enabled (aka fusebox), we can use the
    // vscode-js-debug backed implementation on the frontend. For older RN versions
    // we need to use our custom implementation. We also allow for the custom implementation
    // to be selected in the launch configuration, as while not feature complete, it performs
    // better in some cases.
    const shouldUseCustomDebuggerFrontend =
      !isBackendUsingNewDebugger || this.options.useCustomJSDebugger;
    const debuggerType = shouldUseCustomDebuggerFrontend
      ? CUSTOM_JS_DEBUGGER_TYPE
      : VSCODE_JS_DEBUGGER_TYPE;

    const extensionPath = extensionContext.extensionUri.path;

    this.cancelStartingDebugSession();

    const newDebugSession = await startDebugging(
      undefined,
      {
        type: debuggerType,
        name: this.options.displayName,
        request: "attach",
        breakpointsAreRemovedOnContextCleared: isBackendUsingNewDebugger ? false : true, // new debugger properly keeps all breakpoints in between JS reloads
        sourceMapPathOverrides: configuration.sourceMapPathOverrides,
        websocketAddress: configuration.websocketAddress,
        expoPreludeLineCount: configuration.expoPreludeLineCount,
        displayDebuggerOverlay: configuration.displayDebuggerOverlay,
        skipFiles: [
          "__source__",
          `${extensionPath}/**/*`,
          "**/node_modules/**/*",
          "!**/node_modules/expo-router/**/*",
        ],
      },
      {
        parentSession: this.parentDebugSession,
        suppressDebugStatusbar: true,
        suppressDebugView: true,
        suppressDebugToolbar: this.options.suppressDebugToolbar ?? true,
        suppressSaveBeforeStart: true,
        consoleMode: DebugConsoleMode.MergeWithParent,
        compact: true,
      },
      this.cancelStartDebuggingToken
    );
    if (this.jsDebugSession) {
      Logger.warn("JS debugger session has spawned concurrently, dropping the earlier session");
      debug.stopDebugging(this.jsDebugSession);
    }
    this.jsDebugSession = newDebugSession;
    this.jsDebugSessionStartedEmitter.fire();
  }

  public resumeDebugger() {
    commands.executeCommand("workbench.action.debug.continue", undefined, {
      sessionId: this.jsDebugSession?.id,
    });
  }

  public stepOverDebugger() {
    commands.executeCommand("workbench.action.debug.stepOver", undefined, {
      sessionId: this.jsDebugSession?.id,
    });
  }
  public stepOutDebugger() {
    commands.executeCommand("workbench.action.debug.stepOut", undefined, {
      sessionId: this.jsDebugSession?.id,
    });
  }
  public stepIntoDebugger() {
    commands.executeCommand("workbench.action.debug.stepInto", undefined, {
      sessionId: this.jsDebugSession?.id,
    });
  }

  public async startProfilingCPU() {
    await this.jsDebugSession?.customRequest("RNIDE_startProfiling");
  }

  public async stopProfilingCPU() {
    await this.jsDebugSession?.customRequest("RNIDE_stopProfiling");
  }

  public async appendDebugConsoleEntry(message: string, type: string, source?: DebugSource) {
    await this.parentDebugSession?.customRequest("RNIDE_log_message", { message, type, source });
  }

  public async evaluateExpression(
    params: Cdp.Runtime.EvaluateParams
  ): Promise<Cdp.Runtime.EvaluateResult> {
    if (!this.jsDebugSession) {
      throw new Error("JS Debug session is not running");
    }
    const response = await this.jsDebugSession.customRequest("RNIDE_evaluate", params);
    return response;
  }

  public async addBinding(name: string) {
    if (!this.jsDebugSession) {
      throw new Error("JS Debug session is not running");
    }
    await this.jsDebugSession.customRequest("RNIDE_addBinding", { name });
  }

  public async invokeNetworkMethod<T>(method: RNIDE_NetworkMethod, args?: Record<string, unknown>) {
    if (!this.jsDebugSession) {
      throw new Error("JS Debug session is not running");
    }

    const result = await this.jsDebugSession.customRequest(method, args);
    return result as T;
  }

  private cancelStartingDebugSession() {
    this.cancelStartDebuggingToken.cancel();
    this.cancelStartDebuggingToken = new CancelToken();
  }
}<|MERGE_RESOLUTION|>--- conflicted
+++ resolved
@@ -79,11 +79,8 @@
   onBindingCalled(listener: (event: Cdp.Runtime.BindingCalledEvent) => void): Disposable;
   onScriptParsed(listener: (event: { isMainBundle: boolean }) => void): Disposable;
   onDebugSessionTerminated(listener: () => void): Disposable;
-<<<<<<< HEAD
+  onJSDebugSessionStarted(listener: () => void): Disposable;
   onNetworkEvent(listener: DebugSessionCustomEventListener): Disposable;
-=======
-  onJSDebugSessionStarted(listener: () => void): Disposable;
->>>>>>> 75ff31aa
 }
 
 export class DebugSessionImpl implements DebugSession, Disposable {
@@ -101,11 +98,8 @@
   private bindingCalledEventEmitter = new vscode.EventEmitter<Cdp.Runtime.BindingCalledEvent>();
   private debugSessionTerminatedEventEmitter = new vscode.EventEmitter<void>();
   private scriptParsedEventEmitter = new vscode.EventEmitter<{ isMainBundle: boolean }>();
-<<<<<<< HEAD
+  private jsDebugSessionStartedEmitter = new vscode.EventEmitter<void>();
   private networkEventEmitter = new vscode.EventEmitter<DebugSessionCustomEvent>();
-=======
-  private jsDebugSessionStartedEmitter = new vscode.EventEmitter<void>();
->>>>>>> 75ff31aa
 
   public onConsoleLog = this.consoleLogEventEmitter.event;
   public onDebuggerPaused = this.debuggerPausedEventEmitter.event;
@@ -115,11 +109,8 @@
   public onBindingCalled = this.bindingCalledEventEmitter.event;
   public onDebugSessionTerminated = this.debugSessionTerminatedEventEmitter.event;
   public onScriptParsed = this.scriptParsedEventEmitter.event;
-<<<<<<< HEAD
+  public onJSDebugSessionStarted = this.jsDebugSessionStartedEmitter.event;
   public onNetworkEvent = this.networkEventEmitter.event;
-=======
-  public onJSDebugSessionStarted = this.jsDebugSessionStartedEmitter.event;
->>>>>>> 75ff31aa
 
   constructor(private options: DebugSessionOptions = { displayName: "Radon IDE Debugger" }) {
     this.disposables.push(
