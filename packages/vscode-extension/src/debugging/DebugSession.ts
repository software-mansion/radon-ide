--- conflicted
+++ resolved
@@ -39,45 +39,7 @@
     });
   }
 
-<<<<<<< HEAD
-  public dispose() {
-    this.vscSession && debug.stopDebugging(this.vscSession);
-    this.debugEventsListener.dispose();
-  }
-
-  public async reconnectIfNeeded() {
-    const possibleRuntimes = await this.metro.fetchRuntimeList();
-    const availableAddresses =
-      possibleRuntimes?.map((runtime) => runtime.webSocketDebuggerUrl) ?? [];
-
-    if (!availableAddresses.includes(this.vscSession?.configuration?.websocketAddress)) {
-      debug.stopDebugging(this.vscSession);
-      this.vscSession = undefined;
-      return this.start();
-    }
-
-    return false;
-  }
-
-  public async start() {
-    const websocketAddress = await this.metro.getDebuggerURL();
-    if (!websocketAddress) {
-      return false;
-    }
-
-    let sourceMapAliases: Array<[string, string]> = [];
-    const isUsingNewDebugger = this.metro.isUsingNewDebugger;
-    if (isUsingNewDebugger && this.metro.watchFolders.length > 0) {
-      // first entry in watchFolders is the project root
-      sourceMapAliases.push(["/[metro-project]/", this.metro.watchFolders[0]]);
-      this.metro.watchFolders.forEach((watchFolder, index) => {
-        sourceMapAliases.push([`/[metro-watchFolders]/${index}/`, watchFolder]);
-      });
-    }
-
-=======
   private async startInternal() {
->>>>>>> 36d8c3a1
     const debugStarted = await debug.startDebugging(
       undefined,
       {
@@ -132,9 +94,22 @@
     this.debugEventsListener.dispose();
   }
 
+  public async reconnectJSDebuggerIfNeeded(metro: Metro) {
+    const possibleRuntimes = await metro.fetchRuntimeList();
+    const availableAddresses =
+      possibleRuntimes?.map((runtime) => runtime.webSocketDebuggerUrl) ?? [];
+
+    if (!availableAddresses.includes(this.vscSession?.configuration?.websocketAddress)) {
+      this.connectJSDebugger(metro);
+    }
+
+    return false;
+  }
+
   public async connectJSDebugger(metro: Metro) {
     if (this.wasConnectedToCDP) {
       this.vscSession && debug.stopDebugging(this.vscSession);
+      this.vscSession = undefined;
       await this.startInternal();
     }
 
