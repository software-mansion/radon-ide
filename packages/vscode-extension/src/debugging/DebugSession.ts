--- conflicted
+++ resolved
@@ -5,13 +5,10 @@
   DebugSession as VscDebugSession,
 } from "vscode";
 import { Metro } from "../project/metro";
-<<<<<<< HEAD
 import { Logger } from "../Logger";
+import { CDPConfiguration } from "./DebugAdapter";
 
 const PING_TIMEOUT = 1000;
-=======
-import { CDPConfiguration } from "./DebugAdapter";
->>>>>>> e9ef9214
 
 export type DebugSessionDelegate = {
   onConsoleLog(event: DebugSessionCustomEvent): void;
@@ -26,12 +23,9 @@
 export class DebugSession implements Disposable {
   private vscSession: VscDebugSession | undefined;
   private debugEventsListener: Disposable;
-<<<<<<< HEAD
   private pingTimeout: NodeJS.Timeout | undefined;
   private pingResolve: ((result: boolean) => void) | undefined;
-=======
   private wasConnectedToCDP: boolean = false;
->>>>>>> e9ef9214
 
   constructor(private delegate: DebugSessionDelegate) {
     this.debugEventsListener = debug.onDidReceiveDebugSessionCustomEvent((event) => {
@@ -45,7 +39,6 @@
         case "RNIDE_continued":
           this.delegate.onDebuggerResumed(event);
           break;
-<<<<<<< HEAD
         case "RNIDE_pong":
           if (this.pingResolve) {
             clearTimeout(this.pingTimeout);
@@ -53,13 +46,12 @@
           } else {
             Logger.warn("[DEBUG SESSION] Received unexpected pong event");
           }
-=======
+          break;
         case "RNIDE_profilingCPUStarted":
           this.delegate.onProfilingCPUStarted(event);
           break;
         case "RNIDE_profilingCPUStopped":
           this.delegate.onProfilingCPUStopped(event);
->>>>>>> e9ef9214
           break;
         default:
           // ignore other events
@@ -68,43 +60,17 @@
     });
   }
 
-<<<<<<< HEAD
-  public dispose() {
-    this.vscSession && debug.stopDebugging(this.vscSession);
-    this.debugEventsListener.dispose();
-  }
-
-  public async reconnectIfNeeded() {
+  public async reconnectJSDebuggerIfNeeded(metro: Metro) {
     const isAlive = await this.ping();
 
     if (!isAlive) {
-      this.vscSession && debug.stopDebugging(this.vscSession);
-      this.vscSession = undefined;
-      return this.start();
+      return this.connectJSDebugger(metro);
     }
 
     return true;
   }
 
-  public async start() {
-    const websocketAddress = await this.metro.getDebuggerURL();
-    if (!websocketAddress) {
-      return false;
-    }
-
-    let sourceMapAliases: Array<[string, string]> = [];
-    const isUsingNewDebugger = this.metro.isUsingNewDebugger;
-    if (isUsingNewDebugger && this.metro.watchFolders.length > 0) {
-      // first entry in watchFolders is the project root
-      sourceMapAliases.push(["/[metro-project]/", this.metro.watchFolders[0]]);
-      this.metro.watchFolders.forEach((watchFolder, index) => {
-        sourceMapAliases.push([`/[metro-watchFolders]/${index}/`, watchFolder]);
-      });
-    }
-
-=======
   private async startInternal() {
->>>>>>> e9ef9214
     const debugStarted = await debug.startDebugging(
       undefined,
       {
@@ -200,7 +166,6 @@
     this.session.customRequest("next");
   }
 
-<<<<<<< HEAD
   public async ping(): Promise<boolean> {
     this.session.customRequest("ping");
     return new Promise((resolve, _) => {
@@ -211,7 +176,8 @@
         this.pingTimeout = undefined;
       }, PING_TIMEOUT);
     });
-=======
+  }
+  
   public async startProfilingCPU() {
     await this.session.customRequest("RNIDE_startProfiling");
   }
@@ -226,7 +192,6 @@
 
   public async appendDebugConsoleEntry(message: string, type: string, source?: DebugSource) {
     await this.session.customRequest("RNIDE_log_message", { message, type, source });
->>>>>>> e9ef9214
   }
 
   private get session() {
