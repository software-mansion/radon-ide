--- conflicted
+++ resolved
@@ -10,13 +10,9 @@
   private debuggerPausedEmitter = new EventEmitter<{ reason: "breakpoint" | "exception" }>();
   private debuggerResumedEmitter = new EventEmitter();
   private consoleAPICalledEmitter = new EventEmitter();
-<<<<<<< HEAD
-  private bindingCalledEmitter = new EventEmitter<{ name: string; payload: any }>();
-  private networkEventEmitter = new EventEmitter();
-=======
   private bindingCalledEmitter = new EventEmitter<Cdp.Runtime.BindingCalledEvent>();
   private bundleParsedEmitter = new EventEmitter<{ isMainBundle: boolean }>();
->>>>>>> 9d6f3c9d
+  private networkEventEmitter = new EventEmitter();
   private ignoredPatterns: Minimatch[] = [];
 
   private justCalledStepOver = false;
@@ -26,11 +22,8 @@
   public onDebuggerResumed = this.debuggerResumedEmitter.event;
   public onConsoleAPICalled = this.consoleAPICalledEmitter.event;
   public onBindingCalled = this.bindingCalledEmitter.event;
-<<<<<<< HEAD
+  public onBundleParsed = this.bundleParsedEmitter.event;
   public onNetworkEvent = this.networkEventEmitter.event;
-=======
-  public onBundleParsed = this.bundleParsedEmitter.event;
->>>>>>> 9d6f3c9d
 
   constructor(
     private sourceMapRegistry: SourceMapsRegistry,
