import { EventEmitter, Disposable } from "vscode";
import { Cdp } from "vscode-cdp-proxy";
import { Metro } from "../project/metro";
import { CancelToken } from "../utilities/cancelToken";
import { sleep } from "../utilities/retry";
<<<<<<< HEAD
import { DebugNetworkEvent, DebugSession, DebugSource, JSDebugConfiguration } from "./DebugSession";
import { Devtools } from "../project/devtools";
=======
import { DebugSession, DebugSource, JSDebugConfiguration } from "./DebugSession";
>>>>>>> 9d6f3c9d
import { disposeAll } from "../utilities/disposables";
import { DevtoolsServer } from "../project/devtools";

const PING_TIMEOUT = 1000;
export class ReconnectingDebugSession implements DebugSession, Disposable {
  private disposables: Disposable[] = [];
  private reconnectCancelToken: CancelToken | undefined;
  private readonly sessionTerminatedEventEmitter = new EventEmitter<void>();

  private isRunning: boolean = false;

  public readonly onDebugSessionTerminated = this.sessionTerminatedEventEmitter.event;

  constructor(
    private readonly debugSession: DebugSession & Partial<Disposable>,
    private readonly metro: Metro,
    devtoolsServer?: DevtoolsServer
  ) {
    this.disposables.push(debugSession.onDebugSessionTerminated(this.maybeReconnect));
    if (devtoolsServer) {
      // NOTE: with Expo Go on Android, the debugger can become unresponsive after a JS reload.
      // Since a JS reload causes the devtools to reconnect, we can use that as a hint to reconnect the debugger.
      this.disposables.push(devtoolsServer.onConnection(this.maybeReconnect));
    }
  }

  public async startJSDebugSession(configuration: JSDebugConfiguration) {
    this.isRunning = true;
    if (this.reconnectCancelToken) {
      this.reconnectCancelToken.cancel();
      this.reconnectCancelToken = undefined;
    }
    return this.debugSession.startJSDebugSession(configuration);
  }

  private async pingJsDebugSessionWithTimeout() {
    const resultPromise = this.debugSession
      .evaluateExpression({ expression: "('ping')" })
      .then((response) => {
        return response.result.value === "ping";
      });
    const timeout = sleep(PING_TIMEOUT).then(() => {
      throw new Error("Ping timeout");
    });
    return Promise.race([resultPromise, timeout]).catch((_e) => false);
  }

  private maybeReconnect = async () => {
    if (!this.isRunning || this.reconnectCancelToken !== undefined) {
      return;
    }
    const cancelToken = new CancelToken();
    this.reconnectCancelToken = cancelToken;
    while (this.isRunning && !cancelToken.cancelled) {
      try {
        const connected = await cancelToken.adapt(this.pingJsDebugSessionWithTimeout());
        if (connected) {
          // if we're connected to a responsive session, we can break
          break;
        }
        const websocketAddress = await this.metro.getDebuggerURL(undefined, cancelToken);
        if (!websocketAddress) {
          throw new Error("No connected device listed");
        }
        await this.debugSession.startJSDebugSession({
          websocketAddress,
          displayDebuggerOverlay: false,
          isUsingNewDebugger: this.metro.isUsingNewDebugger,
          expoPreludeLineCount: this.metro.expoPreludeLineCount,
          sourceMapPathOverrides: this.metro.sourceMapPathOverrides,
        });
        break;
      } catch (e) {
        // we ignore the errors and retry
      }
    }
    if (this.reconnectCancelToken === cancelToken) {
      this.reconnectCancelToken = undefined;
    }
  };

  async dispose() {
    disposeAll(this.disposables);
    this.reconnectCancelToken?.cancel();
    this.sessionTerminatedEventEmitter.fire();
    this.sessionTerminatedEventEmitter.dispose();
    await this.debugSession.dispose?.();
  }

  // #region DebugSession methods delegated to the decorated object
  public onConsoleLog = this.debugSession.onConsoleLog;
  public onDebuggerPaused = this.debugSession.onDebuggerPaused;
  public onDebuggerResumed = this.debugSession.onDebuggerResumed;
  public onProfilingCPUStarted = this.debugSession.onProfilingCPUStarted;
  public onProfilingCPUStopped = this.debugSession.onProfilingCPUStopped;
  public onBindingCalled = this.debugSession.onBindingCalled;
<<<<<<< HEAD
  public onDebugSessionTerminated = this.debugSession.onDebugSessionTerminated;
  public onNetworkEvent = this.debugSession.onNetworkEvent;
=======
  public onScriptParsed = this.debugSession.onScriptParsed;
>>>>>>> 9d6f3c9d

  public async startParentDebugSession(): Promise<void> {
    return this.debugSession.startParentDebugSession();
  }
  public async restart(): Promise<void> {
    this.isRunning = false;
    if (this.reconnectCancelToken) {
      this.reconnectCancelToken.cancel();
      this.reconnectCancelToken = undefined;
    }
    return this.debugSession.restart();
  }
  public resumeDebugger(): void {
    this.debugSession.resumeDebugger();
  }
  public stepOverDebugger(): void {
    this.debugSession.stepOverDebugger();
  }
  public stepOutDebugger() {
    this.debugSession.stepOutDebugger();
  }
  public stepIntoDebugger() {
    this.debugSession.stepIntoDebugger();
  }
  public async startProfilingCPU(): Promise<void> {
    return this.debugSession.startProfilingCPU();
  }
  public async stopProfilingCPU(): Promise<void> {
    return this.debugSession.stopProfilingCPU();
  }
  public async appendDebugConsoleEntry(
    message: string,
    type: string,
    source?: DebugSource
  ): Promise<void> {
    return this.debugSession.appendDebugConsoleEntry(message, type, source);
  }
  public async evaluateExpression(
    params: Cdp.Runtime.EvaluateParams
  ): Promise<Cdp.Runtime.EvaluateResult> {
    return this.debugSession.evaluateExpression(params);
  }
<<<<<<< HEAD

  public sendNetworkCommandRequest(request: DebugNetworkEvent): Promise<void> {
    return this.debugSession.sendNetworkCommandRequest(request);
=======
  public async addBinding(name: string): Promise<void> {
    return this.debugSession.addBinding(name);
>>>>>>> 9d6f3c9d
  }
}<|MERGE_RESOLUTION|>--- conflicted
+++ resolved
@@ -3,12 +3,7 @@
 import { Metro } from "../project/metro";
 import { CancelToken } from "../utilities/cancelToken";
 import { sleep } from "../utilities/retry";
-<<<<<<< HEAD
 import { DebugNetworkEvent, DebugSession, DebugSource, JSDebugConfiguration } from "./DebugSession";
-import { Devtools } from "../project/devtools";
-=======
-import { DebugSession, DebugSource, JSDebugConfiguration } from "./DebugSession";
->>>>>>> 9d6f3c9d
 import { disposeAll } from "../utilities/disposables";
 import { DevtoolsServer } from "../project/devtools";
 
@@ -105,12 +100,8 @@
   public onProfilingCPUStarted = this.debugSession.onProfilingCPUStarted;
   public onProfilingCPUStopped = this.debugSession.onProfilingCPUStopped;
   public onBindingCalled = this.debugSession.onBindingCalled;
-<<<<<<< HEAD
-  public onDebugSessionTerminated = this.debugSession.onDebugSessionTerminated;
+  public onScriptParsed = this.debugSession.onScriptParsed;
   public onNetworkEvent = this.debugSession.onNetworkEvent;
-=======
-  public onScriptParsed = this.debugSession.onScriptParsed;
->>>>>>> 9d6f3c9d
 
   public async startParentDebugSession(): Promise<void> {
     return this.debugSession.startParentDebugSession();
@@ -153,13 +144,11 @@
   ): Promise<Cdp.Runtime.EvaluateResult> {
     return this.debugSession.evaluateExpression(params);
   }
-<<<<<<< HEAD
+  public async addBinding(name: string): Promise<void> {
+    return this.debugSession.addBinding(name);
+  }
 
   public sendNetworkCommandRequest(request: DebugNetworkEvent): Promise<void> {
     return this.debugSession.sendNetworkCommandRequest(request);
-=======
-  public async addBinding(name: string): Promise<void> {
-    return this.debugSession.addBinding(name);
->>>>>>> 9d6f3c9d
   }
 }