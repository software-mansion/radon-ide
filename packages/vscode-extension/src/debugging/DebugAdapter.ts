import fs from "fs";
import path from "path";
import os from "os";
import { DebugConfiguration } from "vscode";
import {
  DebugSession,
  InitializedEvent,
  StoppedEvent,
  Event,
  ContinuedEvent,
  OutputEvent,
  Thread,
  TerminatedEvent,
  ThreadEvent,
  Source,
  StackFrame,
} from "@vscode/debugadapter";
import { DebugProtocol } from "@vscode/debugprotocol";
import { Logger } from "../Logger";
import {
  inferDAPScopePresentationHintFromCDPType,
  inferDAPVariableValueForCDPRemoteObject,
  CDPDebuggerScope,
} from "./cdp";
import { CDPSession, CDPSessionDelegate } from "./CDPSession";
import getArraySlots from "./templates/getArraySlots";
import { DebugSource } from "./DebugSession";

export type CDPConfiguration = {
  websocketAddress: string;
  expoPreludeLineCount: number;
  sourceMapAliases: [string, string][];
  breakpointsAreRemovedOnContextCleared: boolean;
};

const ERROR_RESPONSE_FAIL_TO_RETRIEVE_VARIABLE_ID = 4000;

export function typeToCategory(type: string) {
  switch (type) {
    case "warning":
    case "error":
      return "stderr";
    default:
      return "stdout";
  }
}

export class DebugAdapter extends DebugSession implements CDPSessionDelegate {
  private cdpSession: CDPSession | undefined;

  private threads: Array<Thread> = [];

  private pausedStackFrames: StackFrame[] = [];
  private pausedScopeChains: CDPDebuggerScope[][] = [];

  constructor(configuration: DebugConfiguration) {
    super();
  }

  private connectJSDebugger(cdpConfiguration: CDPConfiguration) {
    this.cdpSession = new CDPSession(
      this,
      cdpConfiguration.websocketAddress,
      {
        expoPreludeLineCount: cdpConfiguration.expoPreludeLineCount,
        sourceMapAliases: cdpConfiguration.sourceMapAliases,
      },
      {
        breakpointsAreRemovedOnContextCleared:
          cdpConfiguration.breakpointsAreRemovedOnContextCleared,
      }
    );
  }
  //#region CDPDelegate

  public onExecutionContextCreated = (threadId: number, threadName: string) => {
    this.sendEvent(new ThreadEvent("started", threadId));
    this.threads.push(new Thread(threadId, threadName));
  };

  public onConnectionClosed = () => {
    this.sendEvent(new TerminatedEvent());
  };

  public onDebugSessionReady = () => {
    this.sendEvent(new InitializedEvent());
  };

  public onDebuggerPaused = (message: any) => {
    // this.handleDebuggerPaused(message);
  };

  public onDebuggerResumed = () => {
    this.sendEvent(new ContinuedEvent(this.threads[0].id));
  };

  public onExecutionContextsCleared = () => {
    const allThreads = this.threads;
    this.threads = [];
    // send events for all threads that exited
    allThreads.forEach((thread) => {
      this.sendEvent(new ThreadEvent("exited", thread.id));
    });

    // send event to clear console
    this.sendEvent(new OutputEvent("\x1b[2J", "console"));
  };

  public sendOutputEvent = (output: OutputEvent) => {
    this.sendEvent(output);
    this.sendEvent(new Event("RNIDE_consoleLog", { category: output.body.category }));
  };

  public sendStoppedEvent = (
    pausedStackFrames: StackFrame[],
    pausedScopeChains: CDPDebuggerScope[][],
    reason: string,
    exceptionText?: string,
    isFatal?: string
  ) => {
    this.pausedStackFrames = pausedStackFrames;
    this.pausedScopeChains = pausedScopeChains;

    this.sendEvent(new StoppedEvent(reason, this.threads[0].id, exceptionText));
    this.sendEvent(new Event("RNIDE_paused", { reason, isFatal }));
  };

  //#endregion

  logCustomMessage(message: string, category: string, source?: DebugSource) {
    const output = new OutputEvent(message, typeToCategory(category));
    if (source) {
      output.body = {
        output: message,
        //@ts-ignore source, line, column and group are valid fields
        source: new Source(source.filename, source.filename),
        line: source.line1based,
        column: source.column0based,
      };
    }
    this.sendEvent(output);
  }

  //#region DAP Implementation

  protected initializeRequest(
    response: DebugProtocol.InitializeResponse,
    args: DebugProtocol.InitializeRequestArguments
  ): void {
    response.body = response.body || {};

    this.sendResponse(response);
  }

  protected launchRequest(
    response: DebugProtocol.LaunchResponse,
    args: DebugProtocol.LaunchRequestArguments
  ): void {
    // Implement launching the debugger
    this.sendResponse(response);
  }

  protected async setBreakPointsRequest(
    response: DebugProtocol.SetBreakpointsResponse,
    args: DebugProtocol.SetBreakpointsArguments
  ): Promise<void> {
    if (!this.cdpSession) {
      Logger.warn("[DebugAdapter] [setBreakPointsRequest] The CDPSession was not initialized yet");
      this.sendResponse(response);
      return;
    }

    const sourcePath = args.source.path;
    if (!sourcePath) {
      this.sendResponse(response);
      return;
    }

    const resolvedBreakpoints = await this.cdpSession.handleSetBreakpointRequest(
      sourcePath,
      args.breakpoints
    );

    // send back the actual breakpoint positions
    response.body = {
      breakpoints: resolvedBreakpoints,
    };
    this.sendResponse(response);
  }

  protected threadsRequest(response: DebugProtocol.ThreadsResponse): void {
    response.body = {
      threads: this.threads,
    };
    this.sendResponse(response);
  }

  protected stackTraceRequest(
    response: DebugProtocol.StackTraceResponse,
    args: DebugProtocol.StackTraceArguments
  ): void {
    response.body = response.body || {};
    response.body.stackFrames = this.pausedStackFrames;
    this.sendResponse(response);
  }

  protected async scopesRequest(
    response: DebugProtocol.ScopesResponse,
    args: DebugProtocol.ScopesArguments
  ): Promise<void> {
    if (!this.cdpSession) {
      Logger.warn("[DebugAdapter] [scopesRequest] The CDPSession was not initialized yet");
      this.sendResponse(response);
      return;
    }

    response.body = response.body || {};

    response.body.scopes =
      this.pausedScopeChains[args.frameId]?.map((scope) => ({
        name: scope.type === "closure" ? "CLOSURE" : scope.name || scope.type.toUpperCase(), // for closure type, names are just numbers, so they don't look good, instead we just use name "CLOSURE"
        variablesReference: this.cdpSession!.adaptCDPObjectId(scope.object.objectId),
        presentationHint: inferDAPScopePresentationHintFromCDPType(scope.type),
        expensive: scope.type !== "local", // we only mark local scope as non-expensive as it is the one typically people want to look at and shouldn't have too many objects
      })) || [];
    this.sendResponse(response);
  }

  protected async sourceRequest(
    response: DebugProtocol.Response & {
      body: {
        sourceURL: string;
        lineNumber1Based: number;
        columnNumber0Based: number;
        scriptURL: string;
      };
    },
    args: DebugProtocol.SourceArguments & {
      fileName: string;
      line0Based: number;
      column0Based: number;
    },
    request?: DebugProtocol.Request
  ) {
    if (!this.cdpSession) {
      Logger.warn("[DebugAdapter] [sourceRequest] The CDPSession was not initialized yet");
      this.sendResponse(response);
      return;
    }

    response.body = {
      ...this.cdpSession.findOriginalPosition(args.fileName, args.line0Based, args.column0Based),
    };
    this.sendResponse(response);
  }

  protected async variablesRequest(
    response: DebugProtocol.Response,
    args: DebugProtocol.VariablesArguments
  ): Promise<void> {
    if (!this.cdpSession) {
      Logger.warn("[DebugAdapter] [variablesRequest] The CDPSession was not initialized yet");
      this.sendResponse(response);
      return;
    }

    response.body = response.body || {};
    response.body.variables = [];

    try {
      if (args.filter !== "indexed" && args.filter !== "named") {
        response.body.variables = await this.cdpSession.getVariable(args.variablesReference);
      } else if (args.filter === "indexed") {
        const stringified = "" + getArraySlots;

        const partialValue = await this.cdpSession!.sendCDPMessage("Runtime.callFunctionOn", {
          functionDeclaration: stringified,
          objectId: this.cdpSession.convertDAPObjectIdToCDP(args.variablesReference),
          arguments: [args.start, args.count].map((value) => ({ value })),
        });

        const properties = await this.cdpSession.getVariable(
          this.cdpSession.adaptCDPObjectId(partialValue.result.objectId)
        );

        response.body.variables = properties;
      } else if (args.filter === "named") {
        // We do nothing for named variables. We set 'named' and 'indexed' only for arrays in variableStore
        // so the 'named' here means "display chunks" (which is handled by Debugger). If we'd get the properties
        // here we would get all indexed properties even when passing `nonIndexedPropertiesOnly: true` param
        // to Runtime.getProperties. I assume that this property just does not work yet as it's marked as experimental.
      }
    } catch (e) {
      Logger.error("[CDP] Failed to retrieve variable", e);
      response.success = false;
      response.body.error = {
        id: ERROR_RESPONSE_FAIL_TO_RETRIEVE_VARIABLE_ID,
        format: "Failed to retrieve variable",
      };
    }

    this.sendResponse(response);
  }

  protected async continueRequest(
    response: DebugProtocol.ContinueResponse,
    args: DebugProtocol.ContinueArguments
  ): Promise<void> {
    if (!this.cdpSession) {
      Logger.warn("[DebugAdapter] [continueRequest] The CDPSession was not initialized yet");
      this.sendResponse(response);
      return;
    }

    await this.cdpSession.sendCDPMessage("Debugger.resume", { terminateOnResume: false });
    this.sendResponse(response);
    this.sendEvent(new Event("RNIDE_continued"));
  }

  protected async nextRequest(
    response: DebugProtocol.NextResponse,
    args: DebugProtocol.NextArguments
  ): Promise<void> {
    if (!this.cdpSession) {
      Logger.warn("[DebugAdapter] [nextRequest] The CDPSession was not initialized yet");
      this.sendResponse(response);
      return;
    }

    await this.cdpSession.sendCDPMessage("Debugger.stepOver", {});
    this.sendResponse(response);
  }

  protected disconnectRequest(
    response: DebugProtocol.DisconnectResponse,
    args: DebugProtocol.DisconnectArguments
  ): void {
    if (!this.cdpSession) {
      Logger.warn("[DebugAdapter] [disconnectRequest] The CDPSession was not initialized yet");
      this.sendResponse(response);
      return;
    }

    this.cdpSession.closeConnection();
    this.sendResponse(response);
  }

  protected async evaluateRequest(
    response: DebugProtocol.EvaluateResponse,
    args: DebugProtocol.EvaluateArguments
  ): Promise<void> {
    if (!this.cdpSession) {
      Logger.warn("[DebugAdapter] [evaluateRequest] The CDPSession was not initialized yet");
      this.sendResponse(response);
      return;
    }

    const cdpResponse = await this.cdpSession!.sendCDPMessage("Runtime.evaluate", {
      expression: args.expression,
    });
    const remoteObject = cdpResponse.result;
    const stringValue = inferDAPVariableValueForCDPRemoteObject(remoteObject);

    response.body = response.body || {};
    response.body.result = stringValue;
    response.body.variablesReference = 0;
    if (remoteObject.type === "object") {
      const dapID = this.cdpSession.adaptCDPObjectId(remoteObject.objectId);
      response.body.type = "object";
      response.body.variablesReference = dapID;
    }
    this.sendResponse(response);
  }

<<<<<<< HEAD
  private async ping() {
    try {
      const res = await this.cdpSession.sendCDPMessage("Runtime.evaluate", {
        expression: "('ping')",
      });

      const { result } = res;

      if (result.value === "ping") {
        this.sendEvent(new Event("RNIDE_pong"));
      }
    } catch (_) {
      /** debugSession is waiting for an event, if it won't get any it will fail after timeout, so we don't need to do anything here */
    }
  }

=======
>>>>>>> e9ef9214
  protected async customRequest(
    command: string,
    response: DebugProtocol.Response,
    args: any,
    request?: DebugProtocol.Request | undefined
<<<<<<< HEAD
  ): Promise<void> {
    if (command === "ping") {
      this.ping();
    }

    Logger.debug(`Custom req ${command} ${args}`);
=======
  ) {
    switch (command) {
      case "RNIDE_connect_cdp_debugger":
        this.connectJSDebugger(args);
        break;
      case "RNIDE_log_message":
        this.logCustomMessage(args.message, args.type, args.source);
        break;
      case "RNIDE_startProfiling":
        if (this.cdpSession) {
          await this.cdpSession.startProfiling();
          this.sendEvent(new Event("RNIDE_profilingCPUStarted"));
        }
        break;
      case "RNIDE_stopProfiling":
        if (this.cdpSession) {
          const profile = await this.cdpSession.stopProfiling();
          const fileName = `profile-${Date.now()}.cpuprofile`;
          const filePath = path.join(os.tmpdir(), fileName);
          await fs.promises.writeFile(filePath, JSON.stringify(profile));
          this.sendEvent(new Event("RNIDE_profilingCPUStopped", { filePath }));
        }
        break;
      default:
        Logger.debug(`Custom req ${command} ${args}`);
    }
    this.sendResponse(response);
>>>>>>> e9ef9214
  }

  //#endregion
}<|MERGE_RESOLUTION|>--- conflicted
+++ resolved
@@ -372,8 +372,12 @@
     this.sendResponse(response);
   }
 
-<<<<<<< HEAD
   private async ping() {
+    if (!this.cdpSession) {
+      Logger.warn("[DebugAdapter] [ping] The CDPSession was not initialized yet");
+      return;
+    }
+
     try {
       const res = await this.cdpSession.sendCDPMessage("Runtime.evaluate", {
         expression: "('ping')",
@@ -389,21 +393,11 @@
     }
   }
 
-=======
->>>>>>> e9ef9214
   protected async customRequest(
     command: string,
     response: DebugProtocol.Response,
     args: any,
     request?: DebugProtocol.Request | undefined
-<<<<<<< HEAD
-  ): Promise<void> {
-    if (command === "ping") {
-      this.ping();
-    }
-
-    Logger.debug(`Custom req ${command} ${args}`);
-=======
   ) {
     switch (command) {
       case "RNIDE_connect_cdp_debugger":
@@ -427,11 +421,13 @@
           this.sendEvent(new Event("RNIDE_profilingCPUStopped", { filePath }));
         }
         break;
+      case "RNIDE_ping": 
+        this.ping();  
+        break;
       default:
         Logger.debug(`Custom req ${command} ${args}`);
     }
     this.sendResponse(response);
->>>>>>> e9ef9214
   }
 
   //#endregion
