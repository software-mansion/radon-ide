--- conflicted
+++ resolved
@@ -1,32 +1,8 @@
 import { debug, DebugConsoleMode, DebugSession } from "vscode";
 import { DebugSession as DebugAdapterSession, OutputEvent, Source } from "@vscode/debugadapter";
 import { DebugProtocol } from "@vscode/debugprotocol";
-<<<<<<< HEAD
-import { Cdp } from "vscode-js-debug/out/cdp/index";
-import { AnyObject } from "vscode-js-debug/out/adapter/objectPreview/betterTypes";
-import {
-  messageFormatters,
-  previewAsObject,
-  previewRemoteObject,
-} from "vscode-js-debug/out/adapter/objectPreview";
-import { formatMessage } from "vscode-js-debug/out/adapter/messageFormat";
-import { Logger } from "../Logger";
-import {
-  inferDAPScopePresentationHintFromCDPType,
-  inferDAPVariableValueForCDPRemoteObject,
-  CDPDebuggerScope,
-  CDPRemoteObject,
-} from "./cdp";
-import { VariableStore } from "./variableStore";
-import { SourceMapsRegistry } from "./SourceMapsRegistry";
-import { BreakpointsController } from "./BreakpointsController";
-import { CDPSession } from "./CDPSession";
-import getArraySlots from "./templates/getArraySlots";
-import { DEBUG_CONSOLE_LOG, DEBUG_PAUSED, DEBUG_RESUMED } from "./DebugSession";
-=======
 import { Disposable } from "vscode";
 import { DebugSource } from "./DebugSession";
->>>>>>> aa93652e
 
 export type CDPConfiguration = {
   websocketAddress: string;
@@ -101,339 +77,6 @@
       };
     }
     this.sendEvent(output);
-<<<<<<< HEAD
-    this.sendEvent(new Event(DEBUG_CONSOLE_LOG, { category: typeToCategory(message.params.type) }));
-  }
-
-  private async createVariableForOutputEvent(args: CDPRemoteObject[]) {
-    const prepareVariables = (
-      await Promise.all(
-        args.map(async (arg: CDPRemoteObject, index: number) => {
-          // Don't create variables for primitive types, we do it here
-          // instead of .filter to keep indexes consistent
-          if (arg.type !== "object" && arg.type !== "function") {
-            return null;
-          }
-
-          arg.description = previewRemoteObject(arg, "propertyValue");
-
-          if (arg.type === "object") {
-            arg.objectId = this.variableStore.adaptCDPObjectId(arg.objectId).toString();
-          }
-          return { name: `arg${index}`, value: arg };
-        })
-      )
-    ).filter((value) => value !== null);
-
-    // we create empty object that is needed for DAP OutputEvent to display
-    // collapsed args properly, the object references the array of args array
-    const argsObjectDapID = this.variableStore.pushReplVariable(prepareVariables);
-
-    // If originally there was only one argument, we don't want to display named arguments
-    if (args.length === 1) {
-      return argsObjectDapID;
-    }
-
-    return this.variableStore.pushReplVariable([
-      {
-        name: "<unnamed>",
-        value: {
-          type: "object",
-          objectId: argsObjectDapID.toString(),
-          className: "Object",
-          description: "object",
-        },
-      },
-    ]);
-  }
-
-  private async handleDebuggerPaused(message: any) {
-    // We reset the paused* variables to lifecycle of objects references in DAP. https://microsoft.github.io/debug-adapter-protocol//overview.html#lifetime-of-objects-references
-    this.pausedStackFrames = [];
-    this.pausedScopeChains = [];
-
-    if (
-      message.params.reason === "other" &&
-      message.params.callFrames[0].functionName === "__RNIDE_breakOnError"
-    ) {
-      // this is a workaround for an issue with hermes which does not provide a full stack trace
-      // when it pauses due to the uncaught exception. Instead, we trigger debugger pause from exception
-      // reporting handler, and access the actual error's stack trace from local variable
-      const localScopeCDPObjectId = message.params.callFrames[0].scopeChain?.find(
-        (scope: any) => scope.type === "local"
-      )?.object?.objectId;
-      const localScopeObjectId = this.variableStore.adaptCDPObjectId(localScopeCDPObjectId);
-      let localScopeVariables: Variable[] = [];
-      try {
-        localScopeVariables = await this.variableStore.get(localScopeObjectId, (params: object) => {
-          return this.cdpSession.sendCDPMessage(
-            "Runtime.getProperties",
-            params,
-            RETRIEVE_VARIABLE_TIMEOUT_MS
-          );
-        });
-      } catch (e) {
-        Logger.error("[Debug Adapter] Failed to retrieve localScopeVariables", e);
-      }
-      const errorMessage = localScopeVariables.find((v) => v.name === "message")?.value;
-      const isFatal = localScopeVariables.find((v) => v.name === "isFatal")?.value;
-      const stackObjectId = localScopeVariables.find((v) => v.name === "stack")?.variablesReference;
-
-      let stackObjectProperties: Variable[] = [];
-      try {
-        stackObjectProperties = await this.variableStore.get(stackObjectId!, (params: object) => {
-          return this.cdpSession.sendCDPMessage(
-            "Runtime.getProperties",
-            params,
-            RETRIEVE_VARIABLE_TIMEOUT_MS
-          );
-        });
-      } catch (e) {
-        Logger.error("[Debug Adapter] Failed to retrieve stackObjectProperties", e);
-      }
-
-      const stackFrames: Array<StackFrame> = [];
-      // Unfortunately we can't get proper scope chanins here, because the debugger doesn't really stop at the frame where exception is thrown
-      await Promise.all(
-        stackObjectProperties.map(async (stackObjEntry) => {
-          // we process entry with numerical names
-          if (stackObjEntry.name.match(/^\d+$/)) {
-            const index = parseInt(stackObjEntry.name, 10);
-            let stackObjProperties: Variable[] = [];
-            try {
-              stackObjProperties = await this.variableStore.get(
-                stackObjEntry.variablesReference,
-                (params: object) => {
-                  return this.cdpSession.sendCDPMessage(
-                    "Runtime.getProperties",
-                    params,
-                    RETRIEVE_VARIABLE_TIMEOUT_MS
-                  );
-                }
-              );
-            } catch (e) {
-              Logger.error("[Debug Adapter] Failed to retrieve stackObjProperties", e);
-            }
-            const methodName = stackObjProperties.find((v) => v.name === "methodName")?.value || "";
-            const genUrl = stackObjProperties.find((v) => v.name === "file")?.value || "";
-            const genLine1Based = parseInt(
-              stackObjProperties.find((v) => v.name === "lineNumber")?.value || "0"
-            );
-            const genColumn1Based = parseInt(
-              stackObjProperties.find((v) => v.name === "column")?.value || "0"
-            );
-            const { sourceURL, lineNumber1Based, columnNumber0Based } =
-              this.sourceMapRegistry.findOriginalPosition(
-                genUrl,
-                genLine1Based,
-                genColumn1Based - 1
-              );
-            stackFrames[index] = new StackFrame(
-              index,
-              methodName,
-              sourceURL ? new Source(sourceURL, sourceURL) : undefined,
-              this.linesStartAt1 ? lineNumber1Based : lineNumber1Based - 1,
-              this.columnsStartAt1 ? columnNumber0Based + 1 : columnNumber0Based
-            );
-          }
-        })
-      );
-      this.pausedStackFrames = stackFrames;
-      this.sendEvent(new StoppedEvent("exception", this.threads[0].id, errorMessage));
-      this.sendEvent(new Event(DEBUG_PAUSED, { reason: "exception", isFatal: isFatal }));
-    } else {
-      this.pausedStackFrames = message.params.callFrames.map((cdpFrame: any, index: number) => {
-        const cdpLocation = cdpFrame.location;
-        const { sourceURL, lineNumber1Based, columnNumber0Based } =
-          this.sourceMapRegistry.findOriginalPosition(
-            cdpLocation.scriptId,
-            cdpLocation.lineNumber + 1, // cdp line and column numbers are 0-based
-            cdpLocation.columnNumber
-          );
-        return new StackFrame(
-          index,
-          cdpFrame.functionName,
-          sourceURL ? new Source(sourceURL, sourceURL) : undefined,
-          this.linesStartAt1 ? lineNumber1Based : lineNumber1Based - 1,
-          this.columnsStartAt1 ? columnNumber0Based + 1 : columnNumber0Based
-        );
-      });
-      this.pausedScopeChains = message.params.callFrames.map(
-        (cdpFrame: any) => cdpFrame.scopeChain
-      );
-      this.sendEvent(new StoppedEvent("breakpoint", this.threads[0].id, "Yollo"));
-      this.sendEvent(new Event(DEBUG_PAUSED));
-    }
-  }
-
-  protected initializeRequest(
-    response: DebugProtocol.InitializeResponse,
-    args: DebugProtocol.InitializeRequestArguments
-  ): void {
-    this.linesStartAt1 = args.linesStartAt1 || true;
-    this.columnsStartAt1 = args.columnsStartAt1 || true;
-    response.body = response.body || {};
-    // response.body.supportsConditionalBreakpoints = true;
-    // response.body.supportsHitConditionalBreakpoints = true;
-    // response.body.supportsFunctionBreakpoints = true;
-    this.sendResponse(response);
-  }
-
-  protected launchRequest(
-    response: DebugProtocol.LaunchResponse,
-    args: DebugProtocol.LaunchRequestArguments
-  ): void {
-    // Implement launching the debugger
-    this.sendResponse(response);
-  }
-
-  protected async setBreakPointsRequest(
-    response: DebugProtocol.SetBreakpointsResponse,
-    args: DebugProtocol.SetBreakpointsArguments
-  ): Promise<void> {
-    const sourcePath = args.source.path;
-    if (!sourcePath) {
-      this.sendResponse(response);
-      return;
-    }
-
-    const resolvedBreakpoints = await this.breakpointsController.setBreakpoints(
-      sourcePath,
-      args.breakpoints
-    );
-
-    // send back the actual breakpoint positions
-    response.body = {
-      breakpoints: resolvedBreakpoints,
-    };
-    this.sendResponse(response);
-  }
-
-  protected threadsRequest(response: DebugProtocol.ThreadsResponse): void {
-    response.body = {
-      threads: this.threads,
-    };
-    this.sendResponse(response);
-  }
-
-  protected stackTraceRequest(
-    response: DebugProtocol.StackTraceResponse,
-    args: DebugProtocol.StackTraceArguments
-  ): void {
-    response.body = response.body || {};
-    response.body.stackFrames = this.pausedStackFrames;
-    this.sendResponse(response);
-  }
-
-  protected async scopesRequest(
-    response: DebugProtocol.ScopesResponse,
-    args: DebugProtocol.ScopesArguments
-  ): Promise<void> {
-    response.body = response.body || {};
-
-    response.body.scopes =
-      this.pausedScopeChains[args.frameId]?.map((scope) => ({
-        name: scope.type === "closure" ? "CLOSURE" : scope.name || scope.type.toUpperCase(), // for closure type, names are just numbers, so they don't look good, instead we just use name "CLOSURE"
-        variablesReference: this.variableStore.adaptCDPObjectId(scope.object.objectId),
-        presentationHint: inferDAPScopePresentationHintFromCDPType(scope.type),
-        expensive: scope.type !== "local", // we only mark local scope as non-expensive as it is the one typically people want to look at and shouldn't have too many objects
-      })) || [];
-    this.sendResponse(response);
-  }
-
-  protected async sourceRequest(
-    response: DebugProtocol.Response & {
-      body: {
-        sourceURL: string;
-        lineNumber1Based: number;
-        columnNumber0Based: number;
-        scriptURL: string;
-      };
-    },
-    args: DebugProtocol.SourceArguments & {
-      fileName: string;
-      line0Based: number;
-      column0Based: number;
-    },
-    request?: DebugProtocol.Request
-  ) {
-    response.body = {
-      ...this.sourceMapRegistry.findOriginalPosition(
-        args.fileName,
-        args.line0Based,
-        args.column0Based
-      ),
-    };
-    this.sendResponse(response);
-  }
-
-  protected async variablesRequest(
-    response: DebugProtocol.Response,
-    args: DebugProtocol.VariablesArguments
-  ): Promise<void> {
-    response.body = response.body || {};
-    response.body.variables = [];
-
-    try {
-      if (args.filter !== "indexed" && args.filter !== "named") {
-        response.body.variables = await this.variableStore.get(
-          args.variablesReference,
-          (params: object) => {
-            return this.cdpSession.sendCDPMessage(
-              "Runtime.getProperties",
-              params,
-              RETRIEVE_VARIABLE_TIMEOUT_MS
-            );
-          }
-        );
-      } else if (args.filter === "indexed") {
-        const stringified = "" + getArraySlots;
-
-        const partialValue = await this.cdpSession.sendCDPMessage("Runtime.callFunctionOn", {
-          functionDeclaration: stringified,
-          objectId: this.variableStore.convertDAPObjectIdToCDP(args.variablesReference),
-          arguments: [args.start, args.count].map((value) => ({ value })),
-        });
-
-        const properties = await this.variableStore.get(
-          this.variableStore.adaptCDPObjectId(partialValue.result.objectId),
-          (params: object) => {
-            return this.cdpSession.sendCDPMessage(
-              "Runtime.getProperties",
-              params,
-              RETRIEVE_VARIABLE_TIMEOUT_MS
-            );
-          }
-        );
-
-        response.body.variables = properties;
-      } else if (args.filter === "named") {
-        // We do nothing for named variables. We set 'named' and 'indexed' only for arrays in variableStore
-        // so the 'named' here means "display chunks" (which is handled by Debugger). If we'd get the properties
-        // here we would get all indexed properties even when passing `nonIndexedPropertiesOnly: true` param
-        // to Runtime.getProperties. I assume that this property just does not work yet as it's marked as experimental.
-      }
-    } catch (e) {
-      Logger.error("[CDP] Failed to retrieve variable", e);
-      response.success = false;
-      response.body.error = {
-        id: ERROR_RESPONSE_FAIL_TO_RETRIEVE_VARIABLE_ID,
-        format: "Failed to retrieve variable",
-      };
-    }
-
-    this.sendResponse(response);
-  }
-
-  protected async continueRequest(
-    response: DebugProtocol.ContinueResponse,
-    args: DebugProtocol.ContinueArguments
-  ): Promise<void> {
-    await this.cdpSession.sendCDPMessage("Debugger.resume", { terminateOnResume: false });
-    this.sendResponse(response);
-    this.sendEvent(new Event(DEBUG_RESUMED));
-=======
->>>>>>> aa93652e
   }
 
   protected async customRequest(
