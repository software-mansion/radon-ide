--- conflicted
+++ resolved
@@ -13,11 +13,7 @@
 import { extensionContext } from "../utilities/extensionContext";
 import { generateWebviewContent } from "./webviewContentGenerator";
 import { WebviewController } from "./WebviewController";
-<<<<<<< HEAD
-import { IDE } from "../project/ide";
-=======
 import { disposeAll } from "../utilities/disposables";
->>>>>>> 4271d4ec
 
 const OPEN_PANEL_ON_ACTIVATION = "open_panel_on_activation";
 
@@ -97,13 +93,6 @@
 
       commands.executeCommand("workbench.action.lockEditorGroup");
     }
-<<<<<<< HEAD
-
-    if (fileName !== undefined && lineNumber !== undefined) {
-      IDE.getOrCreateInstance(context).project.startPreview(`preview:/${fileName}:${lineNumber}`);
-    }
-=======
->>>>>>> 4271d4ec
   }
 
   public dispose() {
