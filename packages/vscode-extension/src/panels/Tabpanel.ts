--- conflicted
+++ resolved
@@ -13,7 +13,6 @@
 import { extensionContext } from "../utilities/extensionContext";
 import { generateWebviewContent } from "./webviewContentGenerator";
 import { WebviewController } from "./WebviewController";
-import { IDE } from "../project/ide";
 
 const OPEN_PANEL_ON_ACTIVATION = "open_panel_on_activation";
 
@@ -86,13 +85,6 @@
 
       commands.executeCommand("workbench.action.lockEditorGroup");
     }
-<<<<<<< HEAD
-
-    if (fileName !== undefined && lineNumber !== undefined) {
-      IDE.getOrCreateInstance(context).project.startPreview(`preview:/${fileName}:${lineNumber}`);
-    }
-=======
->>>>>>> c4bea96b
   }
 
   public dispose() {
