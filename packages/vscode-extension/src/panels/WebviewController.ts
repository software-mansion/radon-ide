--- conflicted
+++ resolved
@@ -2,11 +2,7 @@
 import { Logger } from "../Logger";
 import { getTelemetryReporter } from "../utilities/telemetry";
 import { IDE } from "../project/ide";
-<<<<<<< HEAD
-import { extensionContext } from "../utilities/extensionContext";
-=======
 import { disposeAll } from "../utilities/disposables";
->>>>>>> 4271d4ec
 
 type CallArgs = {
   callId: string;
@@ -37,16 +33,6 @@
     // Set an event listener to listen for messages passed from the webview context
     this.setWebviewMessageListener(webview);
 
-<<<<<<< HEAD
-    const ide = IDE.getOrCreateInstance(extensionContext);
-    this.callableObjects = new Map([
-      ["DeviceManager", ide.deviceManager as object],
-      ["DependencyManager", ide.dependencyManager as object],
-      ["Project", ide.project as object],
-      ["WorkspaceConfig", ide.workspaceConfigController as object],
-      ["LaunchConfig", ide.launchConfig as object],
-      ["Utils", ide.utils as object],
-=======
     this.callableObjects = new Map([
       ["DeviceManager", this.ide.deviceManager as object],
       ["DependencyManager", this.ide.dependencyManager as object],
@@ -54,7 +40,6 @@
       ["WorkspaceConfig", this.ide.workspaceConfigController as object],
       ["LaunchConfig", this.ide.launchConfig as object],
       ["Utils", this.ide.utils as object],
->>>>>>> 4271d4ec
     ]);
 
     commands.executeCommand("setContext", "RNIDE.panelIsOpen", true);
