import { ConfigurationChangeEvent, workspace, Disposable } from "vscode";
import { getTelemetryReporter } from "../utilities/telemetry";
<<<<<<< HEAD
import { DeviceRotationType } from "../common/Project";
=======
import { PanelLocation, WorkspaceConfiguration } from "../common/State";
import { StateManager } from "../project/StateManager";
import { disposeAll } from "../utilities/disposables";
>>>>>>> e339f386

export class WorkspaceConfigController implements Disposable {
  private disposables: Disposable[] = [];

  constructor(private stateManager: StateManager<WorkspaceConfiguration>) {
    const configuration = workspace.getConfiguration("RadonIDE");
    const workspaceConfig = {
      panelLocation: configuration.get<PanelLocation>("panelLocation")!,
      showDeviceFrame: configuration.get<boolean>("showDeviceFrame")!,
      stopPreviousDevices: configuration.get<boolean>("stopPreviousDevices")!,
      deviceRotation: configuration.get<DeviceRotationType>("deviceRotation")!,
    };

    this.stateManager.setState(workspaceConfig);

<<<<<<< HEAD
      const newConfig = {
        panelLocation: config.get<PanelLocation>("panelLocation")!,
        showDeviceFrame: config.get<boolean>("showDeviceFrame")!,
        stopPreviousDevices: config.get<boolean>("stopPreviousDevices")!,
        deviceRotation: config.get<DeviceRotationType>("deviceRotation")!,
      };
=======
    this.disposables.push(workspace.onDidChangeConfiguration(this.onConfigurationChange));
>>>>>>> e339f386

    this.stateManager.onSetState(async (partialState) => {
      const partialStateEntries = Object.entries(partialState);

<<<<<<< HEAD
      if (newConfig.showDeviceFrame !== this.config.showDeviceFrame) {
        getTelemetryReporter().sendTelemetryEvent(
          "workspace-configuration:show-device-frame-changed",
          { showDeviceFrame: String(newConfig.showDeviceFrame) }
        );
      }
      
      this.config = newConfig;
      this.eventEmitter.emit("configChange", this.config);
=======
      const config = workspace.getConfiguration("RadonIDE");

      for (const partialStateEntry of partialStateEntries) {
        if (config.inspect(partialStateEntry[0] as string)?.workspaceValue) {
          await config.update(partialStateEntry[0] as string, partialStateEntry[1], false);
        } else {
          await config.update(partialStateEntry[0] as string, partialStateEntry[1], true);
        }
      }
>>>>>>> e339f386
    });

    this.disposables.push(this.stateManager);
  }

  private onConfigurationChange = (event: ConfigurationChangeEvent) => {
    if (!event.affectsConfiguration("RadonIDE")) {
      return;
    }
    const config = workspace.getConfiguration("RadonIDE");

    const newConfig = {
      panelLocation: config.get<PanelLocation>("panelLocation")!,
      showDeviceFrame: config.get<boolean>("showDeviceFrame")!,
      stopPreviousDevices: config.get<boolean>("stopPreviousDevices")!,
    };

    const oldConfig = this.stateManager.getState();

    if (newConfig.panelLocation !== oldConfig.panelLocation) {
      getTelemetryReporter().sendTelemetryEvent("workspace-configuration:panel-location-changed", {
        newPanelLocation: newConfig.panelLocation,
      });
    }

    if (newConfig.showDeviceFrame !== oldConfig.showDeviceFrame) {
      getTelemetryReporter().sendTelemetryEvent(
        "workspace-configuration:show-device-frame-changed",
        { showDeviceFrame: String(newConfig.showDeviceFrame) }
      );
    }

    this.stateManager.setState(newConfig);
  };

  dispose() {
    disposeAll(this.disposables);
  }
}<|MERGE_RESOLUTION|>--- conflicted
+++ resolved
@@ -1,12 +1,9 @@
 import { ConfigurationChangeEvent, workspace, Disposable } from "vscode";
 import { getTelemetryReporter } from "../utilities/telemetry";
-<<<<<<< HEAD
-import { DeviceRotationType } from "../common/Project";
-=======
 import { PanelLocation, WorkspaceConfiguration } from "../common/State";
 import { StateManager } from "../project/StateManager";
 import { disposeAll } from "../utilities/disposables";
->>>>>>> e339f386
+import { DeviceRotationType } from "../common/Project";
 
 export class WorkspaceConfigController implements Disposable {
   private disposables: Disposable[] = [];
@@ -22,31 +19,11 @@
 
     this.stateManager.setState(workspaceConfig);
 
-<<<<<<< HEAD
-      const newConfig = {
-        panelLocation: config.get<PanelLocation>("panelLocation")!,
-        showDeviceFrame: config.get<boolean>("showDeviceFrame")!,
-        stopPreviousDevices: config.get<boolean>("stopPreviousDevices")!,
-        deviceRotation: config.get<DeviceRotationType>("deviceRotation")!,
-      };
-=======
     this.disposables.push(workspace.onDidChangeConfiguration(this.onConfigurationChange));
->>>>>>> e339f386
 
     this.stateManager.onSetState(async (partialState) => {
       const partialStateEntries = Object.entries(partialState);
 
-<<<<<<< HEAD
-      if (newConfig.showDeviceFrame !== this.config.showDeviceFrame) {
-        getTelemetryReporter().sendTelemetryEvent(
-          "workspace-configuration:show-device-frame-changed",
-          { showDeviceFrame: String(newConfig.showDeviceFrame) }
-        );
-      }
-      
-      this.config = newConfig;
-      this.eventEmitter.emit("configChange", this.config);
-=======
       const config = workspace.getConfiguration("RadonIDE");
 
       for (const partialStateEntry of partialStateEntries) {
@@ -56,7 +33,6 @@
           await config.update(partialStateEntry[0] as string, partialStateEntry[1], true);
         }
       }
->>>>>>> e339f386
     });
 
     this.disposables.push(this.stateManager);
@@ -72,6 +48,7 @@
       panelLocation: config.get<PanelLocation>("panelLocation")!,
       showDeviceFrame: config.get<boolean>("showDeviceFrame")!,
       stopPreviousDevices: config.get<boolean>("stopPreviousDevices")!,
+      deviceRotation: config.get<DeviceRotationType>("deviceRotation")!,
     };
 
     const oldConfig = this.stateManager.getState();
