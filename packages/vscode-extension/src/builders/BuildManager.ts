import { Disposable, OutputChannel, window } from "vscode";
import _ from "lodash";
import { BuildCache } from "./BuildCache";
import { AndroidBuildResult, buildAndroid } from "./buildAndroid";
import { IOSBuildResult, buildIos } from "./buildIOS";
import { DeviceInfo, DevicePlatform } from "../common/DeviceManager";
import { DependencyManager } from "../dependency/DependencyManager";
import { CancelToken } from "./cancelToken";
import { getTelemetryReporter } from "../utilities/telemetry";
import { Logger } from "../Logger";
<<<<<<< HEAD
import { BuildType } from "../common/Project";
import { throttleAsync } from "../utilities/throttle";
import { watchProjectFiles } from "../utilities/watchProjectFiles";

const FINGERPRINT_THROTTLE_MS = 10 * 1000; // 10 seconds
=======
import { BuildConfig, BuildType } from "../common/BuildConfig";
import { getLaunchConfiguration } from "../utilities/launchConfiguration";
import { isExpoGoProject } from "./expoGo";
import { LaunchConfigurationOptions } from "../common/LaunchConfig";
>>>>>>> 7ca538e4

export type BuildResult = IOSBuildResult | AndroidBuildResult;

export interface DisposableBuild<R> extends Disposable {
  readonly build: Promise<R>;
}

export interface BuildManagerDelegate {
  onCacheStale: (platform: DevicePlatform) => void;
}

type BuildOptions = {
  appRoot: string;
  clean: boolean;
  progressListener: (newProgress: number) => void;
  cancelToken: CancelToken;
};

export class BuildError extends Error {
  constructor(
    message: string,
    public readonly buildType: BuildType | null
  ) {
    super(message);
  }
}

class WorkspaceChangeListener implements Disposable {
  private watcher: Disposable | undefined;

  constructor(private readonly onChange: () => void) {}

  public startWatching() {
    if (this.watcher === undefined) {
      this.watcher = watchProjectFiles(() => {
        this.onChange();
      });
    }
  }

  public stopWatching() {
    this.watcher?.dispose();
    this.watcher = undefined;
  }

  public dispose() {
    this.watcher?.dispose();
  }
}

export class BuildManager implements Disposable {
  private isCachedBuildStale: boolean;

  private workspaceChangeListener: WorkspaceChangeListener;

  constructor(
    private readonly dependencyManager: DependencyManager,
    private readonly buildCache: BuildCache,
    private readonly buildManagerDelegate: BuildManagerDelegate,
    private readonly platform: DevicePlatform
  ) {
    this.isCachedBuildStale = false;
    // Note: in future implementations decoupled from device session we
    // should make this logic platform independent
    this.workspaceChangeListener = new WorkspaceChangeListener(() => {
      this.checkIfNativeChangedForPlatform();
    });
    this.workspaceChangeListener.startWatching();
  }

  public shouldRebuild() {
    return this.isCachedBuildStale;
  }

  public activate() {
    this.workspaceChangeListener.startWatching();
  }

  public deactivate() {
    this.workspaceChangeListener.stopWatching();
  }

  private buildOutputChannel: OutputChannel | undefined;

  public focusBuildOutput() {
    this.buildOutputChannel?.show();
  }

  /**
   * Returns true if some native build dependencies have change and we should perform
   * a native build despite the fact the fingerprint indicates we don't need to.
   * This is currently only used for the scenario when we detect that pods need
   * to be reinstalled for iOS.
   */
  private async checkBuildDependenciesChanged(deviceInfo: DeviceInfo) {
    if (deviceInfo.platform === DevicePlatform.IOS) {
      return !(await this.dependencyManager.checkPodsInstallationStatus());
    }
    return false;
  }

  private async inferBuildType(
    appRoot: string,
    platform: DevicePlatform,
    launchConfiguration: LaunchConfigurationOptions
  ): Promise<BuildType> {
    const { customBuild, eas } = launchConfiguration;
    const platformMapping = {
      [DevicePlatform.Android]: "android",
      [DevicePlatform.IOS]: "ios",
    } as const;
    const platformKey = platformMapping[platform];
    const easBuildConfig = eas?.[platformKey];
    const customBuildConfig = customBuild?.[platformKey];
    if (customBuildConfig && easBuildConfig) {
      throw new BuildError(
        `Both custom custom builds and EAS builds are configured for ${platform}. Please use only one build method.`,
        null
      );
    }

    if (customBuildConfig?.buildCommand !== undefined) {
      return BuildType.Custom;
    }

    if (easBuildConfig) {
      return BuildType.Eas;
    }

    if (await isExpoGoProject(appRoot)) {
      return BuildType.ExpoGo;
    }

    return BuildType.Local;
  }

  private createBuildConfig<Platform extends DevicePlatform>(
    appRoot: string,
    platform: Platform,
    forceCleanBuild: boolean,
    launchConfiguration: LaunchConfigurationOptions,
    buildType: BuildType
  ): BuildConfig & { platform: Platform } {
    const { customBuild, eas, env, android, ios } = launchConfiguration;
    const platformMapping = {
      [DevicePlatform.Android]: "android",
      [DevicePlatform.IOS]: "ios",
    } as const;
    const platformKey = platformMapping[platform];

    switch (buildType) {
      case BuildType.Local: {
        if (platform === DevicePlatform.IOS) {
          return {
            appRoot,
            platform: platform as DevicePlatform.IOS & Platform,
            forceCleanBuild,
            env,
            type: BuildType.Local,
            scheme: ios?.scheme,
            configuration: ios?.configuration,
          };
        } else {
          return {
            appRoot,
            platform: platform as DevicePlatform.Android & Platform,
            forceCleanBuild,
            env,
            type: BuildType.Local,
            productFlavor: android?.productFlavor,
            buildType: android?.buildType,
          };
        }
      }
      case BuildType.ExpoGo: {
        return {
          appRoot,
          platform,
          env,
          type: BuildType.ExpoGo,
        };
      }
      case BuildType.Eas: {
        const easBuildConfig = eas?.[platformKey];
        if (easBuildConfig === undefined) {
          throw new BuildError(
            "An EAS build was initialized but no EAS build config was specified in the launch configuration.",
            BuildType.Eas
          );
        }
        return {
          appRoot,
          platform,
          env,
          type: BuildType.Eas,
          config: easBuildConfig,
        };
      }
      case BuildType.Custom: {
        const customBuildConfig = customBuild?.[platformKey];
        if (!customBuildConfig?.buildCommand) {
          throw new BuildError(
            "A custom build was initialized but no custom build command was specified in the launch configuration.",
            BuildType.Custom
          );
        }
        return {
          appRoot,
          platform,
          env,
          type: BuildType.Custom,
          buildCommand: customBuildConfig.buildCommand,
          ...customBuildConfig,
        };
      }
    }
  }

  public startBuild(deviceInfo: DeviceInfo, options: BuildOptions): DisposableBuild<BuildResult> {
    const { clean: forceCleanBuild, progressListener, appRoot, cancelToken } = options;
    const { platform } = deviceInfo;
    const launchConfiguration = getLaunchConfiguration();

    getTelemetryReporter().sendTelemetryEvent("build:requested", {
      platform,
      type: forceCleanBuild ? "clean" : "incremental",
    });

    const buildApp = async () => {
      const currentFingerprint = await this.buildCache.calculateFingerprint(platform);

      // Native build dependencies when changed, should invalidate cached build (even if the fingerprint is the same)
      const buildDependenciesChanged = await this.checkBuildDependenciesChanged(deviceInfo);

      if (forceCleanBuild || buildDependenciesChanged) {
        // we reset the cache when force clean build is requested as the newly
        // started build may end up being cancelled
        Logger.debug(
          "Build cache is being invalidated",
          forceCleanBuild ? "on request" : "due to build dependencies change"
        );
        await this.buildCache.clearCache(platform);
      } else {
        const cachedBuild = await this.buildCache.getBuild(currentFingerprint, platform);
        if (cachedBuild) {
          Logger.debug("Skipping native build – using cached");
          getTelemetryReporter().sendTelemetryEvent("build:cache-hit", { platform });
          return cachedBuild;
        } else {
          Logger.debug("Build cache is stale");
        }
      }

      Logger.debug(
        "Starting native build – no build cached, cache has been invalidated or is stale"
      );
      getTelemetryReporter().sendTelemetryEvent("build:start", { platform });

      let buildResult: BuildResult;
      let buildFingerprint = currentFingerprint;
      const buildType = await this.inferBuildType(appRoot, platform, launchConfiguration);
      try {
        if (platform === DevicePlatform.Android) {
          this.buildOutputChannel = window.createOutputChannel("Radon IDE (Android build)", {
            log: true,
          });
          this.buildOutputChannel.clear();
          const buildConfig = this.createBuildConfig(
            appRoot,
            platform,
            forceCleanBuild,
            launchConfiguration,
            buildType
          );
          buildResult = await buildAndroid(
            buildConfig,
            cancelToken,
            this.buildOutputChannel,
            progressListener,
            this.dependencyManager
          );
        } else {
          const iOSBuildOutputChannel = window.createOutputChannel("Radon IDE (iOS build)", {
            log: true,
          });
          this.buildOutputChannel = iOSBuildOutputChannel;
          this.buildOutputChannel.clear();
          const installPodsIfNeeded = async () => {
            let installPods = forceCleanBuild;
            if (installPods) {
              Logger.info("Clean build requested: installing pods");
            } else {
              const podsInstalled = await this.dependencyManager.checkPodsInstallationStatus();
              if (!podsInstalled) {
                Logger.info("Pods installation is missing or outdated. Installing Pods.");
                installPods = true;
              }
            }
            if (installPods) {
              getTelemetryReporter().sendTelemetryEvent("build:install-pods", { platform });
              await this.dependencyManager.installPods(iOSBuildOutputChannel, cancelToken);
              const installed = await this.dependencyManager.checkPodsInstallationStatus();
              if (!installed) {
                throw new Error("Pods could not be installed automatically.");
              }
              // Installing pods may impact the fingerprint as new pods may be created under the project directory.
              // For this reason we need to recalculate the fingerprint after installing pods.
              buildFingerprint = await this.buildCache.calculateFingerprint(platform);
            }
          };
          const buildConfig = this.createBuildConfig(
            appRoot,
            platform,
            forceCleanBuild,
            launchConfiguration,
            buildType
          );

          buildResult = await buildIos(
            buildConfig,
            cancelToken,
            this.buildOutputChannel,
            progressListener,
            this.dependencyManager,
            installPodsIfNeeded
          );
        }
      } catch (e) {
        throw new BuildError((e as Error).message, buildType);
      }

      await this.buildCache.storeBuild(buildFingerprint, buildResult);

      return buildResult;
    };

    const disposableBuild = {
      build: buildApp().catch((e: Error) => {
        if (e instanceof BuildError) {
          throw e;
        }
        throw new BuildError(e.message, null);
      }),
      dispose: () => {
        cancelToken.cancel();
      },
    };
    disposableBuild.build
      .then(() => {
        this.isCachedBuildStale = false;
      })
      .catch(_.noop);

    return disposableBuild;
  }

  private checkIfNativeChangedForPlatform = throttleAsync(async () => {
    if (!this.isCachedBuildStale) {
      const isCacheStale = await this.buildCache.isCacheStale(this.platform);

      if (isCacheStale) {
        this.isCachedBuildStale = true;
        this.buildManagerDelegate.onCacheStale(this.platform);
      }
    }
  }, FINGERPRINT_THROTTLE_MS);

  public dispose() {
    this.workspaceChangeListener.dispose();
    this.buildOutputChannel?.dispose();
  }
}<|MERGE_RESOLUTION|>--- conflicted
+++ resolved
@@ -8,18 +8,14 @@
 import { CancelToken } from "./cancelToken";
 import { getTelemetryReporter } from "../utilities/telemetry";
 import { Logger } from "../Logger";
-<<<<<<< HEAD
-import { BuildType } from "../common/Project";
-import { throttleAsync } from "../utilities/throttle";
-import { watchProjectFiles } from "../utilities/watchProjectFiles";
-
-const FINGERPRINT_THROTTLE_MS = 10 * 1000; // 10 seconds
-=======
 import { BuildConfig, BuildType } from "../common/BuildConfig";
 import { getLaunchConfiguration } from "../utilities/launchConfiguration";
 import { isExpoGoProject } from "./expoGo";
 import { LaunchConfigurationOptions } from "../common/LaunchConfig";
->>>>>>> 7ca538e4
+import { throttleAsync } from "../utilities/throttle";
+import { watchProjectFiles } from "../utilities/watchProjectFiles";
+
+const FINGERPRINT_THROTTLE_MS = 10 * 1000; // 10 seconds
 
 export type BuildResult = IOSBuildResult | AndroidBuildResult;
 
