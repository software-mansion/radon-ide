--- conflicted
+++ resolved
@@ -102,67 +102,4 @@
 
     return disposableBuild;
   }
-<<<<<<< HEAD
-}
-
-async function loadCachedBuild(platform: DevicePlatform, newFingerprint: string) {
-  const cacheInfo = getCachedBuild(platform);
-  const fingerprintsMatch = cacheInfo?.fingerprint === newFingerprint;
-  if (!fingerprintsMatch) {
-    Logger.info("Fingerprint mismatch, cannot use cached build.");
-    return undefined;
-  }
-
-  const build = cacheInfo.buildResult;
-  const appPath = getAppPath(build);
-  try {
-    const builtAppExists = fs.existsSync(appPath);
-    if (!builtAppExists) {
-      Logger.info("Couldn't use cached build. App artifact not found.");
-      return undefined;
-    }
-
-    const hash = await getAppHash(appPath);
-    const hashesMatch = hash === cacheInfo.buildHash;
-    if (hashesMatch) {
-      Logger.info("Using cached build.");
-      return build;
-    }
-  } catch (e) {
-    // we only log the error and ignore it to allow new build to start
-    Logger.error("Error while attempting to load cached build", e);
-    return undefined;
-  }
-}
-
-export async function didFingerprintChange(platform: DevicePlatform) {
-  const newFingerprint = await generateWorkspaceFingerprint();
-  const { fingerprint } = getCachedBuild(platform) ?? {};
-
-  return newFingerprint !== fingerprint;
-}
-
-async function getAppHash(appPath: string) {
-  return (await calculateMD5(appPath)).digest("hex");
-}
-
-function getAppPath(build: BuildResult) {
-  return build.platform === DevicePlatform.Android ? build.apkPath : build.appPath;
-}
-
-const ANDROID_BUILD_CACHE_KEY = "android_build_cache";
-const IOS_BUILD_CACHE_KEY = "ios_build_cache";
-
-async function storeCachedBuild(platform: DevicePlatform, build: BuildCacheInfo | undefined) {
-  const cacheKey =
-    platform === DevicePlatform.Android ? ANDROID_BUILD_CACHE_KEY : IOS_BUILD_CACHE_KEY;
-  await extensionContext.workspaceState.update(cacheKey, build);
-}
-
-function getCachedBuild(platform: DevicePlatform) {
-  const cacheKey =
-    platform === DevicePlatform.Android ? ANDROID_BUILD_CACHE_KEY : IOS_BUILD_CACHE_KEY;
-  return extensionContext.workspaceState.get<BuildCacheInfo>(cacheKey);
-=======
->>>>>>> 5883a6a8
 }