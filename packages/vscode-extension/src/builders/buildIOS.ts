--- conflicted
+++ resolved
@@ -13,28 +13,13 @@
 } from "../devices/IosSimulatorDevice";
 import { IOSDeviceInfo, DevicePlatform } from "../common/DeviceManager";
 import { EXPO_GO_BUNDLE_ID, downloadExpoGo, isExpoGoProject } from "./expoGo";
-<<<<<<< HEAD
 import { findXcodeProject, findXcodeScheme, IOSProjectInfo } from "../utilities/xcode";
-=======
 
 export type IOSBuildResult = {
   platform: DevicePlatform.IOS;
   appPath: string;
   bundleID: string;
 };
-
-type IOSProjectInfo =
-  | {
-      workspaceLocation: string;
-      xcodeprojLocation: string;
-      isWorkspace: true;
-    }
-  | {
-      workspaceLocation: undefined;
-      xcodeprojLocation: string;
-      isWorkspace: false;
-    };
->>>>>>> ac3e0c0a
 
 const TEMP_SIMULATOR_NAME_PREFIX = "__RNIDE_TEMP_SIM_";
 
@@ -123,12 +108,7 @@
     }`
   );
 
-<<<<<<< HEAD
-  const buildOptions = getLaunchConfiguration();
-  const scheme = buildOptions.ios?.scheme || (await findXcodeScheme(xcodeProject))[0];
-=======
-  const scheme = buildOptions?.scheme || (await findXcodeScheme(xcodeProject));
->>>>>>> ac3e0c0a
+  const scheme = buildOptions?.scheme || (await findXcodeScheme(xcodeProject))[0];
   Logger.debug(`Xcode build will use "${scheme}" scheme`);
 
   let platformName: string | undefined;
