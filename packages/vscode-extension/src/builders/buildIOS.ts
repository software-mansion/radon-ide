import path from "path";
import { OutputChannel } from "vscode";
import { exec, lineReader } from "../utilities/subprocess";
import { Logger } from "../Logger";
import { CancelToken } from "./cancelToken";
import { BuildIOSProgressProcessor } from "./BuildIOSProgressProcessor";
import { getLaunchConfiguration } from "../utilities/launchConfiguration";
import { IOSDeviceInfo, DevicePlatform } from "../common/DeviceManager";
import { EXPO_GO_BUNDLE_ID, downloadExpoGo, isExpoGoProject } from "./expoGo";
import { findXcodeProject, findXcodeScheme, IOSProjectInfo } from "../utilities/xcode";
<<<<<<< HEAD
import { runExternalBuild } from "./customBuild";
import { fetchEasBuild } from "./eas";
=======
import { getXcodebuildArch } from "../utilities/common";
>>>>>>> 6e6abf4a

export type IOSBuildResult = {
  platform: DevicePlatform.IOS;
  appPath: string;
  bundleID: string;
};

// Assuming users have ios folder in their project's root
export const getIosSourceDir = (appRootFolder: string) => path.join(appRootFolder, "ios");

async function getBundleID(appPath: string) {
  return (
    await exec("/usr/libexec/PlistBuddy", [
      "-c",
      "Print:CFBundleIdentifier",
      path.join(appPath, "Info.plist"),
    ])
  ).stdout;
}

function buildProject(
  deviceInfo: IOSDeviceInfo,
  xcodeProject: IOSProjectInfo,
  buildDir: string,
  scheme: string,
  configuration: string,
  cleanBuild: boolean
) {
  const xcodebuildArgs = [
    xcodeProject.isWorkspace ? "-workspace" : "-project",
    xcodeProject.workspaceLocation || xcodeProject.xcodeprojLocation,
    "-configuration",
    configuration,
    "-scheme",
    scheme,
    "-arch",
    getXcodebuildArch(),
    "-sdk",
    `iphonesimulator${deviceInfo.runtimeInfo.version}`,
    "-showBuildTimingSummary",
    "-destination-timeout",
    "0",
    ...(cleanBuild ? ["clean"] : []),
    "build",
  ];

  Logger.debug(`Building using "xcodebuild ${xcodebuildArgs.join(" ")}`);

  return exec("xcodebuild", xcodebuildArgs, {
    env: {
      ...getLaunchConfiguration().env,
      RCT_NO_LAUNCH_PACKAGER: "true",
    },
    cwd: buildDir,
    buffer: false,
  });
}

export async function buildIos(
  deviceInfo: IOSDeviceInfo,
  appRootFolder: string,
  forceCleanBuild: boolean,
  cancelToken: CancelToken,
  outputChannel: OutputChannel,
  progressListener: (newProgress: number) => void,
  installPodsIfNeeded: () => Promise<void>
): Promise<IOSBuildResult> {
  const { buildScript, eas, ios: buildOptions, env } = getLaunchConfiguration();

  if (buildScript?.ios && eas?.ios) {
    throw new Error(
      "Both custom build script and EAS build are configured for iOS. Please use only one build method."
    );
  }

  if (buildScript?.ios) {
    const appPath = await runExternalBuild(cancelToken, buildScript.ios, env);
    if (!appPath) {
      throw new Error("Failed to build iOS app using custom script.");
    }

    return {
      appPath,
      bundleID: await getBundleID(appPath),
      platform: DevicePlatform.IOS,
    };
  }

  if (eas?.ios) {
    const appPath = await fetchEasBuild(cancelToken, eas.ios, DevicePlatform.IOS);
    if (!appPath) {
      throw new Error("Failed to build iOS app using EAS build.");
    }

    return {
      appPath,
      bundleID: await getBundleID(appPath),
      platform: DevicePlatform.IOS,
    };
  }

  if (await isExpoGoProject()) {
    const appPath = await downloadExpoGo(DevicePlatform.IOS, cancelToken);
    return { appPath, bundleID: EXPO_GO_BUNDLE_ID, platform: DevicePlatform.IOS };
  }

  const sourceDir = getIosSourceDir(appRootFolder);

  await installPodsIfNeeded();

  const xcodeProject = await findXcodeProject(appRootFolder);

  if (!xcodeProject) {
    throw new Error(`Could not find Xcode project files in "${sourceDir}" folder`);
  }
  Logger.debug(
    `Found Xcode ${xcodeProject.isWorkspace ? "workspace" : "project"} ${
      xcodeProject.workspaceLocation || xcodeProject.xcodeprojLocation
    }`
  );

  const scheme = buildOptions?.scheme || (await findXcodeScheme(xcodeProject))[0];
  Logger.debug(`Xcode build will use "${scheme}" scheme`);

  let platformName: string | undefined;
  const buildProcess = cancelToken.adapt(
    buildProject(
      deviceInfo,
      xcodeProject,
      sourceDir,
      scheme,
      buildOptions?.configuration || "Debug",
      forceCleanBuild
    )
  );

  const buildIOSProgressProcessor = new BuildIOSProgressProcessor(progressListener);
  outputChannel.clear();
  lineReader(buildProcess).onLineRead((line) => {
    outputChannel.appendLine(line);
    buildIOSProgressProcessor.processLine(line);
    // Xcode can sometimes escape `=` with a backslash or put the value in quotes
    const platformNameMatch = /export PLATFORM_NAME\\?="?(\w+)"?$/m.exec(line);
    if (platformNameMatch) {
      platformName = platformNameMatch[1];
    }
  });

  await buildProcess;

  if (!platformName) {
    throw new Error(`Couldn't find "PLATFORM_NAME" in xcodebuild output`);
  }

  const appPath = await getBuildPath(
    xcodeProject,
    sourceDir,
    platformName,
    scheme,
    buildOptions?.configuration || "Debug",
    cancelToken
  );

  const bundleID = await getBundleID(appPath);

  return { appPath, bundleID, platform: DevicePlatform.IOS };
}

async function getBuildPath(
  xcodeProject: IOSProjectInfo,
  projectDir: string,
  platformName: string,
  scheme: string,
  configuration: string,
  cancelToken: CancelToken
) {
  type KnownSettings = "WRAPPER_EXTENSION" | "TARGET_BUILD_DIR" | "EXECUTABLE_FOLDER_PATH";
  type BuildSettings = {
    action: string; // e.g. "build"
    buildSettings: Record<KnownSettings, string> & Record<string, string>;
    target: string;
  }[];

  const buildSettings = await cancelToken.adapt(
    exec(
      "xcodebuild",
      [
        xcodeProject.isWorkspace ? "-workspace" : "-project",
        xcodeProject.workspaceLocation || xcodeProject.xcodeprojLocation,
        "-scheme",
        scheme,
        "-sdk",
        platformName,
        "-configuration",
        configuration,
        "-showBuildSettings",
        "-json",
      ],
      { encoding: "utf8", cwd: projectDir }
    )
  );

  const settings: BuildSettings = JSON.parse(buildSettings.stdout);
  const {
    WRAPPER_EXTENSION: wrapperExtension,
    TARGET_BUILD_DIR: targetBuildDir,
    EXECUTABLE_FOLDER_PATH: executableFolderPath,
  } = settings[0].buildSettings;
  // Find app in all building settings - look for WRAPPER_EXTENSION: 'app',
  if (wrapperExtension !== "app") {
    throw new Error("Failed to get the target build directory and app name.");
  }

  return `${targetBuildDir}/${executableFolderPath}`;
}<|MERGE_RESOLUTION|>--- conflicted
+++ resolved
@@ -8,12 +8,9 @@
 import { IOSDeviceInfo, DevicePlatform } from "../common/DeviceManager";
 import { EXPO_GO_BUNDLE_ID, downloadExpoGo, isExpoGoProject } from "./expoGo";
 import { findXcodeProject, findXcodeScheme, IOSProjectInfo } from "../utilities/xcode";
-<<<<<<< HEAD
 import { runExternalBuild } from "./customBuild";
 import { fetchEasBuild } from "./eas";
-=======
 import { getXcodebuildArch } from "../utilities/common";
->>>>>>> 6e6abf4a
 
 export type IOSBuildResult = {
   platform: DevicePlatform.IOS;
