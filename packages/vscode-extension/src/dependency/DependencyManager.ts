import fs from "fs";
import path from "path";
import { EventEmitter } from "stream";
import { Disposable, OutputChannel } from "vscode";
import semver, { SemVer } from "semver";
import { Logger } from "../Logger";
import { EMULATOR_BINARY } from "../devices/AndroidEmulatorDevice";
import { command, lineReader } from "../utilities/subprocess";
import { extensionContext, getAppRootFolder } from "../utilities/extensionContext";
import { getIosSourceDir } from "../builders/buildIOS";
import { isExpoGoProject } from "../builders/expoGo";
import {
  isNodeModulesInstalled,
  PackageManagerInfo,
  resolvePackageManager,
} from "../utilities/packageManager";
import { getLaunchConfiguration } from "../utilities/launchConfiguration";
import {
  Dependency,
  DependencyListener,
  DependencyManagerInterface,
  DependencyStatus,
  MinSupportedVersion,
} from "../common/DependencyManager";
import { shouldUseExpoCLI } from "../utilities/expoCli";
import { CancelToken } from "../builders/cancelToken";
import { getAndroidSourceDir } from "../builders/buildAndroid";
import { Platform } from "../utilities/platform";

const STALE_PODS = "stalePods";

export class DependencyManager implements Disposable, DependencyManagerInterface {
  // React Native prepares build scripts based on node_modules, we need to reinstall pods if they change
  private stalePods = extensionContext.workspaceState.get<boolean>(STALE_PODS) ?? false;
  private eventEmitter = new EventEmitter();
  private packageManagerInternal: PackageManagerInfo | undefined;

  public dispose() {
    this.eventEmitter.removeAllListeners();
  }

  public async addListener(listener: DependencyListener) {
    this.eventEmitter.addListener("updatedDependencyStatus", listener);
  }

  public async removeListener(listener: DependencyListener) {
    this.eventEmitter.removeListener("updatedDependencyStatus", listener);
  }

  private emitEvent(dependency: Dependency, status: DependencyStatus) {
    this.eventEmitter.emit("updatedDependencyStatus", dependency, status);
  }

  public async runAllDependencyChecks() {
    this.checkAndroidEmulatorBinaryStatus();
    this.checkAndroidDirectoryExits();

    if (Platform.OS === "macos") {
      this.checkXcodebuildCommandStatus();
      this.checkIOSDirectoryExists();
      this.checkPodsCommandStatus();
      this.checkPodsInstallationStatus();
    }

    this.checkNodeCommandStatus();
    this.checkNodeModulesInstallationStatus();

    this.emitEvent("reactNative", {
      status: npmPackageVersionCheck("react-native", MinSupportedVersion.reactNative),
      isOptional: false,
    });

    this.emitEvent("expo", {
      status: npmPackageVersionCheck("expo", MinSupportedVersion.expo),
      isOptional: !shouldUseExpoCLI(),
    });

    this.checkProjectUsesExpoRouter();
    this.checkProjectUsesStorybook();
  }

  public async checkAndroidDirectoryExits() {
    const appRootFolder = getAppRootFolder();
    const androidDirPath = getAndroidSourceDir(appRootFolder);

    const isOptional = !(await projectRequiresNativeBuild());

    try {
      await fs.promises.access(androidDirPath);
      this.emitEvent("android", { status: "installed", isOptional });
      return true;
    } catch (e) {
      this.emitEvent("android", { status: "notInstalled", isOptional });
      return isOptional;
    }
  }

  public async checkIOSDirectoryExists() {
    const appRootFolder = getAppRootFolder();
    const iosDirPath = getIosSourceDir(appRootFolder);

    const isOptional = !(await projectRequiresNativeBuild());
    try {
      await fs.promises.access(iosDirPath);
      this.emitEvent("ios", { status: "installed", isOptional });
      return true;
    } catch (e) {
      this.emitEvent("ios", { status: "notInstalled", isOptional });
      return isOptional;
    }
  }

  public async checkProjectUsesExpoRouter() {
    const dependsOnExpoRouter = appDependsOnExpoRouter();
    const hasExpoRouterInstalled = npmPackageVersionCheck("expo-router");

    this.emitEvent("expoRouter", {
      status: hasExpoRouterInstalled,
      isOptional: !dependsOnExpoRouter,
    });

    return dependsOnExpoRouter;
  }

  public async checkProjectUsesStorybook() {
    const hasStotybookInstalled = npmPackageVersionCheck(
      "@storybook/react-native",
      MinSupportedVersion.storybook
    );
    this.emitEvent("storybook", {
      status: hasStotybookInstalled,
      isOptional: true,
    });
    return hasStotybookInstalled;
  }

  public async installNodeModules(): Promise<boolean> {
    const manager = await this.getPackageManager();
    if (!manager) {
      return false;
    }

    await this.setStalePodsAsync(true);

    this.emitEvent("nodeModules", { status: "installing", isOptional: false });

    // all managers support the `install` command
    await command(`${manager.name} install`, {
      cwd: getAppRootFolder(),
      quietErrorsOnExit: true,
    });

    this.emitEvent("nodeModules", { status: "installed", isOptional: false });

    return true;
  }

  public async installPods(buildOutpuChannel: OutputChannel, cancelToken: CancelToken) {
    const appRootFolder = getAppRootFolder();
    const iosDirPath = getIosSourceDir(appRootFolder);

    if (!iosDirPath) {
      this.emitEvent("pods", { status: "notInstalled", isOptional: false });
      throw new Error("ios directory was not found inside the workspace.");
    }

    try {
      const env = getLaunchConfiguration().env;
      const shouldUseBundle = await this.shouldUseBundleCommand();
      const process = command(shouldUseBundle ? "bundle exec pod install" : "pod install", {
        cwd: iosDirPath,
        env: { ...env, LANG: "en_US.UTF-8" },
      });
      lineReader(process).onLineRead((line) => buildOutpuChannel.appendLine(line));
      await cancelToken.adapt(process);
    } catch (e) {
      Logger.error("Pods not installed", e);
      this.emitEvent("pods", { status: "notInstalled", isOptional: false });
      return;
    }

    await this.setStalePodsAsync(false);

    this.emitEvent("pods", { status: "installed", isOptional: false });
    Logger.debug("Project pods installed");
  }

  private async setStalePodsAsync(stale: boolean) {
    this.stalePods = stale;
    await extensionContext.workspaceState.update(STALE_PODS, stale);
  }

  private async getPackageManager() {
    if (!this.packageManagerInternal) {
      this.packageManagerInternal = await resolvePackageManager();
    }
    return this.packageManagerInternal;
  }

  private async checkAndroidEmulatorBinaryStatus() {
    try {
      await fs.promises.access(EMULATOR_BINARY, fs.constants.X_OK);
      this.emitEvent("androidEmulator", { status: "installed", isOptional: false });
    } catch (e) {
      this.emitEvent("androidEmulator", { status: "notInstalled", isOptional: false });
    }
  }

  private async checkXcodebuildCommandStatus() {
    const isXcodebuildInstalled = await testCommand("xcodebuild -version");
    const isXcrunInstalled = await testCommand("xcrun --version");
    const isSimctlInstalled = await testCommand("xcrun simctl help");

    const isInstalled = isXcodebuildInstalled && isXcrunInstalled && isSimctlInstalled;
    this.emitEvent("xcode", {
      status: isInstalled ? "installed" : "notInstalled",
      isOptional: false,
    });
  }

<<<<<<< HEAD
  private async shouldUseBundleCommand() {
    const gemfile = path.join(getAppRootFolder(), "Gemfile");
    try {
      await fs.promises.access(gemfile);
      return true;
    } catch (e) {
      return false;
    }
  }

  private async checkPodsCommandStatus() {
    const shouldUseBundle = await this.shouldUseBundleCommand();
    const installed = await testCommand(
      shouldUseBundle ? "bundle exec pod --version" : "pod --version"
    );
    this.emitEvent("cocoaPods", {
      status: installed ? "installed" : "notInstalled",
      isOptional: false,
    });
  }

=======
  private async checkPodsCommandStatus() {
    const installed = await testCommand("pod --version");
    this.emitEvent("cocoaPods", {
      status: installed ? "installed" : "notInstalled",
      isOptional: !(await projectRequiresNativeBuild()),
    });
  }

>>>>>>> cdd2c220
  private async checkNodeCommandStatus() {
    const installed = await testCommand("node -v");
    this.emitEvent("nodejs", {
      status: installed ? "installed" : "notInstalled",
      isOptional: false,
    });
  }

  public async checkNodeModulesInstallationStatus() {
    const packageManager = await resolvePackageManager();
    if (!packageManager) {
      this.emitEvent("nodeModules", { status: "notInstalled", isOptional: false });
      return false;
    }

    const installed = await isNodeModulesInstalled(packageManager);
    this.emitEvent("nodeModules", {
      status: installed ? "installed" : "notInstalled",
      isOptional: false,
    });
    return installed;
  }

  public async checkPodsInstallationStatus() {
    const requiresNativeBuild = await projectRequiresNativeBuild();
    if (!requiresNativeBuild) {
      this.emitEvent("pods", { status: "notInstalled", isOptional: true });
      return true;
    }

    if (requiresNativeBuild && this.stalePods) {
      this.emitEvent("pods", { status: "notInstalled", isOptional: false });
      return false;
    }

    const appRootFolder = getAppRootFolder();
    const iosDirPath = getIosSourceDir(appRootFolder);

    const podfileLockExists = fs.existsSync(path.join(iosDirPath, "Podfile.lock"));
    const podsDirExists = fs.existsSync(path.join(iosDirPath, "Pods"));

    const podsInstallationIsPresent = podfileLockExists && podsDirExists;

    if (!podsInstallationIsPresent) {
      this.emitEvent("pods", { status: "notInstalled", isOptional: false });
      return false;
    }

    // finally, we perform check between Podfile.lock and Pods/Manifest.lock
    // this is what xcode does in Check Pods build phase and is used to determine
    // if pods are up to date

    // run diff command:
    const { failed } = await command("diff Podfile.lock Pods/Manifest.lock", {
      cwd: iosDirPath,
      reject: false,
      quietErrorsOnExit: true,
    });

    this.emitEvent("pods", {
      status: failed ? "notInstalled" : "installed",
      isOptional: false,
    });
    return !failed;
  }
}

async function testCommand(cmd: string) {
  try {
    // We are not checking the stderr here, because some of the CLIs put the warnings there.
    const { failed } = await command(cmd, {
      encoding: "utf8",
      quietErrorsOnExit: true,
      env: { ...process.env, LANG: "en_US.UTF-8" },
    });
    return !failed;
  } catch (_) {
    return false;
  }
}

function requireNoCache(...params: Parameters<typeof require.resolve>) {
  const module = require.resolve(...params);
  delete require.cache[module];
  return require(module);
}

function npmPackageVersionCheck(dependency: string, minVersion?: string | semver.SemVer) {
  try {
    const module = requireNoCache(path.join(dependency, "package.json"), {
      paths: [getAppRootFolder()],
    });

    if (!minVersion) {
      return "installed";
    }

    const version = semver.coerce(module.version);
    minVersion = new SemVer(minVersion);

    const isSupported = version ? semver.gte(version, minVersion) : false;
    // if not supported, we treat it as not installed
    if (isSupported) {
      return "installed";
    }
  } catch (_error) {
    // ignore if not installed
  }
  return "notInstalled";
}

export async function checkXcodeExists() {
  const isXcodebuildInstalled = await testCommand("xcodebuild -version");
  const isXcrunInstalled = await testCommand("xcrun --version");
  const isSimctlInstalled = await testCommand("xcrun simctl help");
  return isXcodebuildInstalled && isXcrunInstalled && isSimctlInstalled;
}

function appDependsOnExpoRouter() {
  // we assume that a expo router based project contain
  // the package "expo-router" in its dependencies or devDependencies
  const appRoot = getAppRootFolder();
  try {
    const packageJson = requireNoCache(path.join(appRoot, "package.json"));
    const allDependencies = [
      ...Object.keys(packageJson.dependencies),
      ...Object.keys(packageJson.devDependencies),
    ];
    return allDependencies.includes("expo-router");
  } catch (e) {
    return false;
  }
}

<<<<<<< HEAD
=======
/**
 * Returns true if the project needs to be built by the IDE using the normall
 * platform-specific tooling (xcodebuild or gralde). This is needed for us to
 * be able to tell whether the existence of the android or ios directories
 * is required, or if tools like cocoapods need to be available.
 *
 * When the project uses custom build instructions, downloads builds from EAS,
 * or uses Expo Go, the IDE is not responsible for building the project, and hence
 * we don't want to report missing directories or tools as errors.
 */
>>>>>>> cdd2c220
async function projectRequiresNativeBuild() {
  const launchConfiguration = getLaunchConfiguration();
  if (launchConfiguration.customBuild || launchConfiguration.eas) {
    return false;
  }

  return !(await isExpoGoProject());
}<|MERGE_RESOLUTION|>--- conflicted
+++ resolved
@@ -218,7 +218,6 @@
     });
   }
 
-<<<<<<< HEAD
   private async shouldUseBundleCommand() {
     const gemfile = path.join(getAppRootFolder(), "Gemfile");
     try {
@@ -236,20 +235,10 @@
     );
     this.emitEvent("cocoaPods", {
       status: installed ? "installed" : "notInstalled",
-      isOptional: false,
-    });
-  }
-
-=======
-  private async checkPodsCommandStatus() {
-    const installed = await testCommand("pod --version");
-    this.emitEvent("cocoaPods", {
-      status: installed ? "installed" : "notInstalled",
       isOptional: !(await projectRequiresNativeBuild()),
     });
   }
 
->>>>>>> cdd2c220
   private async checkNodeCommandStatus() {
     const installed = await testCommand("node -v");
     this.emitEvent("nodejs", {
@@ -384,8 +373,6 @@
   }
 }
 
-<<<<<<< HEAD
-=======
 /**
  * Returns true if the project needs to be built by the IDE using the normall
  * platform-specific tooling (xcodebuild or gralde). This is needed for us to
@@ -396,7 +383,6 @@
  * or uses Expo Go, the IDE is not responsible for building the project, and hence
  * we don't want to report missing directories or tools as errors.
  */
->>>>>>> cdd2c220
 async function projectRequiresNativeBuild() {
   const launchConfiguration = getLaunchConfiguration();
   if (launchConfiguration.customBuild || launchConfiguration.eas) {
