import fs from "fs";
import path from "path";
import { EventEmitter } from "stream";
import { Disposable } from "vscode";
import semver, { SemVer } from "semver";
import zipObject from "lodash/zipObject";
import { Logger } from "../Logger";
import { EMULATOR_BINARY } from "../devices/AndroidEmulatorDevice";
import { command } from "../utilities/subprocess";
import { extensionContext, getAppRootFolder } from "../utilities/extensionContext";
import { getIosSourceDir } from "../builders/buildIOS";
import { isExpoGoProject } from "../builders/expoGo";
import {
  isNodeModulesInstalled,
  PackageManagerInfo,
  resolvePackageManager,
} from "../utilities/packageManager";
import { getLaunchConfiguration } from "../utilities/launchConfiguration";
import {
  DependenciesStatus,
  Dependency,
  DependencyListener,
  DependencyManagerInterface,
  DependencyStatus,
  InstallationStatus,
  InstallPodsOptions,
  MinSupportedVersion,
} from "../common/DependencyManager";
import { shouldUseExpoCLI } from "../utilities/expoCli";

const STALE_PODS = "stalePods";

export class DependencyManager implements Disposable, DependencyManagerInterface {
  // React Native prepares build scripts based on node_modules, we need to reinstall pods if they change
  private stalePods = extensionContext.workspaceState.get<boolean>(STALE_PODS) ?? false;
  private eventEmitter = new EventEmitter();
  private packageManagerInternal: PackageManagerInfo | undefined;

  public dispose() {
    this.eventEmitter.removeAllListeners();
  }

  public async addListener(listener: DependencyListener) {
    this.eventEmitter.addListener("updatedDependencyInstallationStatus", listener);
  }

  public async removeListener(listener: DependencyListener) {
    this.eventEmitter.removeListener("updatedDependencyInstallationStatus", listener);
  }

  private emitEvent(dependency: Dependency, status: InstallationStatus) {
    this.eventEmitter.emit("updatedDependencyInstallationStatus", dependency, status);
  }

  public async getStatus(dependencies: Dependency[]): Promise<DependenciesStatus> {
    const statuses = await Promise.all(
      dependencies.map(async (dependency): Promise<DependencyStatus> => {
        switch (dependency) {
          case "androidEmulator":
            return { status: await this.androidEmulatorStatus(), isOptional: false };
          case "xcode":
            return { status: await this.xcodeStatus(), isOptional: false };
          case "cocoaPods":
            return { status: await this.cocoapodsStatus(), isOptional: false };
          case "nodejs":
            return { status: await this.nodeStatus(), isOptional: false };
          case "nodeModules":
            return { status: await this.nodeModulesStatus(), isOptional: false };
          case "pods":
            return { status: await this.podsStatus(), isOptional: !isExpoGoProject() };
          case "reactNative": {
            const status = dependencyStatus("react-native", MinSupportedVersion.reactNative);
            return { status, isOptional: false };
          }
          case "expo": {
            const status = dependencyStatus("expo", MinSupportedVersion.expo);
            return { status, isOptional: !shouldUseExpoCLI() };
          }
          case "expoRouter": {
            const status = dependencyStatus("expo-router");
            return { status, isOptional: !isUsingExpoRouter() };
          }
          case "storybook": {
            const packageName = "@storybook/react-native";
            const status = dependencyStatus(packageName, MinSupportedVersion.storybook);
            return { status, isOptional: true };
          }
        }
      })
    );

    const diagnostics = zipObject(dependencies, statuses) as DependenciesStatus;
    const dependenciesInstallStatus = zipObject(
      dependencies,
      statuses.map(({ status }) => status)
    );
    Logger.debug(`Dependencies status:\n${JSON.stringify(dependenciesInstallStatus, null, 2)}`);
    return diagnostics;
  }

  public async isInstalled(dependency: Dependency) {
    const status = await this.getStatus([dependency]);
    return status[dependency].status === "installed";
  }

  public async installNodeModules(): Promise<boolean> {
    const manager = await this.getPackageManager();
    if (!manager) {
      return false;
    }

    await this.setStalePodsAsync(true);

    this.emitEvent("nodeModules", "installing");

    // all managers support the `install` command
    await command(`${manager.name} install`, {
      cwd: getAppRootFolder(),
      quietErrorsOnExit: true,
    });

    this.emitEvent("nodeModules", "installed");

    return true;
  }

  public async installPods(options: InstallPodsOptions) {
    const { forceCleanBuild, cancelToken } = options;
    const appRootFolder = getAppRootFolder();
    const iosDirPath = getIosSourceDir(appRootFolder);

    if (!iosDirPath) {
      this.emitEvent("pods", "notInstalled");
      throw new Error("ios directory was not found inside the workspace.");
    }

    const commandInIosDir = (args: string) => {
      const env = getLaunchConfiguration().env;
      return command(args, {
        cwd: iosDirPath,
        env: { ...env, LANG: "en_US.UTF-8" },
      });
    };

    try {
      if (forceCleanBuild) {
        await cancelToken.adapt(commandInIosDir("pod deintegrate"));
      }

      await cancelToken.adapt(commandInIosDir("pod install"));
    } catch (e) {
      Logger.error("Pods not installed", e);
      this.emitEvent("pods", "notInstalled");
      return;
    }

    await this.setStalePodsAsync(false);

    this.emitEvent("pods", "installed");
    Logger.debug("Project pods installed");
  }

  private async setStalePodsAsync(stale: boolean) {
    this.stalePods = stale;
    await extensionContext.workspaceState.update(STALE_PODS, stale);
  }

  private async getPackageManager() {
    if (!this.packageManagerInternal) {
      this.packageManagerInternal = await resolvePackageManager();
    }
    return this.packageManagerInternal;
  }

  private async androidEmulatorStatus() {
    if (fs.existsSync(EMULATOR_BINARY)) {
      return "installed";
    }
    return "notInstalled";
  }

  private async xcodeStatus() {
    const isXcodebuildInstalled = await testCommand("xcodebuild -version");
    const isXcrunInstalled = await testCommand("xcrun --version");
    const isSimctlInstalled = await testCommand("xcrun simctl help");

    if (isXcodebuildInstalled && isXcrunInstalled && isSimctlInstalled) {
      return "installed";
    }
    return "notInstalled";
  }

  private async cocoapodsStatus() {
    const installed = await testCommand("pod --version");

    if (installed) {
      return "installed";
    }
    return "notInstalled";
  }

  private async nodeStatus() {
    const installed = await testCommand("node -v");
    if (installed) {
      return "installed";
    }
    return "notInstalled";
  }

  private async nodeModulesStatus() {
    const packageManager = await resolvePackageManager();
    if (!packageManager) {
      return "notInstalled";
    }

    const installed = await isNodeModulesInstalled(packageManager);
    if (installed) {
      return "installed";
    }
    return "notInstalled";
  }

  private async podsStatus() {
    if (await isExpoGoProject()) {
      // Expo Go projects don't need pods
      return "installed";
    }

<<<<<<< HEAD
  public async installPods(appRootFolder: string, cancelToken: CancelToken) {
=======
    if (this.stalePods) {
      return "notInstalled";
    }

    const appRootFolder = getAppRootFolder();
>>>>>>> 46995a18
    const iosDirPath = getIosSourceDir(appRootFolder);

    Logger.debug(`Check pods in ${iosDirPath}`);
    if (!iosDirPath) {
      return "notInstalled";
    }

<<<<<<< HEAD
    const commandInIosDir = (args: string) => {
      return command(args, {
        cwd: iosDirPath,
        env: {
          ...getLaunchConfiguration().env,
          LANG: "en_US.UTF-8",
        },
      });
    };

    try {
      await cancelToken.adapt(commandInIosDir("pod install"));
    } catch (e) {
      Logger.error("Pods not installed", e);
      this.webview.postMessage({
        command: "isPodsInstalled",
        data: {
          installed: false,
          info: "Whether iOS dependencies are installed.",
          error: "Unable to install pods",
        },
      });
      return;
=======
    const podfileLockExists = fs.existsSync(path.join(iosDirPath, "Podfile.lock"));
    const podsDirExists = fs.existsSync(path.join(iosDirPath, "Pods"));

    if (podfileLockExists && podsDirExists) {
      return "installed";
>>>>>>> 46995a18
    }
    return "notInstalled";
  }
}

async function testCommand(cmd: string) {
  try {
    // We are not checking the stderr here, because some of the CLIs put the warnings there.
    const { failed } = await command(cmd, {
      encoding: "utf8",
      quietErrorsOnExit: true,
      env: { ...process.env, LANG: "en_US.UTF-8" },
    });
    return !failed;
  } catch (_) {
    return false;
  }
}

function requireNoCache(...params: Parameters<typeof require.resolve>) {
  const module = require.resolve(...params);
  delete require.cache[module];
  return require(module);
}

function dependencyStatus(dependency: string, minVersion?: string | semver.SemVer) {
  try {
    const module = requireNoCache(path.join(dependency, "package.json"), {
      paths: [getAppRootFolder()],
    });

    if (!minVersion) {
      return "installed";
    }

    const version = semver.coerce(module.version);
    minVersion = new SemVer(minVersion);

    const isSupported = version ? semver.gte(version, minVersion) : false;
    // if not supported, we treat it as not installed
    if (isSupported) {
      return "installed";
    }
  } catch (_error) {
    // ignore if not installed
  }
  return "notInstalled";
}

export async function checkXcodeExists() {
  const isXcodebuildInstalled = await testCommand("xcodebuild -version");
  const isXcrunInstalled = await testCommand("xcrun --version");
  const isSimctlInstalled = await testCommand("xcrun simctl help");
  return isXcodebuildInstalled && isXcrunInstalled && isSimctlInstalled;
}

function isUsingExpoRouter() {
  // we assume that a expo router based project contain
  // the package "expo-router" in its dependencies or devDependencies
  const appRoot = getAppRootFolder();
  try {
    const packageJson = requireNoCache(path.join(appRoot, "package.json"));
    const allDependencies = [
      ...Object.keys(packageJson.dependencies),
      ...Object.keys(packageJson.devDependencies),
    ];
    return allDependencies.includes("expo-router");
  } catch (e) {
    return false;
  }
}<|MERGE_RESOLUTION|>--- conflicted
+++ resolved
@@ -125,7 +125,7 @@
   }
 
   public async installPods(options: InstallPodsOptions) {
-    const { forceCleanBuild, cancelToken } = options;
+    const { cancelToken } = options;
     const appRootFolder = getAppRootFolder();
     const iosDirPath = getIosSourceDir(appRootFolder);
 
@@ -143,10 +143,6 @@
     };
 
     try {
-      if (forceCleanBuild) {
-        await cancelToken.adapt(commandInIosDir("pod deintegrate"));
-      }
-
       await cancelToken.adapt(commandInIosDir("pod install"));
     } catch (e) {
       Logger.error("Pods not installed", e);
@@ -226,15 +222,11 @@
       return "installed";
     }
 
-<<<<<<< HEAD
-  public async installPods(appRootFolder: string, cancelToken: CancelToken) {
-=======
     if (this.stalePods) {
       return "notInstalled";
     }
 
     const appRootFolder = getAppRootFolder();
->>>>>>> 46995a18
     const iosDirPath = getIosSourceDir(appRootFolder);
 
     Logger.debug(`Check pods in ${iosDirPath}`);
@@ -242,37 +234,11 @@
       return "notInstalled";
     }
 
-<<<<<<< HEAD
-    const commandInIosDir = (args: string) => {
-      return command(args, {
-        cwd: iosDirPath,
-        env: {
-          ...getLaunchConfiguration().env,
-          LANG: "en_US.UTF-8",
-        },
-      });
-    };
-
-    try {
-      await cancelToken.adapt(commandInIosDir("pod install"));
-    } catch (e) {
-      Logger.error("Pods not installed", e);
-      this.webview.postMessage({
-        command: "isPodsInstalled",
-        data: {
-          installed: false,
-          info: "Whether iOS dependencies are installed.",
-          error: "Unable to install pods",
-        },
-      });
-      return;
-=======
     const podfileLockExists = fs.existsSync(path.join(iosDirPath, "Podfile.lock"));
     const podsDirExists = fs.existsSync(path.join(iosDirPath, "Pods"));
 
     if (podfileLockExists && podsDirExists) {
       return "installed";
->>>>>>> 46995a18
     }
     return "notInstalled";
   }
