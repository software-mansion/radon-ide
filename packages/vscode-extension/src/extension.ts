import {
  commands,
  languages,
  debug,
  window,
  workspace,
  ExtensionContext,
  ExtensionMode,
  ConfigurationChangeEvent,
  DebugConfigurationProviderTriggerKind,
  DebugAdapterExecutable,
  Disposable,
} from "vscode";
import vscode from "vscode";
import { activate as activateJsDebug } from "vscode-js-debug/dist/src/extension";
import { TabPanel } from "./panels/Tabpanel";
import { PreviewCodeLensProvider } from "./providers/PreviewCodeLensProvider";
import { DebugConfigProvider } from "./providers/DebugConfigProvider";
import {
  CDPDebugAdapterDescriptorFactory,
  DebugAdapterDescriptorFactory,
} from "./debugging/DebugAdapterDescriptorFactory";
import { Logger, enableDevModeLogging } from "./Logger";
import {
  extensionContext,
  findAppRootFolder,
  setExtensionContext,
} from "./utilities/extensionContext";
import { SidePanelViewProvider } from "./panels/SidepanelViewProvider";
import { PanelLocation } from "./common/WorkspaceConfig";
import { Platform } from "./utilities/platform";
import { IDE } from "./project/ide";
import { ProxyDebugSessionAdapterDescriptorFactory } from "./debugging/ProxyDebugSession";

const OPEN_PANEL_ON_ACTIVATION = "open_panel_on_activation";

function handleUncaughtErrors() {
  process.on("unhandledRejection", (error) => {
    Logger.error("Unhandled promise rejection", error);
  });
  process.on("uncaughtException", (error: Error) => {
    // @ts-ignore
    if (error.errno === -49) {
      // there is some weird EADDRNOTAVAIL uncaught error thrown in extension host
      // that does not seem to affect anything yet it gets reported here while not being
      // super valuable to the user – hence we ignore it.
      return;
    }
    Logger.error("Uncaught exception", error);
    Logger.openOutputPanel();
    window.showErrorMessage("Internal extension error.", "Dismiss");
  });
}

export function deactivate(context: ExtensionContext): undefined {
  TabPanel.currentPanel?.dispose();
  SidePanelViewProvider.currentProvider?.dispose();
  IDE.getInstanceIfExists()?.dispose();
  commands.executeCommand("setContext", "RNIDE.extensionIsActive", false);
  commands.executeCommand("setContext", "RNIDE.sidePanelIsClosed", false);
  return undefined;
}

export async function activate(context: ExtensionContext) {
  handleUncaughtErrors();
  await activateJsDebug(context);

  if (Platform.OS !== "macos" && Platform.OS !== "windows" && Platform.OS !== "linux") {
    window.showErrorMessage("Radon IDE works only on macOS, Windows and Linux.", "Dismiss");
    return;
  }

  setExtensionContext(context);
  if (context.extensionMode === ExtensionMode.Development) {
    enableDevModeLogging();
  }

  migrateOldConfiguration();

  commands.executeCommand("setContext", "RNIDE.sidePanelIsClosed", false);

  async function showIDEPanel() {
    await commands.executeCommand("setContext", "RNIDE.sidePanelIsClosed", false);

    const panelLocation = workspace
      .getConfiguration("RadonIDE")
      .get<PanelLocation>("panelLocation");

    if (panelLocation !== "tab") {
      SidePanelViewProvider.showView();
    } else {
      TabPanel.render(context);
    }
  }

  async function closeIDEPanel(fileName?: string, lineNumber?: number) {
    const panelLocation = workspace
      .getConfiguration("RadonIDE")
      .get<PanelLocation>("panelLocation");

    if (panelLocation !== "tab") {
      commands.executeCommand("setContext", "RNIDE.sidePanelIsClosed", true);
    } else {
      TabPanel.currentPanel?.dispose();
    }
  }

  function closeWithConfirmation() {
    window
      .showWarningMessage("Are you sure you want to close the IDE panel?", "Yes", "No")
      .then((item) => {
        if (item === "Yes") {
          commands.executeCommand("RNIDE.closePanel");
        }
      });
  }

  async function showStorybookStory(componentTitle: string, storyName: string) {
    commands.executeCommand("RNIDE.openPanel");
    const ide = IDE.getInstanceIfExists();
    if (ide) {
      ide.project.showStorybookStory(componentTitle, storyName);
    } else {
      window.showWarningMessage("Wait for the app to load before launching storybook.", "Dismiss");
    }
  }

  async function showInlinePreview(fileName: string, lineNumber: number) {
    commands.executeCommand("RNIDE.openPanel");
    const ide = IDE.getInstanceIfExists();
    if (ide) {
      ide.project.openComponentPreview(fileName, lineNumber);
    } else {
      window.showWarningMessage("Wait for the app to load before launching preview.", "Dismiss");
    }
  }

  context.subscriptions.push(
    window.registerWebviewViewProvider(
      SidePanelViewProvider.viewType,
      new SidePanelViewProvider(context),
      { webviewOptions: { retainContextWhenHidden: true } }
    )
  );
  context.subscriptions.push(
    commands.registerCommand("RNIDE.performBiometricAuthorization", performBiometricAuthorization)
  );
  context.subscriptions.push(
    commands.registerCommand(
      "RNIDE.performFailedBiometricAuthorization",
      performFailedBiometricAuthorization
    )
  );
  context.subscriptions.push(commands.registerCommand("RNIDE.openDevMenu", openDevMenu));
  context.subscriptions.push(commands.registerCommand("RNIDE.closePanel", closeIDEPanel));
  context.subscriptions.push(commands.registerCommand("RNIDE.openPanel", showIDEPanel));
  context.subscriptions.push(commands.registerCommand("RNIDE.showPanel", showIDEPanel));
  context.subscriptions.push(
    commands.registerCommand("RNIDE.closeWithConfirmation", closeWithConfirmation)
  );
  context.subscriptions.push(
    commands.registerCommand("RNIDE.diagnose", diagnoseWorkspaceStructure)
  );
  context.subscriptions.push(
    commands.registerCommand("RNIDE.showStorybookStory", showStorybookStory)
  );
  context.subscriptions.push(
    commands.registerCommand("RNIDE.showInlinePreview", showInlinePreview)
  );

  context.subscriptions.push(commands.registerCommand("RNIDE.captureReplay", captureReplay));
  context.subscriptions.push(commands.registerCommand("RNIDE.toggleRecording", toggleRecording));
  context.subscriptions.push(
    commands.registerCommand("RNIDE.captureScreenshot", captureScreenshot)
  );

  async function closeAuxiliaryBar(registeredCommandDisposable: Disposable) {
    registeredCommandDisposable.dispose(); // must dispose to avoid endless loops

    const wasIDEPanelVisible = SidePanelViewProvider.currentProvider?.view?.visible;

    // run the built-in closeAuxiliaryBar command
    await commands.executeCommand("workbench.action.closeAuxiliaryBar");

    const isIDEPanelVisible = SidePanelViewProvider.currentProvider?.view?.visible;

    // if closing of Auxiliary bar affected the visibility of SidePanelView, we assume that it means that it was pinned to the secondary sidebar.
    if (wasIDEPanelVisible && !isIDEPanelVisible) {
      commands.executeCommand("RNIDE.closePanel");
    }

    // re-register to continue intercepting closeAuxiliaryBar commands
    registeredCommandDisposable = commands.registerCommand(
      "workbench.action.closeAuxiliaryBar",
      async (arg) => closeAuxiliaryBar(registeredCommandDisposable)
    );
    context.subscriptions.push(registeredCommandDisposable);
  }

  let closeAuxiliaryBarDisposable = commands.registerCommand(
    "workbench.action.closeAuxiliaryBar",
    async (arg) => closeAuxiliaryBar(closeAuxiliaryBarDisposable)
  );
  context.subscriptions.push(closeAuxiliaryBarDisposable);

  // Debug adapter used by custom launch configuration, we register it in case someone tries to run the IDE configuration
  // The current workflow is that people shouldn't run it, but since it is listed under launch options it might happen
  // When it does happen, we open the IDE panel and restart the app.
  context.subscriptions.push(
    debug.registerDebugAdapterDescriptorFactory(
      "react-native-ide", // we use previous type name here to support old launch configurations that were using "react-native-ide" type
      new LaunchConfigDebugAdapterDescriptorFactory()
    )
  );
  context.subscriptions.push(
    debug.registerDebugAdapterDescriptorFactory(
      "radon-ide",
      new LaunchConfigDebugAdapterDescriptorFactory()
    )
  );

  // Debug adapter used for debugging React Native apps
  context.subscriptions.push(
    debug.registerDebugConfigurationProvider(
      "com.swmansion.react-native-debugger",
      new DebugConfigProvider(),
      DebugConfigurationProviderTriggerKind.Dynamic
    )
  );

  context.subscriptions.push(
    debug.registerDebugConfigurationProvider(
<<<<<<< HEAD
      "com.swmansion.proxy-debugger",
=======
      "com.swmansion.js-debugger",
>>>>>>> aa93652e
      new DebugConfigProvider(),
      DebugConfigurationProviderTriggerKind.Dynamic
    )
  );

  context.subscriptions.push(
    debug.registerDebugAdapterDescriptorFactory(
      "com.swmansion.react-native-debugger",
      new DebugAdapterDescriptorFactory()
    )
  );
  context.subscriptions.push(
    debug.registerDebugAdapterDescriptorFactory(
      "com.swmansion.js-debugger",
      new CDPDebugAdapterDescriptorFactory()
    )
  );

  context.subscriptions.push(
    debug.registerDebugAdapterDescriptorFactory(
      "com.swmansion.proxy-debugger",
      new ProxyDebugSessionAdapterDescriptorFactory()
    )
  );

  context.subscriptions.push(
    languages.registerCodeLensProvider(
      [
        { scheme: "file", language: "typescriptreact" },
        { scheme: "file", language: "javascriptreact" },
        { scheme: "file", language: "typescript" },
        { scheme: "file", language: "javascript" },
      ],
      new PreviewCodeLensProvider()
    )
  );

  context.subscriptions.push(
    workspace.onDidChangeConfiguration((event: ConfigurationChangeEvent) => {
      if (event.affectsConfiguration("RadonIDE.panelLocation")) {
        showIDEPanel();
      }
    })
  );

  const shouldExtensionActivate = findAppRootFolder() !== undefined;

  shouldExtensionActivate && extensionActivated();
}

class LaunchConfigDebugAdapterDescriptorFactory implements vscode.DebugAdapterDescriptorFactory {
  createDebugAdapterDescriptor(
    session: vscode.DebugSession
  ): vscode.ProviderResult<vscode.DebugAdapterDescriptor> {
    commands.executeCommand("RNIDE.openPanel");
    // we can't return undefined or throw here because then VSCode displays an ugly error dialog
    // so we return a dummy adapter that calls echo command and exists immediately
    return new DebugAdapterExecutable("echo", ["noop"]);
  }
}

function extensionActivated() {
  commands.executeCommand("setContext", "RNIDE.extensionIsActive", true);
  if (extensionContext.workspaceState.get(OPEN_PANEL_ON_ACTIVATION)) {
    commands.executeCommand("RNIDE.openPanel");
  }
}

async function openDevMenu() {
  IDE.getInstanceIfExists()?.project.openDevMenu();
}

async function performBiometricAuthorization() {
  IDE.getInstanceIfExists()?.project.sendBiometricAuthorization(true);
}

async function performFailedBiometricAuthorization() {
  IDE.getInstanceIfExists()?.project.sendBiometricAuthorization(false);
}

async function captureReplay() {
  IDE.getInstanceIfExists()?.project.captureReplay();
}

async function toggleRecording() {
  IDE.getInstanceIfExists()?.project.toggleRecording();
}

async function captureScreenshot() {
  IDE.getInstanceIfExists()?.project.captureScreenshot();
}

async function diagnoseWorkspaceStructure() {
  const appRootFolder = findAppRootFolder() !== undefined;
  if (appRootFolder) {
    commands.executeCommand("setContext", "RNIDE.extensionIsActive", true);
    window
      .showInformationMessage(
        `
          Workspace structure seems to be ok.\n
          You can open the IDE Panel using the button below or from the command palette.`,
        "Open IDE Panel",
        "Cancel"
      )
      .then((item) => {
        if (item === "Open IDE Panel") {
          commands.executeCommand("RNIDE.openPanel");
        }
      });
  }
}

function migrateOldConfiguration() {
  // At the moment of migration, all configuration settings are considered "global"
  // in a sense that while they can potentially be set workspace-wide, they are not
  // intended to, and hence we are only interested in migrating global settings.

  // We ignore all potential errors that may occur in the process of migration.
  // The current settings are not as critical to break user experience in case any
  // of the method throws

  try {
    const oldConfiguration = workspace.getConfiguration("ReactNativeIDE");
    const newConfigurations = workspace.getConfiguration("RadonIDE");
    // iterate over all keys and set the in the new configuration
    for (const key in oldConfiguration) {
      try {
        if (oldConfiguration.has(key)) {
          const valueDetails = oldConfiguration.inspect(key);
          if (valueDetails?.globalValue) {
            newConfigurations.update(key, valueDetails.globalValue, true);
            oldConfiguration.update(key, valueDetails.defaultValue, true);
          }
        }
      } catch (e) {
        Logger.error("Error when migrating parameter", key, e);
      }
    }
  } catch (e) {
    Logger.error("Error when migrating old configuration", e);
  }
}<|MERGE_RESOLUTION|>--- conflicted
+++ resolved
@@ -230,11 +230,15 @@
 
   context.subscriptions.push(
     debug.registerDebugConfigurationProvider(
-<<<<<<< HEAD
+      "com.swmansion.js-debugger",
+      new DebugConfigProvider(),
+      DebugConfigurationProviderTriggerKind.Dynamic
+    )
+  );
+
+  context.subscriptions.push(
+    debug.registerDebugConfigurationProvider(
       "com.swmansion.proxy-debugger",
-=======
-      "com.swmansion.js-debugger",
->>>>>>> aa93652e
       new DebugConfigProvider(),
       DebugConfigurationProviderTriggerKind.Dynamic
     )
