import {
  commands,
  languages,
  debug,
  window,
  workspace,
  ExtensionContext,
  ExtensionMode,
  ConfigurationChangeEvent,
  DebugConfigurationProviderTriggerKind,
  DebugAdapterExecutable,
  Disposable,
} from "vscode";
import vscode from "vscode";
import { TabPanel } from "./panels/Tabpanel";
import { PreviewCodeLensProvider } from "./providers/PreviewCodeLensProvider";
import { DebugConfigProvider } from "./providers/DebugConfigProvider";
import { DebugAdapterDescriptorFactory } from "./debugging/DebugAdapterDescriptorFactory";
import { Logger, enableDevModeLogging } from "./Logger";
import {
  extensionContext,
  findAppRootFolder,
  setExtensionContext,
} from "./utilities/extensionContext";
import { SidePanelViewProvider } from "./panels/SidepanelViewProvider";
import { PanelLocation } from "./common/WorkspaceConfig";
import { Platform } from "./utilities/platform";
import { IDE } from "./project/ide";
import { registerChat } from "./chat/chat";

const OPEN_PANEL_ON_ACTIVATION = "open_panel_on_activation";

function handleUncaughtErrors() {
  process.on("unhandledRejection", (error) => {
    Logger.error("Unhandled promise rejection", error);
  });
  process.on("uncaughtException", (error: Error) => {
    // @ts-ignore
    if (error.errno === -49) {
      // there is some weird EADDRNOTAVAIL uncaught error thrown in extension host
      // that does not seem to affect anything yet it gets reported here while not being
      // super valuable to the user – hence we ignore it.
      return;
    }
    Logger.error("Uncaught exception", error);
    Logger.openOutputPanel();
    window.showErrorMessage("Internal extension error.", "Dismiss");
  });
}

export function deactivate(context: ExtensionContext): undefined {
  TabPanel.currentPanel?.dispose();
  SidePanelViewProvider.currentProvider?.dispose();
  IDE.getInstanceIfExists()?.dispose();
  commands.executeCommand("setContext", "RNIDE.extensionIsActive", false);
  commands.executeCommand("setContext", "RNIDE.sidePanelIsClosed", false);
  return undefined;
}

export async function activate(context: ExtensionContext) {
  handleUncaughtErrors();

  if (Platform.OS !== "macos" && Platform.OS !== "windows" && Platform.OS !== "linux") {
    window.showErrorMessage("Radon IDE works only on macOS, Windows and Linux.", "Dismiss");
    return;
  }

  setExtensionContext(context);
  if (context.extensionMode === ExtensionMode.Development) {
    enableDevModeLogging();
  }

  migrateOldConfiguration();

  commands.executeCommand("setContext", "RNIDE.sidePanelIsClosed", false);

  async function showIDEPanel() {
    await commands.executeCommand("setContext", "RNIDE.sidePanelIsClosed", false);

    const panelLocation = workspace
      .getConfiguration("RadonIDE")
      .get<PanelLocation>("panelLocation");

    if (panelLocation !== "tab") {
      SidePanelViewProvider.showView();
    } else {
      TabPanel.render(context);
    }
  }

  async function closeIDEPanel(fileName?: string, lineNumber?: number) {
    const panelLocation = workspace
      .getConfiguration("RadonIDE")
      .get<PanelLocation>("panelLocation");

    if (panelLocation !== "tab") {
      commands.executeCommand("setContext", "RNIDE.sidePanelIsClosed", true);
    } else {
      TabPanel.currentPanel?.dispose();
    }
  }

  function closeWithConfirmation() {
    window
      .showWarningMessage("Are you sure you want to close the IDE panel?", "Yes", "No")
      .then((item) => {
        if (item === "Yes") {
          commands.executeCommand("RNIDE.closePanel");
        }
      });
  }

  async function showStorybookStory(componentTitle: string, storyName: string) {
    commands.executeCommand("RNIDE.openPanel");
    const ide = IDE.getInstanceIfExists();
    if (ide) {
      ide.project.showStorybookStory(componentTitle, storyName);
    } else {
      window.showWarningMessage("Wait for the app to load before launching storybook.", "Dismiss");
    }
  }

  async function showInlinePreview(fileName: string, lineNumber: number) {
    commands.executeCommand("RNIDE.openPanel");
    const ide = IDE.getInstanceIfExists();
    if (ide) {
      ide.project.openComponentPreview(fileName, lineNumber);
    } else {
      window.showWarningMessage("Wait for the app to load before launching preview.", "Dismiss");
    }
  }

  context.subscriptions.push(
    window.registerWebviewViewProvider(
      SidePanelViewProvider.viewType,
      new SidePanelViewProvider(context),
      { webviewOptions: { retainContextWhenHidden: true } }
    )
  );
  context.subscriptions.push(
    commands.registerCommand("RNIDE.performBiometricAuthorization", performBiometricAuthorization)
  );
  context.subscriptions.push(
    commands.registerCommand(
      "RNIDE.performFailedBiometricAuthorization",
      performFailedBiometricAuthorization
    )
  );
  context.subscriptions.push(commands.registerCommand("RNIDE.openDevMenu", openDevMenu));
  context.subscriptions.push(commands.registerCommand("RNIDE.closePanel", closeIDEPanel));
  context.subscriptions.push(commands.registerCommand("RNIDE.openPanel", showIDEPanel));
  context.subscriptions.push(commands.registerCommand("RNIDE.showPanel", showIDEPanel));
  context.subscriptions.push(
    commands.registerCommand("RNIDE.closeWithConfirmation", closeWithConfirmation)
  );
  context.subscriptions.push(
    commands.registerCommand("RNIDE.diagnose", diagnoseWorkspaceStructure)
  );
  context.subscriptions.push(
    commands.registerCommand("RNIDE.showStorybookStory", showStorybookStory)
  );
  context.subscriptions.push(
    commands.registerCommand("RNIDE.showInlinePreview", showInlinePreview)
  );

  context.subscriptions.push(commands.registerCommand("RNIDE.captureReplay", captureReplay));
  context.subscriptions.push(commands.registerCommand("RNIDE.toggleRecording", toggleRecording));
  context.subscriptions.push(
    commands.registerCommand("RNIDE.captureScreenshot", captureScreenshot)
  );

  async function closeAuxiliaryBar(registeredCommandDisposable: Disposable) {
    registeredCommandDisposable.dispose(); // must dispose to avoid endless loops

    const wasIDEPanelVisible = SidePanelViewProvider.currentProvider?.view?.visible;

    // run the built-in closeAuxiliaryBar command
    await commands.executeCommand("workbench.action.closeAuxiliaryBar");

    const isIDEPanelVisible = SidePanelViewProvider.currentProvider?.view?.visible;

    // if closing of Auxiliary bar affected the visibility of SidePanelView, we assume that it means that it was pinned to the secondary sidebar.
    if (wasIDEPanelVisible && !isIDEPanelVisible) {
      commands.executeCommand("RNIDE.closePanel");
    }

    // re-register to continue intercepting closeAuxiliaryBar commands
    registeredCommandDisposable = commands.registerCommand(
      "workbench.action.closeAuxiliaryBar",
      async (arg) => closeAuxiliaryBar(registeredCommandDisposable)
    );
    context.subscriptions.push(registeredCommandDisposable);
  }

  let closeAuxiliaryBarDisposable = commands.registerCommand(
    "workbench.action.closeAuxiliaryBar",
    async (arg) => closeAuxiliaryBar(closeAuxiliaryBarDisposable)
  );
  context.subscriptions.push(closeAuxiliaryBarDisposable);

  // Debug adapter used by custom launch configuration, we register it in case someone tries to run the IDE configuration
  // The current workflow is that people shouldn't run it, but since it is listed under launch options it might happen
  // When it does happen, we open the IDE panel and restart the app.
  context.subscriptions.push(
    debug.registerDebugAdapterDescriptorFactory(
      "react-native-ide", // we use previous type name here to support old launch configurations that were using "react-native-ide" type
      new LaunchConfigDebugAdapterDescriptorFactory()
    )
  );
  context.subscriptions.push(
    debug.registerDebugAdapterDescriptorFactory(
      "radon-ide",
      new LaunchConfigDebugAdapterDescriptorFactory()
    )
  );

  // Debug adapter used for debugging React Native apps
  context.subscriptions.push(
    debug.registerDebugConfigurationProvider(
      "com.swmansion.react-native-debugger",
      new DebugConfigProvider(),
      DebugConfigurationProviderTriggerKind.Dynamic
    )
  );

  context.subscriptions.push(
    debug.registerDebugAdapterDescriptorFactory(
      "com.swmansion.react-native-debugger",
      new DebugAdapterDescriptorFactory()
    )
  );

  context.subscriptions.push(
    languages.registerCodeLensProvider(
      [
        { scheme: "file", language: "typescriptreact" },
        { scheme: "file", language: "javascriptreact" },
        { scheme: "file", language: "typescript" },
        { scheme: "file", language: "javascript" },
      ],
      new PreviewCodeLensProvider()
    )
  );

  context.subscriptions.push(
    workspace.onDidChangeConfiguration((event: ConfigurationChangeEvent) => {
      if (event.affectsConfiguration("RadonIDE.panelLocation")) {
        showIDEPanel();
      }
    })
  );

  const shouldExtensionActivate = findAppRootFolder() !== undefined;

<<<<<<< HEAD
  if (Platform.OS === "macos") {
    try {
      await setupPathEnv(appRoot);
    } catch (error) {
      window.showWarningMessage(
        "Error when setting up PATH environment variable, RN IDE may not work correctly.",
        "Dismiss"
      );
    }
  }

  // this needs to be run after app root is set
  migrateOldBuildCachesToNewStorage();

  registerChat(context);

  extensionActivated();
=======
  shouldExtensionActivate && extensionActivated();
>>>>>>> e339c0d9
}

class LaunchConfigDebugAdapterDescriptorFactory implements vscode.DebugAdapterDescriptorFactory {
  createDebugAdapterDescriptor(
    session: vscode.DebugSession
  ): vscode.ProviderResult<vscode.DebugAdapterDescriptor> {
    commands.executeCommand("RNIDE.openPanel");
    // we can't return undefined or throw here because then VSCode displays an ugly error dialog
    // so we return a dummy adapter that calls echo command and exists immediately
    return new DebugAdapterExecutable("echo", ["noop"]);
  }
}

function extensionActivated() {
  commands.executeCommand("setContext", "RNIDE.extensionIsActive", true);
  if (extensionContext.workspaceState.get(OPEN_PANEL_ON_ACTIVATION)) {
    commands.executeCommand("RNIDE.openPanel");
  }
}

async function openDevMenu() {
  IDE.getInstanceIfExists()?.project.openDevMenu();
}

async function performBiometricAuthorization() {
  IDE.getInstanceIfExists()?.project.sendBiometricAuthorization(true);
}

async function performFailedBiometricAuthorization() {
  IDE.getInstanceIfExists()?.project.sendBiometricAuthorization(false);
}

async function captureReplay() {
  IDE.getInstanceIfExists()?.project.captureReplay();
}

async function toggleRecording() {
  IDE.getInstanceIfExists()?.project.toggleRecording();
}

async function captureScreenshot() {
  IDE.getInstanceIfExists()?.project.captureScreenshot();
}

async function diagnoseWorkspaceStructure() {
  const appRootFolder = findAppRootFolder() !== undefined;
  if (appRootFolder) {
    commands.executeCommand("setContext", "RNIDE.extensionIsActive", true);
    window
      .showInformationMessage(
        `
          Workspace structure seems to be ok.\n
          You can open the IDE Panel using the button below or from the command palette.`,
        "Open IDE Panel",
        "Cancel"
      )
      .then((item) => {
        if (item === "Open IDE Panel") {
          commands.executeCommand("RNIDE.openPanel");
        }
      });
  }
}

function migrateOldConfiguration() {
  // At the moment of migration, all configuration settings are considered "global"
  // in a sense that while they can potentially be set workspace-wide, they are not
  // intended to, and hence we are only interested in migrating global settings.

  // We ignore all potential errors that may occur in the process of migration.
  // The current settings are not as critical to break user experience in case any
  // of the method throws

  try {
    const oldConfiguration = workspace.getConfiguration("ReactNativeIDE");
    const newConfigurations = workspace.getConfiguration("RadonIDE");
    // iterate over all keys and set the in the new configuration
    for (const key in oldConfiguration) {
      try {
        if (oldConfiguration.has(key)) {
          const valueDetails = oldConfiguration.inspect(key);
          if (valueDetails?.globalValue) {
            newConfigurations.update(key, valueDetails.globalValue, true);
            oldConfiguration.update(key, valueDetails.defaultValue, true);
          }
        }
      } catch (e) {
        Logger.error("Error when migrating parameter", key, e);
      }
    }
  } catch (e) {
    Logger.error("Error when migrating old configuration", e);
  }
}<|MERGE_RESOLUTION|>--- conflicted
+++ resolved
@@ -250,29 +250,12 @@
     })
   );
 
+  // You can configure the chat in package.json under the `chatParticipants` key
+  registerChat(context);
+
   const shouldExtensionActivate = findAppRootFolder() !== undefined;
 
-<<<<<<< HEAD
-  if (Platform.OS === "macos") {
-    try {
-      await setupPathEnv(appRoot);
-    } catch (error) {
-      window.showWarningMessage(
-        "Error when setting up PATH environment variable, RN IDE may not work correctly.",
-        "Dismiss"
-      );
-    }
-  }
-
-  // this needs to be run after app root is set
-  migrateOldBuildCachesToNewStorage();
-
-  registerChat(context);
-
-  extensionActivated();
-=======
   shouldExtensionActivate && extensionActivated();
->>>>>>> e339c0d9
 }
 
 class LaunchConfigDebugAdapterDescriptorFactory implements vscode.DebugAdapterDescriptorFactory {
