--- conflicted
+++ resolved
@@ -37,10 +37,6 @@
 import { isIdeConfig } from "./utilities/launchConfiguration";
 import { PanelLocation } from "./common/State";
 import { DeviceRotationDirection, IDEPanelMoveTarget } from "./common/Project";
-<<<<<<< HEAD
-=======
-import { updatePartialWorkspaceConfig } from "./utilities/workspaceConfiguration";
->>>>>>> e7807e04
 
 const CHAT_ONBOARDING_COMPLETED = "chat_onboarding_completed";
 
@@ -442,23 +438,7 @@
     throw new Error("Radon IDE is not initialized yet.");
   }
 
-<<<<<<< HEAD
   project.rotateDevices(direction);
-=======
-  const configuration = workspace.getConfiguration("RadonIDE");
-
-  const currentRotation = configuration.get<DeviceRotation>("deviceSettings.deviceRotation");
-  if (currentRotation === undefined) {
-    Logger.warn("[Radon IDE] Device rotation is not set in the configuration.");
-    return;
-  }
-  const currentIndex = ROTATIONS.indexOf(currentRotation);
-  const newIndex = (currentIndex - direction + ROTATIONS.length) % ROTATIONS.length;
-  await updatePartialWorkspaceConfig(configuration, [
-    "deviceSettings.deviceRotation",
-    ROTATIONS[newIndex],
-  ]);
->>>>>>> e7807e04
 }
 
 async function rotateDeviceAnticlockwise() {
