--- conflicted
+++ resolved
@@ -1,3 +1,4 @@
+import assert from "assert";
 import {
   commands,
   languages,
@@ -33,14 +34,10 @@
 import { Connector } from "./connect/Connector";
 import { ReactDevtoolsEditorProvider } from "./react-devtools-profiler/ReactDevtoolsEditorProvider";
 import { IDEPanelMoveTarget } from "./common/utils";
-<<<<<<< HEAD
-import { DeviceRotationDirection } from "./common/Project";
-=======
 import { launchConfigurationFromOptions } from "./project/launchConfigurationsManager";
 import { isIdeConfig } from "./utilities/launchConfiguration";
-import assert from "assert";
 import { PanelLocation } from "./common/State";
->>>>>>> e339f386
+import { DeviceRotationDirection } from "./common/Project";
 
 const CHAT_ONBOARDING_COMPLETED = "chat_onboarding_completed";
 
