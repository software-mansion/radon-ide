import { Logger } from "../Logger";
import execa, { ExecaChildProcess } from "execa";
import readline from "readline";

export type ChildProcess = ExecaChildProcess<string>;

function overridePWD<T extends execa.Options>(options?: T) {
  // Some processes rely on PWD environment variable to tell the current working
  // directory in which cases PWD takes precedence over process.cwd.
  // By default, execa would copy all process env to the subprocess (which is desired)
  // including PWD that may point to a different location that the selected cwd (indicated
  // by options.cwd). Specifically, when VSCode is launched from the launcher (as opposed to
  // being launched from command line using 'code' command), the PWD is set to "/".
  // This method overrides PWD to the current cwd option when it's set for the subprocess call
  // therefore removing the risk of the subprocess using the wrong working directory.
  if (options?.cwd) {
    return { ...options, env: { ...options.env, PWD: options.cwd } };
  }
  return options;
}

/**
 * When using this methid, the subprocess should be started with buffer: false option
 * as there's no need for allocating memory for the output that's going to be very long.
 */
export function lineReader(childProcess: ExecaChildProcess<string>, includeStderr = false) {
  const input = childProcess.stdout;
  if (!input) {
    throw new Error("Child process has no stdout");
  }
  const stdoutReader = readline.createInterface({
    input,
    terminal: false,
  });
  let stderrReader = null;
  if (includeStderr && childProcess.stderr) {
    stderrReader = readline.createInterface({
      input: childProcess.stderr!,
      terminal: false,
    });
  }
  return {
    onLineRead: (callback: (line: string) => void) => {
      stdoutReader.on("line", callback);
      stderrReader?.on("line", callback);
    },
  };
}

export function exec(
  name: string,
  args?: string[],
  options?: execa.Options & { allowNonZeroExit?: boolean }
) {
  const subprocess = execa(name, args, overridePWD(options));
  const allowNonZeroExit = options?.allowNonZeroExit;
  async function printErrorsOnExit() {
    try {
      const result = await subprocess;
      if (result.stderr) {
        Logger.debug("Subprocess", name, args?.join(" "), "produced error output:", result.stderr);
      }
    } catch (e) {
      // @ts-ignore idk how to deal with error objects in ts
      const { exitCode, signal } = e;
      if (exitCode === undefined && signal !== undefined) {
        Logger.info("Subprocess", name, "was terminated with", signal);
      } else {
        if (!allowNonZeroExit || !exitCode) {
          Logger.error("Subprocess", name, args?.join(" "), "execution resulted in an error:", e);
        }
      }
    }
  }
  printErrorsOnExit(); // don't want to await here not to block the outer method
  return subprocess;
}

export function execSync(name: string, args?: string[], options?: execa.SyncOptions) {
  const result = execa.sync(name, args, overridePWD(options));
  if (result.stderr) {
    Logger.debug("Subprocess", name, args?.join(" "), "produced error output:", result.stderr);
  }
  return result;
}

<<<<<<< HEAD
export function command(...args: [string, (execa.Options & { silentErrorsOnExit?: boolean })?]) {
  if (args.length > 1) {
    updatePWDEnvWhenCwdIsSet(args[1]);
  }
  const subprocess = execa.command(...args);
=======
export function command(commandWithArgs: string, options?: execa.Options) {
  const subprocess = execa.command(commandWithArgs, overridePWD(options));
>>>>>>> b4e26cba
  async function printErrorsOnExit() {
    try {
      const result = await subprocess;
      if (result.stderr) {
        Logger.debug("Command", commandWithArgs, "produced error output:", result.stderr);
      }
    } catch (e) {
      Logger.error("Command", commandWithArgs, "execution resulted in an error:", e);
    }
  }

  if (args[1]?.silentErrorsOnExit) {
    printErrorsOnExit(); // don't want to await here not to block the outer method
  }

  return subprocess;
}<|MERGE_RESOLUTION|>--- conflicted
+++ resolved
@@ -84,16 +84,8 @@
   return result;
 }
 
-<<<<<<< HEAD
-export function command(...args: [string, (execa.Options & { silentErrorsOnExit?: boolean })?]) {
-  if (args.length > 1) {
-    updatePWDEnvWhenCwdIsSet(args[1]);
-  }
-  const subprocess = execa.command(...args);
-=======
-export function command(commandWithArgs: string, options?: execa.Options) {
+export function command(commandWithArgs: string, options?: (execa.Options & { silentErrorsOnExit?: boolean })) {
   const subprocess = execa.command(commandWithArgs, overridePWD(options));
->>>>>>> b4e26cba
   async function printErrorsOnExit() {
     try {
       const result = await subprocess;
@@ -105,7 +97,7 @@
     }
   }
 
-  if (args[1]?.silentErrorsOnExit) {
+  if (!options?.silentErrorsOnExit) {
     printErrorsOnExit(); // don't want to await here not to block the outer method
   }
 
