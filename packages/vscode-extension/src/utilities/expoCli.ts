import path from "path";
import { getLaunchConfiguration } from "./launchConfiguration";
import { requireNoCache } from "./requireNoCache";

export function shouldUseExpoCLI(appRoot: string) {
  // The mechanism for detecting whether the project should use Expo CLI or React Native Community CLI works as follows:
  // We check launch configuration, which has an option to force Expo CLI, we verify that first and if it is set to true we use Expo CLI.
  // When the Expo option isn't set, we need all of the below checks to be true in order to use Expo CLI:
  // 1. expo cli package is present in the app's node_modules (we can resolve it using require.resolve)
  // 2. package.json has expo scripts in it (i.e. "expo start" or "expo build" scripts are present in the scripts section of package.json)
  // 3. the user doesn't use a custom metro config option – this is only available for RN CLI projects
  const config = getLaunchConfiguration();
  if (config.isExpo) {
    return true;
  }

  if (config.metroConfigPath) {
    return false;
  }

<<<<<<< HEAD
  let hasExpoCLIInstalled = false,
    hasExpoCommandsInScripts = false;
=======
  const appRootFolder = getAppRootFolder();
  let hasExpoCLIInstalled = false;
  let hasExpoCommandsInScripts = false;
  let hasExpoConfigInAppJson = false;
  let hasExpoConfigInAppConfigJs = false;
>>>>>>> ec88b73b
  try {
    hasExpoCLIInstalled =
      require.resolve("@expo/cli/build/src/start/index", {
        paths: [appRoot],
      }) !== undefined;
  } catch (e) {}

  try {
<<<<<<< HEAD
    const packageJson = require(path.join(appRoot, "package.json"));
=======
    const appJson = requireNoCache(path.join(appRootFolder, "app.json"));
    hasExpoConfigInAppJson = Object.keys(appJson).includes("expo");
  } catch (e) {}

  try {
    const appConfigJs = requireNoCache(path.join(appRootFolder, "app.config.js"));
    hasExpoConfigInAppConfigJs = Object.keys(appConfigJs).includes("expo");
  } catch (e) {}

  try {
    const packageJson = requireNoCache(path.join(appRootFolder, "package.json"));
>>>>>>> ec88b73b
    hasExpoCommandsInScripts = Object.values<string>(packageJson.scripts).some((script: string) => {
      return script.includes("expo ");
    });
  } catch (e) {}

  return (
    hasExpoCLIInstalled &&
    (hasExpoCommandsInScripts || hasExpoConfigInAppJson || hasExpoConfigInAppConfigJs)
  );
}<|MERGE_RESOLUTION|>--- conflicted
+++ resolved
@@ -18,16 +18,10 @@
     return false;
   }
 
-<<<<<<< HEAD
-  let hasExpoCLIInstalled = false,
-    hasExpoCommandsInScripts = false;
-=======
-  const appRootFolder = getAppRootFolder();
   let hasExpoCLIInstalled = false;
   let hasExpoCommandsInScripts = false;
   let hasExpoConfigInAppJson = false;
   let hasExpoConfigInAppConfigJs = false;
->>>>>>> ec88b73b
   try {
     hasExpoCLIInstalled =
       require.resolve("@expo/cli/build/src/start/index", {
@@ -36,21 +30,7 @@
   } catch (e) {}
 
   try {
-<<<<<<< HEAD
     const packageJson = require(path.join(appRoot, "package.json"));
-=======
-    const appJson = requireNoCache(path.join(appRootFolder, "app.json"));
-    hasExpoConfigInAppJson = Object.keys(appJson).includes("expo");
-  } catch (e) {}
-
-  try {
-    const appConfigJs = requireNoCache(path.join(appRootFolder, "app.config.js"));
-    hasExpoConfigInAppConfigJs = Object.keys(appConfigJs).includes("expo");
-  } catch (e) {}
-
-  try {
-    const packageJson = requireNoCache(path.join(appRootFolder, "package.json"));
->>>>>>> ec88b73b
     hasExpoCommandsInScripts = Object.values<string>(packageJson.scripts).some((script: string) => {
       return script.includes("expo ");
     });
