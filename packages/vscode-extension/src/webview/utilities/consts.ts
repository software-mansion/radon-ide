import pixel9 from "../../assets/pixel_9/skin.webp";
import pixel9mask from "../../assets/pixel_9/mask.png";
import pixel8 from "../../assets/pixel_8/skin.webp";
import pixel8mask from "../../assets/pixel_8/mask.png";
import pixel7 from "../../assets/pixel_7/skin.webp";
import pixel7mask from "../../assets/pixel_7/mask.png";
import pixel6a from "../../assets/pixel_6a/skin.webp";
import pixel6amask from "../../assets/pixel_6a/mask.png";
import iphone15pro from "../../assets/iphone_15_pro/skin.webp";
import iphone15promask from "../../assets/iphone_15_pro/mask.png";
import iphoneSE from "../../assets/iphone_SE/skin.webp";
import iphoneSEmask from "../../assets/iphone_SE/mask.png";
import { DevicePlatform } from "../../common/DeviceManager";

export type DeviceProperties = {
  modelName: string;
<<<<<<< HEAD
=======
  deviceName?: string; // only needed for Android to set hw.device.name in config.ini
>>>>>>> 4bfd0465
  platform: DevicePlatform;
  screenWidth: number;
  screenHeight: number;
  frameWidth: number;
  frameHeight: number;
  offsetX: number;
  offsetY: number;
  frameImage: string;
  maskImage: string;
};

// iOS devices names should match supportedDeviceTypes inside the runtime
export const iOSSupportedDevices: DeviceProperties[] = [
  {
    modelName: "iPhone 15 Pro",
    platform: DevicePlatform.IOS,
    screenWidth: 1179,
    screenHeight: 2556,
    frameWidth: 1285,
    frameHeight: 2663,
    offsetX: 55,
    offsetY: 55,
    frameImage: iphone15pro,
    maskImage: iphone15promask,
  },
  {
    modelName: "iPhone SE (3rd generation)",
    platform: DevicePlatform.IOS,
    screenWidth: 750,
    screenHeight: 1334,
    frameWidth: 874,
    frameHeight: 1780,
    offsetX: 62,
    offsetY: 222,
    frameImage: iphoneSE,
    maskImage: iphoneSEmask,
  },
] as const;

export const AndroidSupportedDevices: DeviceProperties[] = [
  {
<<<<<<< HEAD
    modelName: "Google Pixel 7",
=======
    modelName: "Google Pixel 9",
    deviceName: "pixel_9",
    platform: DevicePlatform.Android,
    screenWidth: 1080,
    screenHeight: 2424,
    frameWidth: 1198,
    frameHeight: 2531,
    offsetX: 55,
    offsetY: 58,
    frameImage: pixel9,
    maskImage: pixel9mask,
  },
  {
    modelName: "Google Pixel 8",
    deviceName: "pixel_8",
    platform: DevicePlatform.Android,
    screenWidth: 1080,
    screenHeight: 2400,
    frameWidth: 1187,
    frameHeight: 2513,
    offsetX: 49,
    offsetY: 55,
    frameImage: pixel8,
    maskImage: pixel8mask,
  },
  {
    modelName: "Google Pixel 7",
    deviceName: "pixel_7",
>>>>>>> 4bfd0465
    platform: DevicePlatform.Android,
    screenWidth: 1080,
    screenHeight: 2400,
    frameWidth: 1200,
    frameHeight: 2541,
    offsetX: 59,
    offsetY: 58,
    frameImage: pixel7,
    maskImage: pixel7mask,
  },
  {
    modelName: "Google Pixel 6a",
<<<<<<< HEAD
=======
    deviceName: "pixel_6a",
>>>>>>> 4bfd0465
    platform: DevicePlatform.Android,
    screenWidth: 1080,
    screenHeight: 2400,
    frameWidth: 1207,
    frameHeight: 2555,
    offsetX: 57,
    offsetY: 69,
    frameImage: pixel6a,
    maskImage: pixel6amask,
  },
] as const;<|MERGE_RESOLUTION|>--- conflicted
+++ resolved
@@ -14,10 +14,7 @@
 
 export type DeviceProperties = {
   modelName: string;
-<<<<<<< HEAD
-=======
   deviceName?: string; // only needed for Android to set hw.device.name in config.ini
->>>>>>> 4bfd0465
   platform: DevicePlatform;
   screenWidth: number;
   screenHeight: number;
@@ -59,9 +56,6 @@
 
 export const AndroidSupportedDevices: DeviceProperties[] = [
   {
-<<<<<<< HEAD
-    modelName: "Google Pixel 7",
-=======
     modelName: "Google Pixel 9",
     deviceName: "pixel_9",
     platform: DevicePlatform.Android,
@@ -90,7 +84,6 @@
   {
     modelName: "Google Pixel 7",
     deviceName: "pixel_7",
->>>>>>> 4bfd0465
     platform: DevicePlatform.Android,
     screenWidth: 1080,
     screenHeight: 2400,
@@ -103,10 +96,7 @@
   },
   {
     modelName: "Google Pixel 6a",
-<<<<<<< HEAD
-=======
     deviceName: "pixel_6a",
->>>>>>> 4bfd0465
     platform: DevicePlatform.Android,
     screenWidth: 1080,
     screenHeight: 2400,
