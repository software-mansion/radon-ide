import {
  PropsWithChildren,
  useContext,
  createContext,
  useState,
  useEffect,
  Dispatch,
  SetStateAction,
  useMemo,
} from "react";
import { makeProxy } from "../utilities/rpc";
import {
  DeviceSessionState,
  DeviceSettings,
  MultimediaData,
  ProjectInterface,
  ProjectState,
} from "../../common/Project";

const project = makeProxy<ProjectInterface>("Project");

interface ProjectContextProps {
  projectState: ProjectState;
  selectedDeviceSession: DeviceSessionState | undefined;
  deviceSettings: DeviceSettings;
  project: ProjectInterface;
  hasActiveLicense: boolean;
  replayData: MultimediaData | undefined;
  setReplayData: Dispatch<SetStateAction<MultimediaData | undefined>>;
}

const defaultProjectState: ProjectState = {
  selectedSessionId: null,
  deviceSessions: {},
  previewZoom: undefined,
  appRootPath: "./",
  initialized: false,
<<<<<<< HEAD
  connectState: {
    enabled: false,
    connected: false,
=======
  customLaunchConfigurations: [],
  selectedLaunchConfiguration: {
    appRoot: "./",
    absoluteAppRoot: "/",
    env: {},
    preview: {
      waitForAppLaunch: true,
    },
>>>>>>> 685ffc54
  },
};

const defaultDeviceSettings: DeviceSettings = {
  appearance: "dark",
  contentSize: "normal",
  hasEnrolledBiometrics: false,
  location: {
    latitude: 50.048653,
    longitude: 19.965474,
    isDisabled: false,
  },
  locale: "en_US",
  replaysEnabled: false,
  showTouches: false,
  camera: {
    back: "virtualscene",
    front: "emulated",
  },
};

const ProjectContext = createContext<ProjectContextProps>({
  projectState: defaultProjectState,
  deviceSettings: defaultDeviceSettings,
  selectedDeviceSession: undefined,
  project,
  hasActiveLicense: false,
  replayData: undefined,
  setReplayData: () => {},
});

export default function ProjectProvider({ children }: PropsWithChildren) {
  const [projectState, setProjectState] = useState<ProjectState>(defaultProjectState);
  const [deviceSettings, setDeviceSettings] = useState<DeviceSettings>(defaultDeviceSettings);
  const [hasActiveLicense, setHasActiveLicense] = useState(true);
  const [replayData, setReplayData] = useState<MultimediaData | undefined>(undefined);

  useEffect(() => {
    project.getProjectState().then(setProjectState);
    project.addListener("projectStateChanged", setProjectState);

    project.getDeviceSettings().then(setDeviceSettings);
    project.addListener("deviceSettingsChanged", setDeviceSettings);

    project.hasActiveLicense().then(setHasActiveLicense);
    project.addListener("licenseActivationChanged", setHasActiveLicense);

    project.addListener("replayDataCreated", setReplayData);
    return () => {
      project.removeListener("projectStateChanged", setProjectState);
      project.removeListener("deviceSettingsChanged", setDeviceSettings);
      project.removeListener("licenseActivationChanged", setHasActiveLicense);
    };
  }, []);

  const contextValue = useMemo(() => {
    const selectedDeviceSession = projectState.selectedSessionId
      ? projectState.deviceSessions[projectState.selectedSessionId]
      : undefined;
    return {
      projectState,
      selectedDeviceSession,
      deviceSettings,
      project,
      hasActiveLicense,
      replayData,
      setReplayData,
    };
  }, [projectState, deviceSettings, project, hasActiveLicense, replayData, setReplayData]);

  return <ProjectContext.Provider value={contextValue}>{children}</ProjectContext.Provider>;
}

export function useProject() {
  const context = useContext(ProjectContext);

  if (context === undefined) {
    throw new Error("useProject must be used within a ProjectProvider");
  }
  return context;
}<|MERGE_RESOLUTION|>--- conflicted
+++ resolved
@@ -35,11 +35,6 @@
   previewZoom: undefined,
   appRootPath: "./",
   initialized: false,
-<<<<<<< HEAD
-  connectState: {
-    enabled: false,
-    connected: false,
-=======
   customLaunchConfigurations: [],
   selectedLaunchConfiguration: {
     appRoot: "./",
@@ -48,7 +43,10 @@
     preview: {
       waitForAppLaunch: true,
     },
->>>>>>> 685ffc54
+  },
+  connectState: {
+    enabled: false,
+    connected: false,
   },
 };
 
