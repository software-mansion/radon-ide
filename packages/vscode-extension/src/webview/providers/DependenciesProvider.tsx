import {
  PropsWithChildren,
  createContext,
  useCallback,
  useContext,
  useEffect,
  useState,
} from "react";
import { vscode } from "../utilities/vscode";

export enum InstallationStatus {
  NotInstalled,
  InProgress,
  Installed,
}

export interface DependencyState {
  installed: InstallationStatus;
  info: string;
  error?: string;
}
<<<<<<< HEAD
interface Dependencies {
  Nodejs?: DependencyData;
  AndroidEmulator?: DependencyData;
  Xcode?: DependencyData;
  CocoaPods?: DependencyData;
  NodeModules?: DependencyData;
  ReactNative?: DependencyData;
  Pods?: DependencyData;
=======

interface DependencyMessageData {
  command: string;
  data: {
    installed: boolean;
    info: string;
    error?: string;
  };
>>>>>>> c9608437
}

// when editing, update hasError function
type Dependencies = {
  Nodejs?: DependencyState;
  AndroidEmulator?: DependencyState;
  Xcode?: DependencyState;
  CocoaPods?: DependencyState;
  NodeModules?: DependencyState;
  Pods?: DependencyState;
};

const defaultDependencies: Dependencies = {
  Nodejs: undefined,
  AndroidEmulator: undefined,
  Xcode: undefined,
  CocoaPods: undefined,
  NodeModules: undefined,
  ReactNative: undefined,
  Pods: undefined,
};

const prerequisites = Object.keys(defaultDependencies);

function runDiagnostics() {
  prerequisites.forEach((prerequisite) => {
    vscode.postMessage({
      command: `check${prerequisite}Installed`,
    });
  });
}

function hasError(
  dependencies: Dependencies,
  domain: "ios" | "android" | "common" | "iosSimulator" | "androidEmulator"
): boolean {
  function errored(state: DependencyState | undefined) {
    if (state === undefined) {
      return false;
    }
    return state.error !== undefined;
  }

  if (domain === "androidEmulator") {
    return errored(dependencies.AndroidEmulator);
  }
  if (domain === "iosSimulator") {
    return errored(dependencies.Xcode);
  }

  const required = {
    ios: ["Xcode", "CocoaPods", "Pods"],
    android: ["AndroidEmulator"],
    common: ["Nodejs", "NodeModules"],
  }[domain];

  return entries(dependencies)
    .filter(([dependency, _state]) => required.includes(dependency))
    .some(([_dependency, state]) => errored(state));
}

function adaptDependencyData(data: DependencyMessageData["data"]): DependencyState {
  if (data.installed) {
    return { ...data, installed: InstallationStatus.Installed };
  }
  return { ...data, installed: InstallationStatus.NotInstalled };
}

function entries<K extends string, T>(object: Partial<Record<K, T>>) {
  return Object.entries(object) as [K, T][];
}

interface DependenciesContextProps {
  dependencies: Dependencies;
  isReady: boolean;
  isCommonError: boolean;
  isAndroidError: boolean;
  isIosError: boolean;
  isAndroidEmulatorError: boolean;
  isIosSimulatorError: boolean;
  runDiagnostics: () => void;
}

const DependenciesContext = createContext<DependenciesContextProps>({
  dependencies: defaultDependencies,
  isReady: false,
  isCommonError: false,
  isAndroidError: false,
  isIosError: false,
  isAndroidEmulatorError: false,
  isIosSimulatorError: false,
  runDiagnostics,
});

export default function DependenciesProvider({ children }: PropsWithChildren) {
  const [dependencies, setDependencies] = useState<Dependencies>({});

  // `isReady` is true when all dependencies were checked
  const isReady = !Object.values<DependencyState | undefined>(dependencies).includes(undefined);

  const isCommonError = hasError(dependencies, "common");
  const isIosError = hasError(dependencies, "ios");
  const isAndroidError = hasError(dependencies, "android");

  const isAndroidEmulatorError = hasError(dependencies, "androidEmulator");
  const isIosSimulatorError = hasError(dependencies, "iosSimulator");

  const rerunDiagnostics = useCallback(() => {
    // reset `.installed` and .error, leave other data as is
    setDependencies((prevState) => {
      const newState: Dependencies = {};
      for (const [dependency, data] of entries(prevState)) {
        newState[dependency] = {
          ...data,
          installed: InstallationStatus.NotInstalled,
          error: undefined,
        };
      }
      return newState;
    });

    runDiagnostics();
  }, []);

  const updateDependency = useCallback(
    (name: keyof Dependencies, newState: Partial<DependencyState>) => {
      setDependencies((prev) => ({
        ...prev,
        [name]: { ...prev[name], ...newState },
      }));
    },
    [setDependencies]
  );

  useEffect(() => {
    const listener = (event: MessageEvent<DependencyMessageData>) => {
      const { command, data: rawData } = event.data;
      if (!rawData) {
        return;
      }
      const data = adaptDependencyData(rawData);
      switch (command) {
        case "isNodejsInstalled":
          updateDependency("Nodejs", data);
          break;
        case "isAndroidEmulatorInstalled":
          updateDependency("AndroidEmulator", data);
          break;
        case "isXcodeInstalled":
          updateDependency("Xcode", data);
          break;
        case "isCocoaPodsInstalled":
          updateDependency("CocoaPods", data);
          break;
        case "isNodeModulesInstalled":
          updateDependency("NodeModules", data);
          break;
        case "installingNodeModules":
          updateDependency("NodeModules", {
            error: undefined,
            installed: InstallationStatus.InProgress,
          });
          break;
        case "isReactNativeInstalled":
          setDependencies((prev) => ({ ...prev, ReactNative: message.data }));
          break;
        case "isPodsInstalled":
          updateDependency("Pods", data);
          break;
        case "installingPods":
          updateDependency("Pods", { error: undefined, installed: InstallationStatus.InProgress });
          break;
      }
    };

    runDiagnostics();
    window.addEventListener("message", listener);

    return () => window.removeEventListener("message", listener);
  }, []);

  return (
    <DependenciesContext.Provider
      value={{
        dependencies,
        isReady,
        isCommonError,
        isAndroidError,
        isIosError,
        isAndroidEmulatorError,
        isIosSimulatorError,
        runDiagnostics: rerunDiagnostics,
      }}>
      {children}
    </DependenciesContext.Provider>
  );
}

export function useDependencies() {
  const context = useContext(DependenciesContext);

  if (context === undefined) {
    throw new Error("useDependencies must be used within a DependenciesProvider");
  }

  return context;
}<|MERGE_RESOLUTION|>--- conflicted
+++ resolved
@@ -19,16 +19,6 @@
   info: string;
   error?: string;
 }
-<<<<<<< HEAD
-interface Dependencies {
-  Nodejs?: DependencyData;
-  AndroidEmulator?: DependencyData;
-  Xcode?: DependencyData;
-  CocoaPods?: DependencyData;
-  NodeModules?: DependencyData;
-  ReactNative?: DependencyData;
-  Pods?: DependencyData;
-=======
 
 interface DependencyMessageData {
   command: string;
@@ -37,7 +27,6 @@
     info: string;
     error?: string;
   };
->>>>>>> c9608437
 }
 
 // when editing, update hasError function
@@ -47,6 +36,7 @@
   Xcode?: DependencyState;
   CocoaPods?: DependencyState;
   NodeModules?: DependencyState;
+  ReactNative?: DependencyState;
   Pods?: DependencyState;
 };
 
@@ -202,7 +192,7 @@
           });
           break;
         case "isReactNativeInstalled":
-          setDependencies((prev) => ({ ...prev, ReactNative: message.data }));
+          updateDependency("ReactNative", data);
           break;
         case "isPodsInstalled":
           updateDependency("Pods", data);
