import "./App.css";
import { useEffect, useMemo, useRef, useState } from "react";
import NetworkBar from "../components/NetworkBar";
import NetworkFilters from "../components/NetworkFilters";
<<<<<<< HEAD
import useNetworkTracker from "../hooks/useNetworkTracker";
=======
import { NetworkLog } from "../hooks/useNetworkTracker";
>>>>>>> 23de7697
import NetworkRequestLog from "../components/NetworkRequestLog";
import NetworkLogDetails from "../components/NetworkLogDetails";
import { useNetwork } from "../providers/NetworkProvider";
import NetworkTimeline from "../components/NetworkTimeline";

function App() {
  const parentRef = useRef<HTMLDivElement>(null);
  const { showFilter, networkLogs } = useNetwork();

  const [selectedNetworkLogId, setSelectedNetworkLogId] = useState<string | null>(null);
  const [detailsWidth, setDetailsWidth] = useState(0);

  const selectedNetworkLog = useMemo(() => {
    return networkLogs.find((log) => log.requestId === selectedNetworkLogId) || null;
  }, [selectedNetworkLogId]);

  useEffect(() => {
<<<<<<< HEAD
    if (!selectedNetworkLogId) {
      console.log("Resetting details width");
=======
    if (!selectedNetworkLog) {
>>>>>>> 23de7697
      setDetailsWidth(0);
    } else {
      setDetailsWidth(500);
    }
  }, [selectedNetworkLogId]);

  return (
    <main>
      <div className="panel-view">
        <div className="network-bar">
          <NetworkBar />
        </div>
        {showFilter && (
          <div className="network-filter">
            <NetworkFilters />
          </div>
        )}
<<<<<<< HEAD
        <NetworkTimeline handleSelectedRequest={setSelectedNetworkLogId} />
=======
        {/* <NetworkTimeline /> */}
>>>>>>> 23de7697
      </div>
      <div className="network-log-container" ref={parentRef}>
        <NetworkRequestLog
          selectedNetworkLog={selectedNetworkLog}
          networkLogs={networkLogs}
          detailsWidth={detailsWidth}
          handleSelectedRequest={setSelectedNetworkLogId}
        />

        {selectedNetworkLog && (
          <NetworkLogDetails
            networkLog={selectedNetworkLog}
<<<<<<< HEAD
            handleClose={() => setSelectedNetworkLogId(null)}
            handleContainerSize={(width) => setDetailsWidth(width)}
=======
            containerWidth={detailsWidth}
            handleClose={() => setSelectedNetworkLog(null)}
            setContainerWidth={(width) => setDetailsWidth(width)}
>>>>>>> 23de7697
          />
        )}
      </div>
    </main>
  );
}

export default App;<|MERGE_RESOLUTION|>--- conflicted
+++ resolved
@@ -2,11 +2,6 @@
 import { useEffect, useMemo, useRef, useState } from "react";
 import NetworkBar from "../components/NetworkBar";
 import NetworkFilters from "../components/NetworkFilters";
-<<<<<<< HEAD
-import useNetworkTracker from "../hooks/useNetworkTracker";
-=======
-import { NetworkLog } from "../hooks/useNetworkTracker";
->>>>>>> 23de7697
 import NetworkRequestLog from "../components/NetworkRequestLog";
 import NetworkLogDetails from "../components/NetworkLogDetails";
 import { useNetwork } from "../providers/NetworkProvider";
@@ -24,12 +19,8 @@
   }, [selectedNetworkLogId]);
 
   useEffect(() => {
-<<<<<<< HEAD
-    if (!selectedNetworkLogId) {
+    if (!selectedNetworkLog) {
       console.log("Resetting details width");
-=======
-    if (!selectedNetworkLog) {
->>>>>>> 23de7697
       setDetailsWidth(0);
     } else {
       setDetailsWidth(500);
@@ -47,11 +38,7 @@
             <NetworkFilters />
           </div>
         )}
-<<<<<<< HEAD
         <NetworkTimeline handleSelectedRequest={setSelectedNetworkLogId} />
-=======
-        {/* <NetworkTimeline /> */}
->>>>>>> 23de7697
       </div>
       <div className="network-log-container" ref={parentRef}>
         <NetworkRequestLog
@@ -64,14 +51,9 @@
         {selectedNetworkLog && (
           <NetworkLogDetails
             networkLog={selectedNetworkLog}
-<<<<<<< HEAD
             handleClose={() => setSelectedNetworkLogId(null)}
-            handleContainerSize={(width) => setDetailsWidth(width)}
-=======
             containerWidth={detailsWidth}
-            handleClose={() => setSelectedNetworkLog(null)}
-            setContainerWidth={(width) => setDetailsWidth(width)}
->>>>>>> 23de7697
+            setContainerWidth={setDetailsWidth}
           />
         )}
       </div>
