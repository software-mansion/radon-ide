--- conflicted
+++ resolved
@@ -221,22 +221,6 @@
           <UrlBar key={resetKey} disabled={hasNoDevices} />
         </div>
         <div className="button-group-top-right">
-<<<<<<< HEAD
-          <IconButton
-            className={isProfilingCPU ? "button-recording-on button-recording" : "button-recording"}
-            tooltip={{
-              label: "Stop profiling CPU",
-            }}
-            disabled={!isProfilingCPU}
-            onClick={stopProfilingCPU}>
-            {isProfilingCPU && (
-              <>
-                <div className="recording-rec-dot" />
-                <span>Profiling CPU</span>
-              </>
-            )}
-          </IconButton>
-=======
           <ProfilingButton
             isProfiling={isProfilingCPU}
             isLoadingProfile={false}
@@ -249,7 +233,6 @@
             title="Stop profiling React"
             onClick={stopProfilingReact}
           />
->>>>>>> 26783312
           <ToolsDropdown disabled={hasNoDevices || !isRunning}>
             <IconButton tooltip={{ label: "Tools", type: "primary" }}>
               <span className="codicon codicon-tools" />
