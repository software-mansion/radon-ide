import { useState, useEffect, useCallback } from "react";
import { VscodeProgressRing } from "@vscode-elements/react-elements";
import { use$ } from "@legendapp/state/react";
import Preview from "../components/Preview";
import IconButton from "../components/shared/IconButton";
import UrlBar from "../components/UrlBar";
import SettingsDropdown from "../components/SettingsDropdown";
import { useModal } from "../providers/ModalProvider";
import NoDeviceView from "./NoDeviceView";
import DeviceSettingsDropdown from "../components/DeviceSettingsDropdown";
import DeviceSettingsIcon from "../components/icons/DeviceSettingsIcon";
import { Platform, useProject } from "../providers/ProjectProvider";
import DeviceSelect from "../components/DeviceSelect";
import { InspectDataMenu } from "../components/InspectDataMenu";
import Button from "../components/shared/Button";
import {
  Frame,
  InspectDataStackItem,
  InspectStackData,
  ProfilingState,
  ZoomLevelType,
} from "../../common/Project";
import { AndroidSupportedDevices, iOSSupportedDevices } from "../utilities/deviceConstants";
import "./View.css";
import "./PreviewView.css";
import ReplayIcon from "../components/icons/ReplayIcon";
import RecordingIcon from "../components/icons/RecordingIcon";
import { ActivateLicenseView } from "./ActivateLicenseView";
import ToolsDropdown from "../components/ToolsDropdown";
import AppRootSelect from "../components/AppRootSelect";
import { vscode } from "../utilities/vscode";
import RadonConnectView from "./RadonConnectView";
import { useStore } from "../providers/storeProvider";

function ActivateLicenseButton() {
  const { openModal } = useModal();
  const { project } = useProject();
  return (
    <Button
      className="activate-license-button"
      onClick={() => {
<<<<<<< HEAD
        sendTelemetry("activateLicenseButtonClicked");
        openModal(<ActivateLicenseView />, { title: "Activate License" });
=======
        project.sendTelemetry("activateLicenseButtonClicked");
        openModal("Activate License", <ActivateLicenseView />);
>>>>>>> ba6d0208
      }}>
      {""} {/* using empty string here as the content is controlled via css */}
    </Button>
  );
}

function ProfilingButton({
  profilingState,
  title,
  onClick,
}: {
  profilingState: ProfilingState;
  title: string;
  onClick: () => void;
}) {
  const showButton = profilingState !== "stopped";
  return (
    <IconButton
      className={showButton ? "button-recording-on button-recording" : "button-recording"}
      tooltip={{
        label: title,
      }}
      disabled={profilingState !== "profiling"}
      onClick={onClick}>
      {showButton && (
        <>
          <span
            className={
              profilingState === "saving"
                ? "codicon codicon-loading codicon-modifier-spin"
                : "recording-rec-dot"
            }
          />
          <span>{title}</span>
        </>
      )}
    </IconButton>
  );
}

function PreviewView() {
  const store$ = useStore();
  const rotation = use$(store$.workspaceConfiguration.deviceRotation);

  const {
    selectedDeviceSession,
    projectState,
    project,
    deviceSettings,
    hasActiveLicense,
    replayData,
    setReplayData,
  } = useProject();

  const [isInspecting, setIsInspecting] = useState(false);
  const [inspectFrame, setInspectFrame] = useState<Frame | null>(null);
  const [inspectStackData, setInspectStackData] = useState<InspectStackData | null>(null);
  const zoomLevel = projectState.previewZoom ?? "Fit";
  const onZoomChanged = useCallback(
    (zoom: ZoomLevelType) => {
      project.updatePreviewZoomLevel(zoom);
    },
    [project]
  );
  const [recordingTime, setRecordingTime] = useState(0);

  const devices = use$(store$.devicesState.devices) ?? [];

  const initialized = projectState.initialized;
  const radonConnectEnabled = projectState.connectState.enabled;
  const radonConnectConnected = projectState.connectState.connected;
  const selectedDevice = selectedDeviceSession?.deviceInfo;
  const hasNoDevices = projectState !== undefined && devices.length === 0;
  const isStarting = selectedDeviceSession?.status === "starting";
  const isRunning = selectedDeviceSession?.status === "running";
  const isRecording = selectedDeviceSession?.isRecordingScreen ?? false;

  const navBarButtonsActive = initialized && !isStarting && !radonConnectEnabled;
  const debuggerToolsButtonsActive = navBarButtonsActive; // this stays in sync with navBarButtonsActive, but we will enable it for radon connect later

  const deviceProperties = iOSSupportedDevices.concat(AndroidSupportedDevices).find((sd) => {
    return sd.modelId === selectedDeviceSession?.deviceInfo.modelId;
  });

  useEffect(() => {
    resetInspector();
  }, [rotation]);

  useEffect(() => {
    const disableInspectorOnEscape = (event: KeyboardEvent) => {
      if (event.key === "Escape") {
        setIsInspecting(false);
      }
    };
    document.addEventListener("keydown", disableInspectorOnEscape, false);

    return () => {
      document.removeEventListener("keydown", disableInspectorOnEscape, false);
    };
  }, []);

  useEffect(() => {
    if (isRecording) {
      const interval = setInterval(() => {
        setRecordingTime((prevRecordingTime) => prevRecordingTime + 1);
      }, 1000);
      return () => {
        setRecordingTime(0);
        clearInterval(interval);
      };
    }
  }, [isRecording]);

  function startRecording() {
    project.startRecording();
  }

  async function stopRecording() {
    try {
      project.captureAndStopRecording();
    } catch (e) {
      project.showDismissableError("Failed to capture recording");
    }
  }

  function toggleRecording() {
    if (isRecording) {
      stopRecording();
    } else {
      startRecording();
    }
  }

  function stopProfilingCPU() {
    project.stopProfilingCPU();
  }

  function stopProfilingReact() {
    project.stopProfilingReact();
  }

  async function handleReplay() {
    try {
      await project.captureReplay();
    } catch (e) {
      project.showDismissableError("Failed to capture replay");
    }
  }

  async function captureScreenshot() {
    project.captureScreenshot();
  }

  function onInspectorItemSelected(item: InspectDataStackItem) {
    project.openFileAt(item.source.fileName, item.source.line0Based, item.source.column0Based);
  }

  function resetInspector() {
    setInspectFrame(null);
    setInspectStackData(null);
  }

  const showReplayButton = deviceSettings.replaysEnabled && !isRecording;

  const recordingTimeFormat = `${Math.floor(recordingTime / 60)}:${(recordingTime % 60)
    .toString()
    .padStart(2, "0")}`;

  let content = null;
  if (radonConnectEnabled) {
    content = <RadonConnectView />;
  } else if (!initialized) {
    content = (
      <div className="preview-content-placeholder">
        <VscodeProgressRing />
      </div>
    );
  } else if (selectedDevice) {
    content = (
      <Preview
        key={selectedDevice.id}
        isInspecting={isInspecting}
        setIsInspecting={setIsInspecting}
        inspectFrame={inspectFrame}
        setInspectFrame={setInspectFrame}
        setInspectStackData={setInspectStackData}
        onInspectorItemSelected={onInspectorItemSelected}
        zoomLevel={zoomLevel}
        replayData={replayData}
        onReplayClose={() => setReplayData(undefined)}
        onZoomChanged={onZoomChanged}
      />
    );
  } else {
    content = <NoDeviceView hasNoDevices={hasNoDevices} />;
  }

  const logCounter = isRunning ? selectedDeviceSession.logCounter : 0;
  const profilingCPUState = isRunning ? selectedDeviceSession?.profilingCPUState : "stopped";
  const profilingReactState = isRunning ? selectedDeviceSession?.profilingReactState : "stopped";

  return (
    <div
      className="panel-view"
      data-test="radon-panel-view"
      onFocus={(e) => {
        vscode.postMessage({
          command: "focusPreview",
        });
      }}
      onBlur={(e) => {
        vscode.postMessage({
          command: "blurPreview",
        });
      }}>
      <div className="button-group-top">
        <div className="button-group-top-left">
          <UrlBar disabled={!selectedDeviceSession} />
        </div>
        <div className="button-group-top-right">
          <ProfilingButton
            profilingState={profilingCPUState}
            title="Stop profiling CPU"
            onClick={stopProfilingCPU}
          />
          <ProfilingButton
            profilingState={profilingReactState}
            title="Stop profiling React"
            onClick={stopProfilingReact}
          />
          <ToolsDropdown disabled={!debuggerToolsButtonsActive}>
            <IconButton tooltip={{ label: "Tools", type: "primary" }}>
              <span className="codicon codicon-tools" />
            </IconButton>
          </ToolsDropdown>
          <IconButton
            className={isRecording ? "button-recording-on" : ""}
            tooltip={{
              label: isRecording ? "Stop screen recording" : "Start screen recording",
            }}
            onClick={toggleRecording}
            disabled={!navBarButtonsActive}>
            {isRecording ? (
              <div className="recording-rec-indicator">
                <div className="recording-rec-dot" />
                <span>{recordingTimeFormat}</span>
              </div>
            ) : (
              <RecordingIcon />
            )}
          </IconButton>
          {showReplayButton && (
            <IconButton
              tooltip={{
                label: "Replay the last few seconds of the app",
              }}
              onClick={handleReplay}
              disabled={!navBarButtonsActive}>
              <ReplayIcon />
            </IconButton>
          )}
          <IconButton
            tooltip={{
              label: "Capture a screenshot of the app",
            }}
            onClick={captureScreenshot}
            disabled={!navBarButtonsActive}>
            <span slot="start" className="codicon codicon-device-camera" />
          </IconButton>
          <IconButton
            counter={logCounter}
            counterMode="compact"
            onClick={() => project.focusDebugConsole()}
            tooltip={{
              label: "Open logs panel",
            }}
            disabled={!debuggerToolsButtonsActive}>
            <span slot="start" className="codicon codicon-debug-console" />
          </IconButton>
          <SettingsDropdown project={project} isDeviceRunning={isRunning || radonConnectConnected}>
            <IconButton tooltip={{ label: "Settings", type: "primary" }}>
              <span className="codicon codicon-settings-gear" />
            </IconButton>
          </SettingsDropdown>
        </div>
      </div>

      {content}

      {!replayData && inspectStackData && (
        <InspectDataMenu
          inspectLocation={inspectStackData.requestLocation}
          inspectStack={inspectStackData.stack}
          device={deviceProperties}
          frame={inspectFrame}
          onSelected={onInspectorItemSelected}
          onHover={(item) => {
            if (item.frame) {
              setInspectFrame(item.frame);
            }
          }}
          onCancel={() => resetInspector()}
        />
      )}

      <div className="button-group-bottom">
        <IconButton
          active={isInspecting}
          tooltip={{
            label: "Select an element to inspect it",
          }}
          onClick={() => {
            project.sendTelemetry("inspector:button-clicked", {
              isInspecting: String(!isInspecting),
            });
            setIsInspecting(!isInspecting);
          }}
          disabled={!navBarButtonsActive}>
          <span className="codicon codicon-inspect" />
        </IconButton>

        <span className="group-separator" />

        <div className="app-device-group">
          {!radonConnectEnabled && (
            <>
              <AppRootSelect />
              <span className="codicon codicon-chevron-right" />
            </>
          )}
          <DeviceSelect />
        </div>

        <div className="spacer" />
        {Platform.OS === "macos" && !hasActiveLicense && <ActivateLicenseButton />}
        <DeviceSettingsDropdown disabled={!navBarButtonsActive}>
          <IconButton tooltip={{ label: "Device settings", type: "primary" }}>
            <DeviceSettingsIcon />
          </IconButton>
        </DeviceSettingsDropdown>
      </div>
    </div>
  );
}

export default PreviewView;<|MERGE_RESOLUTION|>--- conflicted
+++ resolved
@@ -39,13 +39,8 @@
     <Button
       className="activate-license-button"
       onClick={() => {
-<<<<<<< HEAD
-        sendTelemetry("activateLicenseButtonClicked");
+        project.sendTelemetry("activateLicenseButtonClicked");
         openModal(<ActivateLicenseView />, { title: "Activate License" });
-=======
-        project.sendTelemetry("activateLicenseButtonClicked");
-        openModal("Activate License", <ActivateLicenseView />);
->>>>>>> ba6d0208
       }}>
       {""} {/* using empty string here as the content is controlled via css */}
     </Button>
