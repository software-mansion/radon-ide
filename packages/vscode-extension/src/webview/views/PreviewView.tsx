import { useState, useEffect, useCallback } from "react";
import { VscodeProgressRing } from "@vscode-elements/react-elements";
import { use$ } from "@legendapp/state/react";
import Preview from "../components/Preview";
import IconButton from "../components/shared/IconButton";
import UrlBar from "../components/UrlBar";
import SettingsDropdown from "../components/SettingsDropdown";
import NoDeviceView from "./NoDeviceView";
import DeviceSettingsDropdown from "../components/DeviceSettingsDropdown";
import DeviceSettingsIcon from "../components/icons/DeviceSettingsIcon";
import { useProject } from "../providers/ProjectProvider";
import DeviceSelect from "../components/DeviceSelect";
import { InspectDataMenu } from "../components/InspectDataMenu";
import {
  Frame,
  InspectDataStackItem,
  InspectorAvailabilityStatus,
  InspectStackData,
  ProfilingState,
} from "../../common/Project";
import { AndroidSupportedDevices, iOSSupportedDevices } from "../utilities/deviceConstants";
import "./View.css";
import "./PreviewView.css";
import ReplayIcon from "../components/icons/ReplayIcon";
import RecordingIcon from "../components/icons/RecordingIcon";
import ToolsDropdown from "../components/ToolsDropdown";
import AppRootSelect from "../components/AppRootSelect";
import { vscode } from "../utilities/vscode";
import RadonConnectView from "./RadonConnectView";
import { useStore } from "../providers/storeProvider";
import { useSelectedDeviceSessionState } from "../hooks/selectedSession";
import { ZoomLevelType } from "../../common/State";

const INSPECTOR_AVAILABILITY_MESSAGES = {
  [InspectorAvailabilityStatus.Available]: "Select an element to inspect it",
  [InspectorAvailabilityStatus.UnavailableEdgeToEdge]:
    "Element Inspector is disabled in apps that don't support Edge-to-Edge",
  [InspectorAvailabilityStatus.UnavailableInactive]:
    "Element Inspector is disabled when the app is inactive",
} as const;

<<<<<<< HEAD
function ActivateLicenseButton() {
  const { openModal } = useModal();
  const { project } = useProject();
  return (
    <Button
      className="activate-license-button"
      onClick={() => {
        project.sendTelemetry("activateLicenseButtonClicked");
        openModal(<ActivateLicenseView />, { title: "Activate License" });
      }}>
      {""} {/* using empty string here as the content is controlled via css */}
    </Button>
  );
}
=======
type ActiveToolState = ProfilingState;
>>>>>>> f2cf5386

function ActiveToolButton({
  toolState,
  title,
  onClick,
}: {
  toolState: ActiveToolState;
  title: string;
  onClick: () => void;
}) {
  const showButton = toolState !== "stopped";
  return (
    <IconButton
      className={showButton ? "button-recording-on" : "button-recording-off"}
      tooltip={{
        label: title,
      }}
      disabled={toolState !== "profiling"}
      onClick={onClick}>
      {showButton && (
        <>
          <span
            className={
              toolState === "saving"
                ? "codicon codicon-loading codicon-modifier-spin"
                : "recording-rec-dot"
            }
          />
          <span>{title}</span>
        </>
      )}
    </IconButton>
  );
}

function PreviewView() {
  const store$ = useStore();
  const rotation = use$(store$.workspaceConfiguration.deviceRotation);

  const { selectedDeviceSession, projectState, project, deviceSettings } = useProject();

  const selectedDeviceSessionState = useSelectedDeviceSessionState();

  const [isInspecting, setIsInspecting] = useState(false);
  const [inspectFrame, setInspectFrame] = useState<Frame | null>(null);
  const [inspectStackData, setInspectStackData] = useState<InspectStackData | null>(null);

  const zoomLevel = use$(store$.projectState.previewZoom);
  const onZoomChanged = useCallback(
    (zoom: ZoomLevelType) => {
      store$.projectState.previewZoom.set(zoom);
    },
    [project]
  );

  const devices = use$(store$.devicesState.devices) ?? [];

  const frameReportingEnabled = use$(useSelectedDeviceSessionState().frameReporting.enabled);
  const fps = use$(useSelectedDeviceSessionState().frameReporting.frameReport.fps);

  const initialized = use$(store$.projectState.initialized);

  const radonConnectEnabled = projectState.connectState.enabled;
  const radonConnectConnected = projectState.connectState.connected;
  const selectedDevice = selectedDeviceSession?.deviceInfo;
  const hasNoDevices = projectState !== undefined && devices.length === 0;
  const isStarting = selectedDeviceSession?.status === "starting";
  const isRunning = selectedDeviceSession?.status === "running";

  const isRecording = use$(selectedDeviceSessionState.screenCapture.isRecording);
  const recordingTime = use$(selectedDeviceSessionState.screenCapture.recordingTime);
  const replayData = use$(selectedDeviceSessionState.screenCapture.replayData);

  const inspectorAvailabilityStatus = isRunning
    ? selectedDeviceSession.elementInspectorAvailability
    : InspectorAvailabilityStatus.Available;

  const navBarButtonsActive = initialized && !isStarting && !radonConnectEnabled;
  const inspectorAvailable =
    navBarButtonsActive &&
    isRunning &&
    inspectorAvailabilityStatus === InspectorAvailabilityStatus.Available;
  const debuggerToolsButtonsActive = navBarButtonsActive; // this stays in sync with navBarButtonsActive, but we will enable it for radon connect later

  const deviceProperties = iOSSupportedDevices.concat(AndroidSupportedDevices).find((sd) => {
    return sd.modelId === selectedDeviceSession?.deviceInfo.modelId;
  });

  useEffect(() => {
    resetInspector();
  }, [rotation]);

  useEffect(() => {
    setIsInspecting(false);
    setInspectFrame(null);
    setInspectStackData(null);
  }, [inspectorAvailable]);

  useEffect(() => {
    const disableInspectorOnEscape = (event: KeyboardEvent) => {
      if (event.key === "Escape") {
        setIsInspecting(false);
      }
    };
    document.addEventListener("keydown", disableInspectorOnEscape, false);

    return () => {
      document.removeEventListener("keydown", disableInspectorOnEscape, false);
    };
  }, []);

  function toggleRecording() {
    try {
      project.toggleRecording();
    } catch (e) {
      if (isRecording) {
        project.showDismissableError("Failed to capture recording");
      }
    }
  }

  function stopProfilingCPU() {
    project.stopProfilingCPU();
  }

  function stopProfilingReact() {
    project.stopProfilingReact();
  }

  function stopReportingFrameRate() {
    project.stopReportingFrameRate();
  }

  async function handleReplay() {
    try {
      await project.captureReplay();
    } catch (e) {
      project.showDismissableError("Failed to capture replay");
    }
  }

  async function captureScreenshot() {
    project.captureScreenshot();
  }

  function onInspectorItemSelected(item: InspectDataStackItem) {
    project.openFileAt(item.source.fileName, item.source.line0Based, item.source.column0Based);
  }

  function resetInspector() {
    setInspectFrame(null);
    setInspectStackData(null);
  }

  const showReplayButton = deviceSettings.replaysEnabled && !isRecording;

  const recordingTimeFormat = `${Math.floor(recordingTime / 60)}:${(recordingTime % 60)
    .toString()
    .padStart(2, "0")}`;

  let content = null;
  if (radonConnectEnabled) {
    content = <RadonConnectView />;
  } else if (!initialized) {
    content = (
      <div className="preview-content-placeholder">
        <VscodeProgressRing />
      </div>
    );
  } else if (selectedDevice) {
    content = (
      <Preview
        key={selectedDevice.id}
        isInspecting={isInspecting}
        setIsInspecting={setIsInspecting}
        inspectFrame={inspectFrame}
        setInspectFrame={setInspectFrame}
        setInspectStackData={setInspectStackData}
        onInspectorItemSelected={onInspectorItemSelected}
        zoomLevel={zoomLevel}
        replayData={replayData}
        onReplayClose={() => selectedDeviceSessionState.screenCapture.replayData.set(null)}
        onZoomChanged={onZoomChanged}
      />
    );
  } else {
    content = <NoDeviceView hasNoDevices={hasNoDevices} />;
  }

  const logCounter = isRunning ? selectedDeviceSession.logCounter : 0;
  const profilingCPUState = isRunning ? selectedDeviceSession?.profilingCPUState : "stopped";
  const profilingReactState = isRunning ? selectedDeviceSession?.profilingReactState : "stopped";

  return (
    <div
      className="panel-view"
      data-test="radon-panel-view"
      onFocus={(e) => {
        vscode.postMessage({
          command: "focusPreview",
        });
      }}
      onBlur={(e) => {
        vscode.postMessage({
          command: "blurPreview",
        });
      }}>
      <div className="button-group-top">
        <div className="button-group-top-left">
          <UrlBar disabled={!selectedDeviceSession} />
        </div>
        <div className="button-group-top-right">
          <ActiveToolButton
            toolState={profilingCPUState}
            title="Stop profiling CPU"
            onClick={stopProfilingCPU}
          />
          <ActiveToolButton
            toolState={profilingReactState}
            title="Stop profiling React"
            onClick={stopProfilingReact}
          />
          <ActiveToolButton
            toolState={frameReportingEnabled ? "profiling" : "stopped"}
            title={"FPS: " + (fps ?? 0)}
            onClick={stopReportingFrameRate}
          />
          <ToolsDropdown disabled={!debuggerToolsButtonsActive}>
            <IconButton
              tooltip={{ label: "Tools", type: "primary" }}
              dataTest="radon-top-bar-tools-dropdown-trigger">
              <span className="codicon codicon-tools" />
            </IconButton>
          </ToolsDropdown>
          <IconButton
            className={isRecording ? "button-recording-on" : ""}
            tooltip={{
              label: isRecording ? "Stop screen recording" : "Start screen recording",
            }}
            onClick={toggleRecording}
            disabled={!navBarButtonsActive}>
            {isRecording ? (
              <div className="recording-rec-indicator">
                <div className="recording-rec-dot" />
                <span>{recordingTimeFormat}</span>
              </div>
            ) : (
              <RecordingIcon />
            )}
          </IconButton>
          {showReplayButton && (
            <IconButton
              tooltip={{
                label: "Replay the last few seconds of the app",
              }}
              onClick={handleReplay}
              disabled={!navBarButtonsActive}>
              <ReplayIcon />
            </IconButton>
          )}
          <IconButton
            tooltip={{
              label: "Capture a screenshot of the app",
            }}
            onClick={captureScreenshot}
            disabled={!navBarButtonsActive}>
            <span slot="start" className="codicon codicon-device-camera" />
          </IconButton>
          <IconButton
            counter={logCounter}
            counterMode="compact"
            onClick={() => project.focusDebugConsole()}
            tooltip={{
              label: "Open logs panel",
            }}
            disabled={!debuggerToolsButtonsActive}>
            <span slot="start" className="codicon codicon-debug-console" />
          </IconButton>
          <SettingsDropdown project={project} isDeviceRunning={isRunning || radonConnectConnected}>
            <IconButton
              tooltip={{ label: "Settings", type: "primary" }}
              dataTest="radon-top-bar-settings-dropdown-trigger">
              <span className="codicon codicon-settings-gear" />
            </IconButton>
          </SettingsDropdown>
        </div>
      </div>

      {content}

      {!replayData && inspectStackData && (
        <InspectDataMenu
          inspectLocation={inspectStackData.requestLocation}
          inspectStack={inspectStackData.stack}
          device={deviceProperties}
          frame={inspectFrame}
          onSelected={onInspectorItemSelected}
          onHover={(item) => {
            if (item.frame) {
              setInspectFrame(item.frame);
            }
          }}
          onCancel={() => resetInspector()}
        />
      )}

      <div className="button-group-bottom">
        <IconButton
          shouldDisplayLabelWhileDisabled={navBarButtonsActive}
          active={isInspecting}
          tooltip={{
            label: INSPECTOR_AVAILABILITY_MESSAGES[inspectorAvailabilityStatus],
          }}
          onClick={() => {
            project.sendTelemetry("inspector:button-clicked", {
              isInspecting: String(!isInspecting),
            });
            setIsInspecting(!isInspecting);
          }}
          disabled={!inspectorAvailable}>
          <span className="codicon codicon-inspect" />
        </IconButton>

        <span className="group-separator" />
        <div className="app-device-group">
          {!radonConnectEnabled && (
            <>
              <AppRootSelect />
              <span className="codicon codicon-chevron-right" />
            </>
          )}
          <DeviceSelect />
        </div>
        <div className="spacer" />
        <DeviceSettingsDropdown disabled={!navBarButtonsActive}>
          <IconButton
            tooltip={{ label: "Device settings", type: "primary" }}
            dataTest="radon-bottom-bar-device-settings-dropdown-trigger">
            <DeviceSettingsIcon />
          </IconButton>
        </DeviceSettingsDropdown>
      </div>
    </div>
  );
}

export default PreviewView;<|MERGE_RESOLUTION|>--- conflicted
+++ resolved
@@ -39,24 +39,7 @@
     "Element Inspector is disabled when the app is inactive",
 } as const;
 
-<<<<<<< HEAD
-function ActivateLicenseButton() {
-  const { openModal } = useModal();
-  const { project } = useProject();
-  return (
-    <Button
-      className="activate-license-button"
-      onClick={() => {
-        project.sendTelemetry("activateLicenseButtonClicked");
-        openModal(<ActivateLicenseView />, { title: "Activate License" });
-      }}>
-      {""} {/* using empty string here as the content is controlled via css */}
-    </Button>
-  );
-}
-=======
 type ActiveToolState = ProfilingState;
->>>>>>> f2cf5386
 
 function ActiveToolButton({
   toolState,
