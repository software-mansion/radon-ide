--- conflicted
+++ resolved
@@ -31,23 +31,6 @@
 import { useSelectedDeviceSessionState } from "../hooks/selectedSession";
 import { ZoomLevelType } from "../../common/State";
 
-<<<<<<< HEAD
-function ActivateLicenseButton() {
-  const { openModal } = useModal();
-  const { sendTelemetry } = useUtils();
-  return (
-    <Button
-      className="activate-license-button"
-      dataTest="activate-license-button"
-      onClick={() => {
-        sendTelemetry("activateLicenseButtonClicked");
-        openModal("Activate License", <ActivateLicenseView />);
-      }}>
-      {""} {/* using empty string here as the content is controlled via css */}
-    </Button>
-  );
-}
-=======
 const INSPECTOR_AVAILABILITY_MESSAGES = {
   [InspectorAvailabilityStatus.Available]: "Select an element to inspect it",
   [InspectorAvailabilityStatus.UnavailableEdgeToEdge]:
@@ -57,7 +40,6 @@
 } as const;
 
 type ActiveToolState = ProfilingState;
->>>>>>> 4d0f27b8
 
 function ActiveToolButton({
   toolState,
@@ -286,13 +268,9 @@
             onClick={stopReportingFrameRate}
           />
           <ToolsDropdown disabled={!debuggerToolsButtonsActive}>
-<<<<<<< HEAD
-            <IconButton tooltip={{ label: "Tools", type: "primary" }} dataTest="radon-tools-button">
-=======
             <IconButton
               tooltip={{ label: "Tools", type: "primary" }}
               dataTest="radon-top-bar-tools-dropdown-trigger">
->>>>>>> 4d0f27b8
               <span className="codicon codicon-tools" />
             </IconButton>
           </ToolsDropdown>
@@ -345,11 +323,7 @@
           <SettingsDropdown project={project} isDeviceRunning={isRunning || radonConnectConnected}>
             <IconButton
               tooltip={{ label: "Settings", type: "primary" }}
-<<<<<<< HEAD
-              dataTest="radon-settings-button">
-=======
               dataTest="radon-top-bar-settings-dropdown-trigger">
->>>>>>> 4d0f27b8
               <span className="codicon codicon-settings-gear" />
             </IconButton>
           </SettingsDropdown>
@@ -405,11 +379,7 @@
         <DeviceSettingsDropdown disabled={!navBarButtonsActive}>
           <IconButton
             tooltip={{ label: "Device settings", type: "primary" }}
-<<<<<<< HEAD
-            dataTest="device-settings-button">
-=======
             dataTest="radon-bottom-bar-device-settings-dropdown-trigger">
->>>>>>> 4d0f27b8
             <DeviceSettingsIcon />
           </IconButton>
         </DeviceSettingsDropdown>
