--- conflicted
+++ resolved
@@ -22,16 +22,12 @@
 import RadonConnectView from "./RadonConnectView";
 import { useStore } from "../providers/storeProvider";
 import { useSelectedDeviceSessionState } from "../hooks/selectedSession";
-<<<<<<< HEAD
-import { InspectorAvailabilityStatus, MaestroTestState, ProfilingState, ZoomLevelType } from "../../common/State";
-=======
 import {
   InspectorAvailabilityStatus,
   MaestroTestState,
   ProfilingState,
   ZoomLevelType,
 } from "../../common/State";
->>>>>>> f6e459d3
 import { useModal } from "../providers/ModalProvider";
 import Button from "../components/shared/Button";
 import { ActivateLicenseView } from "./ActivateLicenseView";
@@ -138,10 +134,6 @@
   );
 }
 
-<<<<<<< HEAD
-
-=======
->>>>>>> f6e459d3
 function PreviewView() {
   const store$ = useStore();
   const selectedDeviceSessionState = useSelectedDeviceSessionState();
@@ -346,13 +338,7 @@
   );
 
   const maestroTestState = use$(() =>
-<<<<<<< HEAD
-    isRunning
-      ? (selectedDeviceSessionState.maestroTestState.get() ?? "stopped")
-      : "stopped"
-=======
     isRunning ? (selectedDeviceSessionState.maestroTestState.get() ?? "stopped") : "stopped"
->>>>>>> f6e459d3
   );
 
   return (
