--- conflicted
+++ resolved
@@ -1,9 +1,5 @@
 import { useState, useEffect, useCallback, MouseEvent } from "react";
 import { VSCodeProgressRing } from "@vscode/webview-ui-toolkit/react";
-<<<<<<< HEAD
-=======
-import { vscode } from "../utilities/vscode";
->>>>>>> 2e71cead
 import Preview from "../components/Preview";
 import IconButton from "../components/shared/IconButton";
 import UrlBar from "../components/UrlBar";
@@ -20,18 +16,8 @@
 import DeviceSelect from "../components/DeviceSelect";
 import { InspectDataMenu } from "../components/InspectDataMenu";
 import Button from "../components/shared/Button";
-<<<<<<< HEAD
 import { useDiagnosticAlert } from "../hooks/useDiagnosticAlert";
 import { RecordingData, ZoomLevelType } from "../../common/Project";
-=======
-import {
-  RecordingData,
-  ZoomLevelType,
-  InspectDataStackItem,
-  Frame,
-  InspectStackData,
-} from "../../common/Project";
->>>>>>> 2e71cead
 import { useUtils } from "../providers/UtilsProvider";
 import { AndroidSupportedDevices, iOSSupportedDevices } from "../utilities/consts";
 
