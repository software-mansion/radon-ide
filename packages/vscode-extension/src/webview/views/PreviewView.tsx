--- conflicted
+++ resolved
@@ -23,11 +23,6 @@
 import RecordingIcon from "../components/icons/RecordingIcon";
 import { ActivateLicenseView } from "./ActivateLicenseView";
 import ToolsDropdown from "../components/ToolsDropdown";
-<<<<<<< HEAD
-
-const MAX_RECORDING_TIME_SEC = 10 * 60;
-=======
->>>>>>> 4271d4ec
 
 type LoadingComponentProps = {
   finishedInitialLoad: boolean;
