import { useEffect, useState } from "react";
import classNames from "classnames";
import Select from "../components/shared/Select";
import "./CreateDeviceView.css";
import { useDevices } from "../providers/DevicesProvider";
import Button from "../components/shared/Button";
import Label from "../components/shared/Label";
import {
  iOSSupportedDevices,
  AndroidSupportedDevices,
  DeviceProperties,
<<<<<<< HEAD
} from "../utilities/deviceContants";
=======
} from "../utilities/deviceConstants";
import { useDependencies } from "../providers/DependenciesProvider";
>>>>>>> 3d68e638
import { Platform } from "../providers/UtilsProvider";
import { Input } from "../components/shared/Input";
import { useDependencyErrors } from "../hooks/useDependencyErrors";

interface CreateDeviceViewProps {
  onCreate: () => void;
  onCancel: () => void;
}

function useSupportedDevices() {
  const errors = useDependencyErrors();

  return [
    Platform.select({
      macos: errors?.simulator
        ? { label: "iOS – error, check diagnostics", items: [] }
        : {
            label: "iOS",
            items: iOSSupportedDevices.map((device) => ({
              value: device.modelId,
              label: device.modelName,
            })),
          },
      windows: { label: "", items: [] },
      linux: { label: "", items: [] },
    }),
    errors?.emulator
      ? { label: "Android – error, check diagnostics", items: [] }
      : {
          label: "Android",
          items: AndroidSupportedDevices.map((device) => ({
            value: device.modelId,
            label: device.modelName,
          })),
        },
  ];
}

export const MAX_DEVICE_NAME_LENGTH = 30;
export function formatDisplayName(name: string) {
  const singleSpaced = name.replace(/\s+/g, " ");
  return singleSpaced.replace(/[^a-zA-Z0-9 _-]/g, "");
}

function CreateDeviceView({ onCreate, onCancel }: CreateDeviceViewProps) {
  const [deviceProperties, setDeviceProperties] = useState<DeviceProperties | undefined>(undefined);
  const [selectedSystemName, selectSystemName] = useState<string>("");
  const [isSystemCompatible, setIsSystemCompatible] = useState(true);
  const [displayName, setDisplayName] = useState<string>("");
  const [isDisplayNameValid, setIsDisplayNameValid] = useState(true);
  const [loading, setLoading] = useState<boolean>(false);

  const supportedDevices = useSupportedDevices();
  const { iOSRuntimes, androidImages, deviceManager, reload } = useDevices();

  useEffect(() => {
    reload();
  }, []);

  const createDisabled = loading || !deviceProperties || !selectedSystemName || !isDisplayNameValid;

  const systemImagesOptions =
    deviceProperties && deviceProperties.platform === "iOS"
      ? iOSRuntimes.map((runtime) => ({
          value: runtime.identifier,
          label: runtime.name,
          disabled: !runtime.available,
          marked: false,
        }))
      : androidImages.map((systemImage) => ({
          value: systemImage.location,
          label: systemImage.name,
          disabled: !systemImage.available,
          marked: !!(
            deviceProperties?.minimumAndroidApiLevel &&
            deviceProperties.minimumAndroidApiLevel > systemImage.apiLevel
          ),
        }));

  async function createDevice() {
    if (!deviceProperties || !selectedSystemName || !displayName) {
      return;
    }

    setLoading(true);
    try {
      if (deviceProperties && deviceProperties.platform === "iOS" && Platform.OS === "macos") {
        const runtime = iOSRuntimes.find(({ identifier }) => identifier === selectedSystemName);
        if (!runtime) {
          return;
        }
        const iOSDeviceType = runtime.supportedDeviceTypes.find(
          ({ identifier }) => identifier === deviceProperties.modelId
        );
        if (!iOSDeviceType) {
          return;
        }
        await deviceManager.createIOSDevice(iOSDeviceType, displayName.trim(), runtime);
      } else {
        const systemImage = androidImages.find((image) => image.location === selectedSystemName);
        if (!systemImage) {
          return;
        }
        await deviceManager.createAndroidDevice(
          deviceProperties.modelId,
          displayName.trim(),
          systemImage
        );
      }
    } finally {
      onCreate();
    }
  }

  const handleDisplayNameChange = (event: React.ChangeEvent<HTMLInputElement>) => {
    const text = formatDisplayName(event.target.value);
    setDisplayName(text);
    setIsDisplayNameValid(0 < text.length && text.length <= MAX_DEVICE_NAME_LENGTH);
  };

  function resetSystemAndDisplayNames() {
    selectSystemName("");
    setDisplayName("");
    setIsDisplayNameValid(true);
    setIsSystemCompatible(true);
  }

  return (
    <div className="edit-device-form">
      <div className="form-row">
        <Label className="form-label">Device Type</Label>
        <Select
          className="form-field"
          value={deviceProperties?.modelId ?? ""}
          onChange={(modelId: string) => {
            const deviceProps = iOSSupportedDevices.concat(AndroidSupportedDevices).find((sd) => {
              return sd.modelId === modelId;
            });
            setDeviceProperties(deviceProps);
            resetSystemAndDisplayNames();
          }}
          items={supportedDevices}
          placeholder="Select device type..."
        />
      </div>
      <div className="form-row">
        <Label className="form-label">
          <span>System image</span>
          {systemImagesOptions.length === 0 && <span className="codicon codicon-warning warning" />}
        </Label>
        {systemImagesOptions.length > 0 ? (
          <Select
            disabled={!deviceProperties}
            className={classNames(
              "form-field",
              isSystemCompatible ? undefined : "form-filed-marked"
            )}
            value={selectedSystemName}
            onChange={(newValue) => {
              setIsSystemCompatible(
                !systemImagesOptions.find((option) => {
                  return option.value === newValue;
                })?.marked
              );
              selectSystemName(newValue);
              setDisplayName(deviceProperties?.modelName ?? "");
            }}
            items={systemImagesOptions}
            placeholder="Select device system image..."
          />
        ) : (
          <div>
            No system images found. You can install them using{" "}
            {deviceProperties?.platform === "iOS" ? "Xcode" : "Android Studio"}.
          </div>
        )}
        {!isSystemCompatible && (
          <div className="incompatible-system-warning">
            <span className="codicon codicon-warning warning" />{" "}
            <div>This system image is not compatible with the selected device.</div>
          </div>
        )}
      </div>
      <div className="form-row">
        <Label className="form-label">
          <span>Name</span>
        </Label>
        <Input
          value={displayName}
          className="device-name-input"
          data-error={!isDisplayNameValid}
          type="string"
          onChange={handleDisplayNameChange}
          disabled={!selectedSystemName}
          placeholder="Enter device name..."
        />
      </div>
      {!isDisplayNameValid && (
        <div className="submit-rejection-message">
          Make sure that the custom name is between 1 and {MAX_DEVICE_NAME_LENGTH} characters long.
        </div>
      )}
      <div className="button-panel">
        <Button onClick={onCancel} type="secondary">
          Cancel
        </Button>
        <Button disabled={createDisabled} onClick={createDevice} type="ternary">
          Create
        </Button>
      </div>
    </div>
  );
}

export default CreateDeviceView;<|MERGE_RESOLUTION|>--- conflicted
+++ resolved
@@ -9,12 +9,7 @@
   iOSSupportedDevices,
   AndroidSupportedDevices,
   DeviceProperties,
-<<<<<<< HEAD
-} from "../utilities/deviceContants";
-=======
 } from "../utilities/deviceConstants";
-import { useDependencies } from "../providers/DependenciesProvider";
->>>>>>> 3d68e638
 import { Platform } from "../providers/UtilsProvider";
 import { Input } from "../components/shared/Input";
 import { useDependencyErrors } from "../hooks/useDependencyErrors";
