--- conflicted
+++ resolved
@@ -13,11 +13,7 @@
 import { Input } from "../components/shared/Input";
 import { useDependencyErrors } from "../hooks/useDependencyErrors";
 import { useStore } from "../providers/storeProvider";
-<<<<<<< HEAD
 import { Platform, useProject } from "../providers/ProjectProvider";
-=======
-import { useProject } from "../providers/ProjectProvider";
->>>>>>> f5e6aec4
 
 interface CreateDeviceViewProps {
   onCreate: () => void;
@@ -72,40 +68,13 @@
   const { project } = useProject();
 
   const store$ = useStore();
-<<<<<<< HEAD
-  const iOSRuntimes = use$(store$.devicesState.iOSRuntimes);
-  const androidImages = use$(store$.devicesState.androidImages);
-=======
   const iOSRuntimes = use$(store$.devicesState.iOSRuntimes) ?? [];
   const androidImages = use$(store$.devicesState.androidImages) ?? [];
->>>>>>> f5e6aec4
 
   const createDisabled = loading || !deviceProperties || !selectedSystemName || !isDisplayNameValid;
 
   const systemImagesOptions =
     deviceProperties && deviceProperties.platform === "iOS"
-<<<<<<< HEAD
-      ? iOSRuntimes !== null
-        ? iOSRuntimes.map((runtime) => ({
-            value: runtime.identifier,
-            label: runtime.name,
-            disabled: !runtime.available,
-            marked: false,
-          }))
-        : []
-      : androidImages !== null
-        ? androidImages.map((systemImage) => ({
-            value: systemImage.location,
-            label: systemImage.name,
-            disabled: !systemImage.available,
-            marked: !!(
-              deviceProperties?.minimumAndroidApiLevel &&
-              deviceProperties.minimumAndroidApiLevel > systemImage.apiLevel
-            ),
-          }))
-        : [];
-
-=======
       ? iOSRuntimes.map((runtime) => ({
           value: runtime.identifier,
           label: runtime.name,
@@ -121,7 +90,6 @@
             deviceProperties.minimumAndroidApiLevel > systemImage.apiLevel
           ),
         }));
->>>>>>> f5e6aec4
   async function createDevice() {
     if (!deviceProperties || !selectedSystemName || !displayName) {
       return;
