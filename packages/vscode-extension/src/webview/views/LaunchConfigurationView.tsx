--- conflicted
+++ resolved
@@ -23,16 +23,8 @@
 } from "@vscode-elements/react-elements";
 import extensionPackageJSON from "../../../package.json";
 import useFormValidity from "../hooks/useFormValidity";
-<<<<<<< HEAD
 import EnvEditor from "./EnvEditor";
 
-=======
-
-/**
- * Vscode element components are controlled, this is a simple wrapper allowing
- * it to be used as not-controlled component with an initial value.
- */
->>>>>>> 69af4a38
 function TextField({
   initialValue,
   ...props
@@ -40,15 +32,9 @@
   const [value, setValue] = useState(initialValue);
   return (
     <VscodeTextfield
-<<<<<<< HEAD
-      value={value}
-      onChange={(e) => setValue((e.target as HTMLInputElement).value)}
-      {...props}
-=======
-      {...props}
       value={value}
       onInput={(e) => setValue((e.target as HTMLInputElement).value)}
->>>>>>> 69af4a38
+      {...props}
     />
   );
 }
@@ -153,10 +139,6 @@
   isCurrentConfig?: boolean;
 }) {
   const { openModal, closeModal } = useModal();
-<<<<<<< HEAD
-  console.log("launchConfig", launchConfig);
-=======
->>>>>>> 69af4a38
   const applicationRoots = useApplicationRoots();
 
   const { project } = useProject();
@@ -165,20 +147,35 @@
   const [appRoot, setAppRoot] = useState<string>(
     launchConfig?.appRoot ?? applicationRoots[0]?.path ?? ""
   );
-<<<<<<< HEAD
-  const [env, setEnv] = useState<Record<string, string>>(launchConfig?.env ?? {});
-=======
->>>>>>> 69af4a38
+  const appRootConfig = useAppRootConfig(appRoot);
+
+  return newConfig;
+}
+
+type LaunchConfigAttrs = ReturnType<typeof getLaunchConfigAttrs>;
+
+function LaunchConfigurationView({
+  launchConfig,
+  isCurrentConfig,
+}: {
+  launchConfig?: LaunchConfiguration;
+  isCurrentConfig?: boolean;
+}) {
+  const { openModal, closeModal } = useModal();
+  console.log("launchConfig", launchConfig);
+  const applicationRoots = useApplicationRoots();
+
+  const { project } = useProject();
+
+  const formContainerRef = useRef<HTMLFormElement>(null);
+  const [appRoot, setAppRoot] = useState<string>(
+    launchConfig?.appRoot ?? applicationRoots[0]?.path ?? ""
+  );
   const appRootConfig = useAppRootConfig(appRoot);
 
   async function save() {
     const formData = new FormData(formContainerRef?.current ?? undefined);
     const newLaunchConfig = serializeLaunchConfig(formData);
-<<<<<<< HEAD
-    // Add env from state since it's not in the form
-    newLaunchConfig.env = Object.keys(env).length > 0 ? env : undefined;
-=======
->>>>>>> 69af4a38
     await project.createOrUpdateLaunchConfiguration(newLaunchConfig, launchConfig);
     closeModal();
   }
@@ -287,15 +284,12 @@
           </SingleSelect>
         </FormGroup>
 
-<<<<<<< HEAD
         <FormGroup variant="settings-group">
           <Label>Environment Variables</Label>
           <FormHelper>{launchConfigAttrs?.properties?.env?.description}</FormHelper>
-          <EnvEditor initialValue={env} onChange={setEnv} />
-        </FormGroup>
-
-=======
->>>>>>> 69af4a38
+          <EnvEditor initialValue={launchConfig?.env ?? {}} />
+        </FormGroup>
+
         <Tabs panel>
           <TabHeader>iOS Build Settings</TabHeader>
           <TabPanel panel>
