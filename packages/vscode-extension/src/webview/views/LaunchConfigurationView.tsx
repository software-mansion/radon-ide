import "./View.css";
import "./LaunchConfigurationView.css";
import { useEffect, useMemo, useRef, useState } from "react";
import { LaunchConfiguration, LaunchConfigurationOptions } from "../../common/LaunchConfig";
import { useModal } from "../providers/ModalProvider";
import { useProject } from "../providers/ProjectProvider";
import {
  AppRootConfig,
  useApplicationRoots,
  useAppRootConfig,
} from "../providers/ApplicationRootsProvider";
import {
  VscodeFormGroup as FormGroup,
  VscodeLabel as Label,
  VscodeTextfield,
  VscodeSingleSelect,
  VscodeOption as Option,
  VscodeFormHelper as FormHelper,
  VscodeButton as Button,
  VscodeTabPanel as TabPanel,
  VscodeTabs as Tabs,
  VscodeTabHeader as TabHeader,
  VscodeTextarea,
} from "@vscode-elements/react-elements";
import extensionPackageJSON from "../../../package.json";
<<<<<<< HEAD
import EnvEditor from "./EnvEditor";
=======
import useFormValidityTrigger from "../hooks/useFormValidityTrigger";
>>>>>>> a2cade27

/**
 * Vscode element components are controlled, this is a simple wrapper allowing
 * it to be used as not-controlled component with an initial value.
 */
function wrapVscodeElement<T extends { value?: string; onChange?: (e: any) => void }>(
  Component: React.ComponentType<T>
) {
  return function WrappedComponent({ initialValue, ...props }: T & { initialValue?: string }) {
    const [value, setValue] = useState(initialValue);
    return (
      <Component
        value={value}
        onChange={(e: any) => setValue((e.target as HTMLInputElement).value)}
        {...(props as T)}
      />
    );
  };
}

<<<<<<< HEAD
const TextField = wrapVscodeElement(VscodeTextfield);
const Textarea = wrapVscodeElement(VscodeTextarea);
const SingleSelect = wrapVscodeElement(VscodeSingleSelect);
=======
function SingleSelect({
  initialValue,
  required: requiredProp,
  ...props
}: React.ComponentProps<typeof VscodeSingleSelect> & { initialValue?: string }) {
  const [value, setValue] = useState(initialValue);
  // The below is a workaround to an issue with vscode-elements single-select
  // component, that crashes when required is set on initial mount as it expects
  // the DOM elements to be present in order to dynamically update styles.
  // The workaround is to set the 'required' prop in effect, once all
  // the elements are mounted.
  const [required, setRequired] = useState(false);
  useEffect(() => {
    setRequired(requiredProp ?? false);
  }, [requiredProp]);

  return (
    <VscodeSingleSelect
      value={value}
      onChange={(e) => setValue((e.target as HTMLSelectElement).value)}
      required={required}
      {...props}
    />
  );
}
>>>>>>> a2cade27

function getLaunchConfigAttrs() {
  const radonIDEDebugger = extensionPackageJSON.contributes?.debuggers?.find(
    (config) => config.type === "radon-ide"
  );
  return radonIDEDebugger?.configurationAttributes?.launch;
}

function undefinedIfEmpty(value: string) {
  return value === "" ? undefined : value;
}

<<<<<<< HEAD
function undefinedIfAuto(value: string) {
  return value === "auto" ? undefined : value;
}

function formatAsJavaScriptObject(obj: Record<string, any>): string {
  if (!obj || Object.keys(obj).length === 0) return "{}";

  const entries = Object.entries(obj)
    .map(([key, value]) => {
      const keyStr = /^[a-zA-Z_$][a-zA-Z0-9_$]*$/.test(key) ? key : `"${key}"`;
      const valueStr = typeof value === "string" ? `"${value}"` : JSON.stringify(value);
      return `  ${keyStr}: ${valueStr}`;
    })
    .join(",\n");

  return `{\n${entries}\n}`;
}

=======
>>>>>>> a2cade27
function serializeLaunchConfig(formData: FormData) {
  const data = Object.fromEntries(formData as any);
  const newConfig: LaunchConfigurationOptions = {
    name: undefinedIfEmpty(data.name),
    appRoot: undefinedIfEmpty(data.appRoot),
    metroConfigPath: undefinedIfEmpty(data.metroConfigPath),
    isExpo: data.isExpo === "true" ? true : data.isExpo === "false" ? false : undefined,
  };

  for (const platform of ["ios", "android"] as const) {
    const buildType = data[`buildType.${platform}`];
    if (buildType === "standard") {
      if (platform === "ios") {
        newConfig.ios = {
          scheme: undefinedIfEmpty(data["ios.scheme"]),
          configuration: undefinedIfEmpty(data["ios.configuration"]),
        };
      } else if (platform === "android") {
        newConfig.android = {
          buildType: undefinedIfEmpty(data["android.buildType"]),
          productFlavor: undefinedIfEmpty(data["android.productFlavor"]),
        };
      }
    } else if (buildType === "custom") {
      newConfig.customBuild = {
        ...newConfig.customBuild,
        [platform]: {
          buildCommand: data[`customBuild.${platform}.buildCommand`],
          fingerprintCommand: undefinedIfEmpty(data[`customBuild.${platform}.fingerprintCommand`]),
        },
      };
    } else if (buildType === "eas") {
      newConfig.eas = {
        ...newConfig.eas,
        [platform]: {
          profile: data[`eas.${platform}.profile`],
          buildUUID: undefinedIfEmpty(data[`eas.${platform}.buildUUID`]),
        },
      };
    } else if (buildType === "eas-local") {
      newConfig.eas = {
        ...newConfig.eas,
        [platform]: {
          profile: data[`eas.${platform}.profile`],
          local: true,
        },
      };
    }
  }

  return newConfig;
}

type LaunchConfigAttrs = ReturnType<typeof getLaunchConfigAttrs>;

function LaunchConfigurationView({
  launchConfig,
  isCurrentConfig,
}: {
  launchConfig?: LaunchConfiguration;
  isCurrentConfig?: boolean;
}) {
  const { openModal, closeModal } = useModal();
  console.log("launchConfig", launchConfig);
  const applicationRoots = useApplicationRoots();

  const { project } = useProject();

  const formContainerRef = useRef<HTMLFormElement>(null);
  const [appRoot, setAppRoot] = useState<string>(
    launchConfig?.appRoot ?? applicationRoots[0]?.path ?? ""
  );
  const [env, setEnv] = useState<Record<string, string>>(launchConfig?.env ?? {});
  const appRootConfig = useAppRootConfig(appRoot);

  async function save() {
    const formData = new FormData(formContainerRef?.current ?? undefined);
    const newLaunchConfig = serializeLaunchConfig(formData);
    // Add env from state since it's not in the form
    newLaunchConfig.env = Object.keys(env).length > 0 ? env : undefined;
    await project.createOrUpdateLaunchConfiguration(newLaunchConfig, launchConfig);
    closeModal();
  }

  function DeleteConfirmationModal() {
    return (
      <div>
        <h2 className="launch-configuration-confirmation-title">
          Are you sure you want to delete the current configuration?
        </h2>
        <div className="launch-configuration-button-group">
          <Button
            className="button-secondary"
            onClick={() =>
              openModal(
                "Launch Configuration",
                <LaunchConfigurationView
                  launchConfig={launchConfig}
                  isCurrentConfig={isCurrentConfig}
                />
              )
            }>
            Cancel
          </Button>
          <Button
            onClick={() => {
              project.createOrUpdateLaunchConfiguration(undefined, launchConfig);
              closeModal();
            }}>
            Delete
          </Button>
        </div>
      </div>
    );
  }

  const availableAppRoots = applicationRoots.map((applicationRoot) => {
    return { value: applicationRoot.path, label: applicationRoot.path };
  });

  const launchConfigAttrs = useMemo(getLaunchConfigAttrs, []);

  const [isValid, setIsValid] = useState(false);

  const checkValidity = () => {
    if (formContainerRef.current) {
      setIsValid(formContainerRef.current.checkValidity());
    }
  };

  useFormValidityTrigger(formContainerRef, checkValidity);

  return (
    <div className="launch-configuration-modal">
      <form
        ref={formContainerRef}
        className="launch-configuration-container"
        onSubmit={(e) => {
          e.preventDefault();
          if (formContainerRef.current?.checkValidity()) {
            save();
          }
        }}>
        <FormGroup variant="settings-group">
          <Label>Name</Label>
          <FormHelper>
            The name of the launch configuration. This is used as a label for the configuration in
            the list.
          </FormHelper>
          <TextField
            name="name"
            initialValue={launchConfig?.name ?? ""}
            placeholder="Configuration Name"
          />
        </FormGroup>

        <FormGroup variant="settings-group">
          <Label>App Root</Label>
          <FormHelper>{launchConfigAttrs?.properties?.appRoot?.description}</FormHelper>
          <SingleSelect
            combobox
            creatable
            value={appRoot}
            name="appRoot"
            onChange={(e) => setAppRoot((e.target as HTMLSelectElement).value)}>
            <Option value="">Detect automatically</Option>
            {availableAppRoots.map((appRootOption) => (
              <Option key={appRootOption.value} value={appRootOption.value}>
                {appRootOption.label}
              </Option>
            ))}
          </SingleSelect>
        </FormGroup>

        <FormGroup variant="settings-group">
          <Label>Metro Config Path</Label>
          <FormHelper>{launchConfigAttrs?.properties?.metroConfigPath?.description}</FormHelper>
          <TextField
            placeholder="Detect automatically"
            name="metroConfigPath"
            initialValue={launchConfig?.metroConfigPath ?? ""}
          />
        </FormGroup>

        <FormGroup variant="settings-group">
          <Label>Use Expo CLI</Label>
          <FormHelper>{launchConfigAttrs?.properties?.isExpo?.description}</FormHelper>
          <SingleSelect
            name="isExpo"
            initialValue={
              launchConfig?.isExpo === undefined ? "" : launchConfig.isExpo ? "true" : "false"
            }>
            <Option value="">Detect automatically</Option>
            <Option value="true">Yes</Option>
            <Option value="false">No</Option>
          </SingleSelect>
        </FormGroup>

        <FormGroup variant="settings-group">
          <Label>Environment Variables</Label>
          <FormHelper>{launchConfigAttrs?.properties?.env?.description}</FormHelper>
          <EnvEditor initialValue={env} onChange={setEnv} />
        </FormGroup>

        <Tabs panel>
          <TabHeader>iOS Build Settings</TabHeader>
          <TabPanel panel>
            <BuildConfiguration
              appRootConfig={appRootConfig}
              platform="ios"
              config={launchConfig}
              launchConfigAttrs={launchConfigAttrs}
            />
          </TabPanel>
          <TabHeader>Android Build Settings</TabHeader>
          <TabPanel panel>
            <BuildConfiguration
              appRootConfig={appRootConfig}
              platform="android"
              config={launchConfig}
              launchConfigAttrs={launchConfigAttrs}
            />
          </TabPanel>
        </Tabs>
      </form>

      <div className="launch-configuration-button-group">
        <a
          className="launch-configuration-text-button"
          role="button"
          onClick={() => {
            project.runCommand("workbench.action.debug.configure");
            closeModal();
          }}>
          Edit in launch.json
        </a>
        {launchConfig && (
          <Button
            secondary
            onClick={() => {
              openModal("", <DeleteConfirmationModal />);
            }}>
            <span className="codicon codicon-trash" />
            Delete
          </Button>
        )}
        <Button onClick={save} disabled={!isValid}>
          Save{isCurrentConfig ? " and restart" : ""}
        </Button>
      </div>
    </div>
  );
}

type BuildType = "standard" | "eas" | "eas-local" | "custom";

function BuildConfiguration({
  appRootConfig,
  platform,
  config,
  launchConfigAttrs,
}: {
  appRootConfig: AppRootConfig;
  platform: "ios" | "android";
  config?: LaunchConfigurationOptions;
  launchConfigAttrs: LaunchConfigAttrs;
}) {
  let initialBuildType: BuildType = "standard";
  if (config?.eas?.[platform]) {
    initialBuildType = config.eas[platform].local ? "eas-local" : "eas";
  } else if (config?.customBuild?.[platform]) {
    initialBuildType = "custom";
  }

  const [buildType, setBuildType] = useState<BuildType>(initialBuildType);
  return (
    <>
      <FormGroup variant="settings-group">
        <Label>
          <span className="setting-item-category">{prettyPlatformName(platform)}:</span> Build Type
        </Label>
        <SingleSelect
          value={buildType}
          name={`buildType.${platform}`}
          onChange={(e) => setBuildType((e.target as HTMLSelectElement).value as BuildType)}>
          <Option value="standard">Standard (recommended)</Option>
          <Option value="eas">EAS (Cloud-based builds)</Option>
          <Option value="eas-local">EAS Local Build</Option>
          <Option value="custom">Custom (advanced)</Option>
        </SingleSelect>
      </FormGroup>

      {buildType === "standard" && (
        <StandardBuildConfiguration
          appRootConfig={appRootConfig}
          platform={platform}
          config={config}
          launchConfigAttrs={launchConfigAttrs}
        />
      )}
      {(buildType === "eas" || buildType === "eas-local") && (
        <EasBuildConfiguration
          appRootConfig={appRootConfig}
          local={buildType === "eas-local"}
          platform={platform}
          config={config}
          launchConfigAttrs={launchConfigAttrs}
        />
      )}
      {buildType === "custom" && (
        <CustomBuildConfiguration
          platform={platform}
          config={config}
          launchConfigAttrs={launchConfigAttrs}
        />
      )}
    </>
  );
}

function StandardBuildConfiguration({
  appRootConfig,
  platform,
  config,
  launchConfigAttrs,
}: {
  appRootConfig: AppRootConfig;
  platform: "ios" | "android";
  config?: LaunchConfigurationOptions;
  launchConfigAttrs: LaunchConfigAttrs;
}) {
  if (platform === "ios") {
    const { xcodeSchemes } = appRootConfig;
    const availableXcodeSchemes = xcodeSchemes.map((xcodeScheme) => {
      return { value: xcodeScheme, label: xcodeScheme };
    });

    return (
      <>
        <FormGroup variant="settings-group">
          <Label>
            <span className="setting-item-category">iOS:</span> Scheme name
          </Label>
          <FormHelper>
            {launchConfigAttrs?.properties?.ios?.properties?.scheme?.description}
          </FormHelper>
          <SingleSelect initialValue={config?.ios?.scheme ?? ""} name="ios.scheme">
            <Option disabled value="">
              Detect automatically
            </Option>
            {availableXcodeSchemes.map((scheme) => (
              <Option key={scheme.value} value={scheme.value}>
                {scheme.label}
              </Option>
            ))}
          </SingleSelect>
        </FormGroup>

        <FormGroup variant="settings-group">
          <Label>
            <span className="setting-item-category">iOS:</span> Configuration name
          </Label>
          <FormHelper>
            {launchConfigAttrs?.properties?.ios?.properties?.configuration?.description}
          </FormHelper>
          <TextField
            initialValue={config?.ios?.configuration ?? ""}
            placeholder="Debug"
            name="ios.configuration"
          />
        </FormGroup>
      </>
    );
  } else if (platform === "android") {
    return (
      <>
        <FormGroup variant="settings-group">
          <Label>
            <span className="setting-item-category">Android:</span> Build type
          </Label>
          <FormHelper>
            {launchConfigAttrs?.properties?.android?.properties?.buildType?.description}
          </FormHelper>
          <TextField
            initialValue={config?.android?.buildType ?? ""}
            placeholder="debug"
            name="android.buildType"
          />
        </FormGroup>

        <FormGroup variant="settings-group">
          <Label>
            <span className="setting-item-category">Android:</span> Product flavor
          </Label>
          <FormHelper>
            {launchConfigAttrs?.properties?.android?.properties?.productFlavor?.description}
          </FormHelper>
          <TextField
            initialValue={config?.android?.productFlavor ?? ""}
            name="android.productFlavor"
          />
        </FormGroup>
      </>
    );
  }
}

function CustomBuildConfiguration({
  platform,
  config,
  launchConfigAttrs,
}: {
  platform: "ios" | "android";
  config?: LaunchConfigurationOptions;
  launchConfigAttrs: LaunchConfigAttrs;
}) {
  return (
    <>
      <FormGroup variant="settings-group">
        <Label>
          <span className="setting-item-category">
            Custom {prettyPlatformName(platform)} build:
          </span>{" "}
          Build Command
        </Label>
        <FormHelper>
          {
            launchConfigAttrs?.properties?.customBuild?.properties?.[platform]?.properties
              ?.buildCommand?.description
          }
        </FormHelper>
        <TextField
          placeholder="Enter the build command"
          initialValue={config?.customBuild?.[platform]?.buildCommand ?? ""}
          required
          name={`customBuild.${platform}.buildCommand`}
        />
      </FormGroup>

      <FormGroup variant="settings-group">
        <Label>
          <span className="setting-item-category">
            Custom {prettyPlatformName(platform)} build:
          </span>{" "}
          Fingerprint Command
        </Label>
        <FormHelper>
          {
            launchConfigAttrs?.properties?.customBuild?.properties?.[platform]?.properties
              ?.fingerprintCommand?.description
          }
        </FormHelper>
        <TextField
          placeholder="Enter the fingerprint command"
          initialValue={config?.customBuild?.[platform]?.fingerprintCommand ?? ""}
          name={`customBuild.${platform}.fingerprintCommand`}
        />
      </FormGroup>
    </>
  );
}

type EasLaunchConfig = NonNullable<LaunchConfigurationOptions["eas"]>;
type EasPlatform = keyof EasLaunchConfig;

function prettyPlatformName(platform: EasPlatform): string {
  switch (platform) {
    case "ios":
      return "iOS";
    case "android":
      return "Android";
  }
}

function EasBuildConfiguration({
  appRootConfig,
  local,
  platform,
  config,
  launchConfigAttrs,
}: {
  appRootConfig: AppRootConfig;
  local: boolean;
  platform: EasPlatform;
  config?: LaunchConfigurationOptions;
  launchConfigAttrs: LaunchConfigAttrs;
}) {
  const { easBuildProfiles } = appRootConfig;

  const availableEasBuildProfiles = Object.entries(easBuildProfiles).map(
    ([buildProfile, buildProfileConfig]) => {
      const canRunInSimulator =
        buildProfileConfig.distribution === "internal" &&
        (platform !== "ios" || buildProfileConfig.ios?.simulator === true);
      return { value: buildProfile, label: buildProfile, disabled: !canRunInSimulator };
    }
  );
  const initialBuildProfile = config?.eas?.[platform]?.profile ?? "";
  if (
    availableEasBuildProfiles.find((profile) => profile.value === initialBuildProfile) === undefined
  ) {
    availableEasBuildProfiles.unshift({
      value: initialBuildProfile,
      label: initialBuildProfile,
      disabled: true,
    });
  }

  return (
    <>
      <FormGroup variant="settings-group">
        <Label>
          <span className="setting-item-category">EAS {prettyPlatformName(platform)}:</span> Build
          Profile Name
        </Label>
        <FormHelper>
          {
            launchConfigAttrs?.properties?.eas?.properties?.[platform]?.properties?.profile
              ?.description
          }
        </FormHelper>
        <SingleSelect
          initialValue={initialBuildProfile}
          combobox
          creatable
          required
          position="above"
          name={`eas.${platform}.profile`}>
          {availableEasBuildProfiles.map((profile) => (
            <Option key={profile.value} value={profile.value} disabled={profile.disabled}>
              {profile.label}
            </Option>
          ))}
        </SingleSelect>
      </FormGroup>

      {!local && (
        <FormGroup variant="settings-group">
          <Label>
            <span className="setting-item-category">EAS {prettyPlatformName(platform)}:</span> Build
            UUID
          </Label>
          <FormHelper>
            {
              launchConfigAttrs?.properties?.eas?.properties?.[platform]?.properties?.buildUUID
                ?.description
            }
          </FormHelper>
          <TextField
            initialValue={config?.eas?.[platform]?.buildUUID ?? ""}
            placeholder="Auto (build with matching fingerprint)"
            name={`eas.${platform}.buildUUID`}
          />
        </FormGroup>
      )}
    </>
  );
}

export default LaunchConfigurationView;<|MERGE_RESOLUTION|>--- conflicted
+++ resolved
@@ -12,7 +12,6 @@
 import {
   VscodeFormGroup as FormGroup,
   VscodeLabel as Label,
-  VscodeTextfield,
   VscodeSingleSelect,
   VscodeOption as Option,
   VscodeFormHelper as FormHelper,
@@ -20,14 +19,10 @@
   VscodeTabPanel as TabPanel,
   VscodeTabs as Tabs,
   VscodeTabHeader as TabHeader,
-  VscodeTextarea,
 } from "@vscode-elements/react-elements";
 import extensionPackageJSON from "../../../package.json";
-<<<<<<< HEAD
+import useFormValidityTrigger from "../hooks/useFormValidityTrigger";
 import EnvEditor from "./EnvEditor";
-=======
-import useFormValidityTrigger from "../hooks/useFormValidityTrigger";
->>>>>>> a2cade27
 
 /**
  * Vscode element components are controlled, this is a simple wrapper allowing
@@ -48,11 +43,6 @@
   };
 }
 
-<<<<<<< HEAD
-const TextField = wrapVscodeElement(VscodeTextfield);
-const Textarea = wrapVscodeElement(VscodeTextarea);
-const SingleSelect = wrapVscodeElement(VscodeSingleSelect);
-=======
 function SingleSelect({
   initialValue,
   required: requiredProp,
@@ -78,7 +68,6 @@
     />
   );
 }
->>>>>>> a2cade27
 
 function getLaunchConfigAttrs() {
   const radonIDEDebugger = extensionPackageJSON.contributes?.debuggers?.find(
@@ -91,27 +80,6 @@
   return value === "" ? undefined : value;
 }
 
-<<<<<<< HEAD
-function undefinedIfAuto(value: string) {
-  return value === "auto" ? undefined : value;
-}
-
-function formatAsJavaScriptObject(obj: Record<string, any>): string {
-  if (!obj || Object.keys(obj).length === 0) return "{}";
-
-  const entries = Object.entries(obj)
-    .map(([key, value]) => {
-      const keyStr = /^[a-zA-Z_$][a-zA-Z0-9_$]*$/.test(key) ? key : `"${key}"`;
-      const valueStr = typeof value === "string" ? `"${value}"` : JSON.stringify(value);
-      return `  ${keyStr}: ${valueStr}`;
-    })
-    .join(",\n");
-
-  return `{\n${entries}\n}`;
-}
-
-=======
->>>>>>> a2cade27
 function serializeLaunchConfig(formData: FormData) {
   const data = Object.fromEntries(formData as any);
   const newConfig: LaunchConfigurationOptions = {
