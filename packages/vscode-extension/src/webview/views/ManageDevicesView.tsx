--- conflicted
+++ resolved
@@ -34,11 +34,7 @@
   isSelected,
   isRunning,
   dataTest,
-<<<<<<< HEAD
-}: DeviceRowProps) {
-=======
 }: PropsWithDataTest<DeviceRowProps>) {
->>>>>>> 4d0f27b8
   const store$ = useStore();
   const stopPreviousDevices = use$(store$.workspaceConfiguration.stopPreviousDevices);
   const { project } = useProject();
@@ -119,11 +115,7 @@
             side: "bottom",
             type: "secondary",
           }}
-<<<<<<< HEAD
-          data-test={`rename-device-${deviceInfo.displayName}`}
-=======
           data-test={`manage-devices-menu-rename-button-device-${deviceInfo.displayName}`}
->>>>>>> 4d0f27b8
           onClick={(e) => {
             e.stopPropagation();
             onDeviceRename(deviceInfo);
@@ -138,11 +130,7 @@
             side: "bottom",
             type: "secondary",
           }}
-<<<<<<< HEAD
-          data-test={`delete-button-device-${deviceInfo.displayName}`}
-=======
           data-test={`manage-devices-menu-delete-button-device-${deviceInfo.displayName}`}
->>>>>>> 4d0f27b8
           onClick={(e) => {
             e.stopPropagation();
             onDeviceDelete(deviceInfo);
@@ -214,11 +202,7 @@
       <DeviceRow
         key={deviceInfo.id}
         deviceInfo={deviceInfo}
-<<<<<<< HEAD
-        dataTest={`device-${deviceInfo.displayName}`}
-=======
         dataTest={`manage-devices-menu-row-device-${deviceInfo.displayName}`}
->>>>>>> 4d0f27b8
         onDeviceRename={handleDeviceRename}
         onDeviceDelete={handleDeviceDelete}
         isSelected={deviceInfo.id === selectedProjectDevice?.id}
@@ -244,11 +228,7 @@
       <Button
         autoFocus
         className="create-button"
-<<<<<<< HEAD
-        dataTest="create-new-device-button"
-=======
         dataTest="manage-devices-menu-create-new-device-button"
->>>>>>> 4d0f27b8
         onClick={() => setCreateDeviceViewOpen(true)}>
         <span className="codicon codicon-add" />
         <div className="create-button-text">Create new device</div>
