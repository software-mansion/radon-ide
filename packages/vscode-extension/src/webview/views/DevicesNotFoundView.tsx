--- conflicted
+++ resolved
@@ -1,11 +1,6 @@
 import "./DevicesNotFoundView.css";
-<<<<<<< HEAD
-import { useCallback, useState } from "react";
-import { VSCodeProgressRing } from "@vscode/webview-ui-toolkit/react";
-=======
 import { VSCodeProgressRing } from "@vscode/webview-ui-toolkit/react";
 import { useCallback, useState } from "react";
->>>>>>> 4bfd0465
 import SmartphoneIcon from "../components/icons/SmartphoneIcon";
 import Button from "../components/shared/Button";
 import { useModal } from "../providers/ModalProvider";
@@ -16,13 +11,8 @@
 import { useDependencies } from "../providers/DependenciesProvider";
 import { Platform, useUtils } from "../providers/UtilsProvider";
 
-<<<<<<< HEAD
-const firstIosDeviceName = iOSSupportedDevices[0];
-const firstAndroidDeviceName = AndroidSupportedDevices[0];
-=======
 const firstIosDevice = iOSSupportedDevices[0];
 const firstAndroidDevice = AndroidSupportedDevices[0];
->>>>>>> 4bfd0465
 
 function getMax<T>(array: T[], predicate: (element: T, currentMax: T) => boolean): T | undefined {
   if (array.length === 0) {
@@ -56,11 +46,7 @@
 }
 
 function firstRuntimeSupportedDevice(supportedDeviceTypes: IOSDeviceTypeInfo[]) {
-<<<<<<< HEAD
-  return supportedDeviceTypes.find(({ name }) => name === firstIosDeviceName.modelName);
-=======
   return supportedDeviceTypes.find(({ name }) => name === firstIosDevice.modelName);
->>>>>>> 4bfd0465
 }
 
 function findNewestIosRuntime(runtimes: IOSRuntimeInfo[]) {
@@ -108,21 +94,13 @@
         return;
       }
 
-<<<<<<< HEAD
-      await deviceManager.createAndroidDevice(
-        firstAndroidDeviceName.modelName,
-        firstAndroidDeviceName.modelName,
-        newestImage
-      );
-=======
       const { modelName, deviceName } = firstAndroidDevice;
 
       if (deviceName === undefined) {
         return;
       }
 
-      await deviceManager.createAndroidDevice(modelName, deviceName, newestImage);
->>>>>>> 4bfd0465
+      await deviceManager.createAndroidDevice(modelName, modelName, deviceName, newestImage);
     });
   }
 
