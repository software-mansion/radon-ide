import { useState, useRef, useEffect, MouseEvent, forwardRef, RefObject } from "react";
import clamp from "lodash/clamp";
import { VSCodeProgressRing } from "@vscode/webview-ui-toolkit/react";
import { keyboardEventToHID } from "../utilities/keyMapping";
import "./Preview.css";
import { useProject } from "../providers/ProjectProvider";
import {
  AndroidSupportedDevices,
  DeviceProperties,
  iOSSupportedDevices,
} from "../utilities/consts";
import PreviewLoader from "./PreviewLoader";
import { useBuildErrorAlert, useBundleErrorAlert } from "../hooks/useBuildErrorAlert";
import Debugger from "./Debugger";
import { useNativeRebuildAlert } from "../hooks/useNativeRebuildAlert";
import { InspectData, InspectDataStackItem, ZoomLevelType } from "../../common/Project";
import { InspectDataMenu } from "./InspectDataMenu";
import { Resizable } from "re-resizable";
import { useResizableProps } from "../hooks/useResizableProps";
import ZoomControls from "./ZoomControls";
import { throttle } from "../../utilities/throttle";
import { useUtils } from "../providers/UtilsProvider";

declare module "react" {
  interface CSSProperties {
    [key: `--${string}`]: string | number;
  }
}

function cssPropertiesForDevice(device: DeviceProperties, frameDisabled: boolean) {
  return {
    "--phone-screen-height": `${(device.screenHeight / device.frameHeight) * 100}%`,
    "--phone-screen-width": `${
      frameDisabled ? 100 : (device.screenWidth / device.frameWidth) * 100
    }%`,
    "--phone-aspect-ratio": `${device.frameWidth / device.frameHeight}`,
    "--phone-top": `${(device.offsetY / device.frameHeight) * 100}%`,
    "--phone-left": `${frameDisabled ? 0 : (device.offsetX / device.frameWidth) * 100}%`,
    "--phone-mask-image": `url(${device.maskImage})`,
  } as const;
}

const NO_IMAGE_DATA = "data:,";

const MjpegImg = forwardRef<HTMLImageElement, React.ImgHTMLAttributes<HTMLImageElement>>(
  (props, ref) => {
    const { src, ...rest } = props;

    // The below effect implements the main logic of this component. The primary
    // reason we can't just use img tag with src directly, is that with mjpeg streams
    // the img, after being removed from the hierarchy, will keep the connection open.
    // As a consequence, after several reloads, we will end up maintaining multiple
    // open streams which causes the UI to lag.
    // To avoid this, we manually control src attribute of the img tag and reset it
    // when the src by changing first to an empty string. We also set empty src when
    // the component is unmounted.
    useEffect(() => {
      const img = (ref as RefObject<HTMLImageElement>).current;
      if (!img) {
        return;
      }
      img.src = NO_IMAGE_DATA;
      img.src = src || NO_IMAGE_DATA;
      return () => {
        img.src = NO_IMAGE_DATA;
      };
    }, [ref, src]);

    // The sole purpose of the below effect is to periodically call `decode` on the image
    // in order to detect when the stream connection is dropped. There seem to be no better
    // way to handle it apart from this. When `decode` fails, we reset the image source to
    // trigger a new connection.
    useEffect(() => {
      let timer: NodeJS.Timeout;

      let cancelled = false;
      async function checkIfImageLoaded() {
        const img = (ref as RefObject<HTMLImageElement>).current;
        if (img?.src) {
          try {
            // waits until image is ready to be displayed
            await img.decode();
          } catch {
            // Stream connection was dropped
            if (!cancelled) {
              const src = img.src;
              img.src = NO_IMAGE_DATA;
              img.src = src;
            }
          }
        }
        if (!cancelled) {
          timer = setTimeout(checkIfImageLoaded, 2_000);
        }
      }
      checkIfImageLoaded();

      return () => {
        cancelled = true;
        clearTimeout(timer);
      };
    }, [ref]);

    return <img ref={ref} {...rest} />;
  }
);

type InspectStackData = {
  requestLocation: { x: number; y: number };
  stack: InspectDataStackItem[];
};

type Props = {
  isInspecting: boolean;
  setIsInspecting: (isInspecting: boolean) => void;
  zoomLevel: ZoomLevelType;
  onZoomChanged: (zoomLevel: ZoomLevelType) => void;
};

function Preview({ isInspecting, setIsInspecting, zoomLevel, onZoomChanged }: Props) {
  const wrapperDivRef = useRef<HTMLDivElement>(null);
  const [isPressing, setIsPressing] = useState(false);
  const previewRef = useRef<HTMLImageElement>(null);
  const [showPreviewRequested, setShowPreviewRequested] = useState(false);

<<<<<<< HEAD
  const { projectState, project, deviceSettings } = useProject();
=======
  const { projectState, project } = useProject();
  const { openFileAt } = useUtils();
>>>>>>> 2d9848f9

  const projectStatus = projectState.status;

  const hasBuildError = projectStatus === "buildError";
  const hasIncrementalBundleError = projectStatus === "incrementalBundleError";
  const hasBundleError = projectStatus === "bundleError";

  const debugPaused = projectStatus === "debuggerPaused";
  const debugException = projectStatus === "runtimeError";

  const previewURL = projectState.previewURL;

  const isStarting =
    hasBundleError || hasIncrementalBundleError || debugException
      ? false
      : !projectState || projectState.status === "starting";
  const showDevicePreview =
    projectState?.previewURL && (showPreviewRequested || (!isStarting && !hasBuildError));

  useBuildErrorAlert(hasBuildError);
  useBundleErrorAlert(hasBundleError || hasIncrementalBundleError);

  const openRebuildAlert = useNativeRebuildAlert();

  const [inspectFrame, setInspectFrame] = useState<InspectData["frame"] | null>(null);
  const [inspectStackData, setInspectStackData] = useState<InspectStackData | null>(null);

  type MouseMove = "Move" | "Down" | "Up";
  function sendTouch(event: MouseEvent<HTMLDivElement>, type: MouseMove) {
    const imgRect = previewRef.current!.getBoundingClientRect();
    const x = (event.clientX - imgRect.left) / imgRect.width;
    const y = (event.clientY - imgRect.top) / imgRect.height;
    const clampedX = clamp(x, 0, 1);
    const clampedY = clamp(y, 0, 1);
    project.dispatchTouch(clampedX, clampedY, type);
  }

  function onInspectorItemSelected(item: InspectDataStackItem) {
    openFileAt(item.source.fileName, item.source.line0Based, item.source.column0Based);
    setIsInspecting(false);
  }

  function sendInspectUnthrottled(
    event: MouseEvent<HTMLDivElement>,
    type: MouseMove | "Leave" | "RightButtonDown"
  ) {
    if (type === "Leave") {
      return;
    }
    const imgRect = previewRef.current!.getBoundingClientRect();
    const x = (event.clientX - imgRect.left) / imgRect.width;
    const y = (event.clientY - imgRect.top) / imgRect.height;
    const clampedX = clamp(x, 0, 1);
    const clampedY = clamp(y, 0, 1);
    const requestStack = type === "Down" || type === "RightButtonDown";
    const showInspectStackModal = type === "RightButtonDown";
    project.inspectElementAt(clampedX, clampedY, requestStack, (inspectData) => {
      if (requestStack && inspectData?.stack) {
        if (showInspectStackModal) {
          setInspectStackData({
            requestLocation: { x: event.clientX, y: event.clientY },
            stack: inspectData.stack,
          });
        } else {
          // find first item w/o hide flag and open file
          const firstItem = inspectData.stack.find((item) => !item.hide);
          if (firstItem) {
            onInspectorItemSelected(firstItem);
          }
        }
      }
      setInspectFrame(inspectData.frame);
    });
  }

  const sendInspect = throttle(sendInspectUnthrottled, 50);
  function resetInspector() {
    setInspectFrame(null);
    setInspectStackData(null);
  }

  function onMouseMove(e: MouseEvent<HTMLDivElement>) {
    e.preventDefault();
    if (isPressing) {
      sendTouch(e, "Move");
    } else if (isInspecting) {
      sendInspect(e, "Move", false);
    }
  }

  function onMouseDown(e: MouseEvent<HTMLDivElement>) {
    e.preventDefault();
    wrapperDivRef.current!.focus();

    if (isInspecting) {
      sendInspect(e, e.button === 2 ? "RightButtonDown" : "Down", true);
    } else if (inspectFrame) {
      // if element is highlighted, we clear it here and ignore first click (don't send it to device)
      resetInspector();
    } else if (e.button === 2) {
      sendInspect(e, "RightButtonDown", true);
    } else {
      setIsPressing(true);
      sendTouch(e, "Down");
    }
  }

  function onMouseUp(e: MouseEvent<HTMLDivElement>) {
    e.preventDefault();
    if (isPressing) {
      sendTouch(e, "Up");
    }
    setIsPressing(false);
  }

  function onMouseLeave(e: MouseEvent<HTMLDivElement>) {
    e.preventDefault();
    if (isPressing) {
      sendTouch(e, "Up");
      setIsPressing(false);
    }
    if (isInspecting) {
      // we force inspect event here to make sure no extra events are throttled
      // and will be dispatched later on
      sendInspect(e, "Leave", true);
    }
  }

  function onContextMenu(e: MouseEvent<HTMLDivElement>) {
    e.preventDefault();
  }

  useEffect(() => {
    function dispatchPaste(e: ClipboardEvent) {
      if (document.activeElement === wrapperDivRef.current) {
        e.preventDefault();

        const text = e.clipboardData?.getData("text");
        if (text) {
          project.dispatchPaste(text);
        }
      }
    }

    addEventListener("paste", dispatchPaste);
    return () => {
      removeEventListener("paste", dispatchPaste);
    };
  }, [project]);

  useEffect(() => {
    function keyEventHandler(e: KeyboardEvent) {
      if (document.activeElement === wrapperDivRef.current) {
        e.preventDefault();

        const hidCode = keyboardEventToHID(e);
        project.dispatchKeyPress(hidCode, e.type === "keydown" ? "Down" : "Up");
      }
    }
    document.addEventListener("keydown", keyEventHandler);
    document.addEventListener("keyup", keyEventHandler);
    return () => {
      document.removeEventListener("keydown", keyEventHandler);
      document.removeEventListener("keyup", keyEventHandler);
    };
  }, [project]);

  useEffect(() => {
    if (projectStatus === "running") {
      project.addListener("needsNativeRebuild", openRebuildAlert);
      return () => {
        project.removeListener("needsNativeRebuild", openRebuildAlert);
      };
    }
  }, [project, openRebuildAlert, projectStatus]);

  const device = iOSSupportedDevices.concat(AndroidSupportedDevices).find((sd) => {
    return sd.name === projectState?.selectedDevice?.name;
  });

  const shouldPreventTouchInteraction =
    debugPaused ||
    debugException ||
    hasBundleError ||
    hasIncrementalBundleError ||
    !showDevicePreview;

  const touchHandlers = shouldPreventTouchInteraction
    ? {}
    : {
        onMouseDown,
        onMouseMove,
        onMouseUp,
        onMouseLeave,
        onContextMenu,
      };

  const resizableProps = useResizableProps({
    wrapperDivRef,
    zoomLevel,
    setZoomLevel: onZoomChanged,
    device: device!,
  });

  const isFrameDisabled = deviceSettings.showFrame === false;

  function MaybeFrame() {
    if (!device) {
      return null;
    }
    return (
      <img
        src={device.frameImage}
        className="phone-frame"
        style={{
          opacity: isFrameDisabled ? 0 : 1,
        }}
      />
    );
  }

  return (
    <>
      <div
        className="phone-wrapper"
        style={cssPropertiesForDevice(device!, isFrameDisabled)}
        tabIndex={0} // allows keyboard events to be captured
        ref={wrapperDivRef}>
        {showDevicePreview && (
          <Resizable {...resizableProps}>
            <div className="phone-content">
              <div className="touch-area" {...touchHandlers}>
                <MjpegImg
                  src={previewURL}
                  ref={previewRef}
                  style={{
                    cursor: isInspecting ? "crosshair" : "default",
                  }}
                  className="phone-screen"
                />

                {inspectFrame && (
                  <div className="phone-screen phone-inspect-overlay">
                    <div
                      className="inspect-area"
                      style={{
                        left: `${inspectFrame.x * 100}%`,
                        top: `${inspectFrame.y * 100}%`,
                        width: `${inspectFrame.width * 100}%`,
                        height: `${inspectFrame.height * 100}%`,
                      }}
                    />
                  </div>
                )}
                {projectStatus === "refreshing" && (
                  <div className="phone-screen phone-refreshing-overlay">
                    <VSCodeProgressRing />
                    <div>Refreshing...</div>
                  </div>
                )}
                {debugPaused && (
                  <div className="phone-screen phone-debug-overlay">
                    <Debugger />
                  </div>
                )}
                {debugException && (
                  <div className="phone-screen phone-debug-overlay phone-exception-overlay">
                    <button className="uncaught-button" onClick={() => project.resumeDebugger()}>
                      Uncaught exception&nbsp;
                      <span className="codicon codicon-debug-continue" />
                    </button>
                  </div>
                )}
                {/* TODO: Add different label in case of bundle/incremental bundle error */}
                {hasBundleError && (
                  <div className="phone-screen phone-debug-overlay phone-exception-overlay">
                    <button
                      className="uncaught-button"
                      onClick={() => {
                        project.restart(false);
                      }}>
                      Bundle error&nbsp;
                      <span className="codicon codicon-refresh" />
                    </button>
                  </div>
                )}
                {hasIncrementalBundleError && (
                  <div className="phone-screen phone-debug-overlay phone-exception-overlay">
                    <button className="uncaught-button" onClick={() => project.restart(false)}>
                      Bundle error&nbsp;
                      <span className="codicon codicon-refresh" />
                    </button>
                  </div>
                )}
              </div>
              <MaybeFrame />
              {inspectStackData && (
                <InspectDataMenu
                  inspectLocation={inspectStackData.requestLocation}
                  inspectStack={inspectStackData.stack}
                  onSelected={onInspectorItemSelected}
                  onHover={(item) => {
                    if (item.frame) {
                      setInspectFrame(item.frame);
                    }
                  }}
                  onCancel={() => resetInspector()}
                />
              )}
            </div>
          </Resizable>
        )}
        {!showDevicePreview && !hasBuildError && (
          <Resizable {...resizableProps}>
            <div className="phone-content">
              <div className="phone-sized phone-content-loading-background" />
              <div className="phone-sized phone-content-loading ">
                <PreviewLoader onRequestShowPreview={() => setShowPreviewRequested(true)} />
              </div>
              <MaybeFrame />
            </div>
          </Resizable>
        )}
        {hasBuildError && (
          <Resizable {...resizableProps}>
            <div className="phone-content">
              <div className="phone-sized extension-error-screen" />
              <MaybeFrame />
            </div>
          </Resizable>
        )}
      </div>
      <div className="button-group-left">
        <ZoomControls
          zoomLevel={zoomLevel}
          onZoomChanged={onZoomChanged}
          device={device}
          wrapperDivRef={wrapperDivRef}
        />
      </div>
    </>
  );
}

export default Preview;<|MERGE_RESOLUTION|>--- conflicted
+++ resolved
@@ -123,12 +123,8 @@
   const previewRef = useRef<HTMLImageElement>(null);
   const [showPreviewRequested, setShowPreviewRequested] = useState(false);
 
-<<<<<<< HEAD
   const { projectState, project, deviceSettings } = useProject();
-=======
-  const { projectState, project } = useProject();
   const { openFileAt } = useUtils();
->>>>>>> 2d9848f9
 
   const projectStatus = projectState.status;
 
