import { useState, useRef, useEffect, MouseEvent, forwardRef, RefObject, ReactNode } from "react";
import clamp from "lodash/clamp";
import { VSCodeProgressRing } from "@vscode/webview-ui-toolkit/react";
import { Resizable } from "re-resizable";
import { keyboardEventToHID } from "../utilities/keyMapping";
import "./Preview.css";
import { useProject } from "../providers/ProjectProvider";
import {
  AndroidSupportedDevices,
  DeviceProperties,
  iOSSupportedDevices,
} from "../utilities/consts";
import PreviewLoader from "./PreviewLoader";
import { useBuildErrorAlert, useBundleErrorAlert } from "../hooks/useBuildErrorAlert";
import Debugger from "./Debugger";
import { useNativeRebuildAlert } from "../hooks/useNativeRebuildAlert";
import {
  InspectData,
  InspectDataStackItem,
  RecordingData,
  ZoomLevelType,
} from "../../common/Project";
import { InspectDataMenu } from "./InspectDataMenu";
import { useResizableProps } from "../hooks/useResizableProps";
import ZoomControls from "./ZoomControls";
import { throttle } from "../../utilities/throttle";
import { Platform, useUtils } from "../providers/UtilsProvider";
import { useWorkspaceConfig } from "../providers/WorkspaceConfigProvider";
<<<<<<< HEAD
import DimensionsBox from "./DimensionsBox";
=======
import ReplayUI from "./ReplayUI";
>>>>>>> 92bdbfe6

declare module "react" {
  interface CSSProperties {
    [key: `--${string}`]: string | number;
  }
}

const HIDE_ZOOM_CONTROLS_DELAY = 2000;

function cssPropertiesForDevice(device: DeviceProperties, frameDisabled: boolean) {
  return {
    "--phone-screen-height": `${
      frameDisabled ? 100 : (device.screenHeight / device.frameHeight) * 100
    }%`,
    "--phone-screen-width": `${
      frameDisabled ? 100 : (device.screenWidth / device.frameWidth) * 100
    }%`,
    "--phone-aspect-ratio": `${
      frameDisabled
        ? device.screenWidth / device.screenHeight
        : device.frameWidth / device.frameHeight
    }`,
    "--phone-top": `${frameDisabled ? 0 : (device.offsetY / device.frameHeight) * 100}%`,
    "--phone-left": `${frameDisabled ? 0 : (device.offsetX / device.frameWidth) * 100}%`,
    "--phone-mask-image": `url(${device.maskImage})`,
  } as const;
}

const NO_IMAGE_DATA = "data:,";

const MjpegImg = forwardRef<HTMLImageElement, React.ImgHTMLAttributes<HTMLImageElement>>(
  (props, ref) => {
    const { src, ...rest } = props;

    // The below effect implements the main logic of this component. The primary
    // reason we can't just use img tag with src directly, is that with mjpeg streams
    // the img, after being removed from the hierarchy, will keep the connection open.
    // As a consequence, after several reloads, we will end up maintaining multiple
    // open streams which causes the UI to lag.
    // To avoid this, we manually control src attribute of the img tag and reset it
    // when the src by changing first to an empty string. We also set empty src when
    // the component is unmounted.
    useEffect(() => {
      const img = (ref as RefObject<HTMLImageElement>).current;
      if (!img) {
        return;
      }
      img.src = NO_IMAGE_DATA;
      img.src = src || NO_IMAGE_DATA;
      return () => {
        img.src = NO_IMAGE_DATA;
      };
    }, [ref, src]);

    // The sole purpose of the below effect is to periodically call `decode` on the image
    // in order to detect when the stream connection is dropped. There seem to be no better
    // way to handle it apart from this. When `decode` fails, we reset the image source to
    // trigger a new connection.
    useEffect(() => {
      let timer: NodeJS.Timeout;

      let cancelled = false;
      async function checkIfImageLoaded() {
        const img = (ref as RefObject<HTMLImageElement>).current;
        if (img?.src) {
          try {
            // waits until image is ready to be displayed
            await img.decode();
          } catch {
            // Stream connection was dropped
            if (!cancelled) {
              const src = img.src;
              img.src = NO_IMAGE_DATA;
              img.src = src;
            }
          }
        }
        if (!cancelled) {
          timer = setTimeout(checkIfImageLoaded, 2_000);
        }
      }
      checkIfImageLoaded();

      return () => {
        cancelled = true;
        clearTimeout(timer);
      };
    }, [ref]);

    return <img ref={ref} {...rest} />;
  }
);

type DeviceFrameProps = {
  device: DeviceProperties | undefined;
  isFrameDisabled: boolean;
};

function DeviceFrame({ device, isFrameDisabled }: DeviceFrameProps) {
  if (!device) {
    return null;
  }

  return (
    <img
      src={device.frameImage}
      className="phone-frame"
      style={{
        opacity: isFrameDisabled ? 0 : 1,
      }}
    />
  );
}

function TouchPointIndicator({ isPressing }: { isPressing: boolean }) {
  return <div className={`touch-indicator ${isPressing ? "pressed" : ""}`}></div>;
}

type ButtonGroupLeftProps = {
  children: ReactNode;
};

function ButtonGroupLeft({ children }: ButtonGroupLeftProps) {
  const [isMouseOver, setIsMouseOver] = useState(false);

  const hideButtonGroupTimeout = useRef<NodeJS.Timeout | undefined>();

  const onMouseOver = () => {
    clearTimeout(hideButtonGroupTimeout.current);
    setIsMouseOver(true);
  };

  const onMouseOut = () => {
    hideButtonGroupTimeout.current = setTimeout(() => {
      setIsMouseOver(false);
    }, HIDE_ZOOM_CONTROLS_DELAY);
  };

  return (
    <div onMouseOver={onMouseOver} onMouseOut={onMouseOut} className="button-group-left-container">
      <div
        style={isMouseOver ? { transform: "translateX(0px)" } : {}}
        className="button-group-left">
        {children}
      </div>
    </div>
  );
}

type InspectStackData = {
  requestLocation: { x: number; y: number };
  stack: InspectDataStackItem[];
};

type Props = {
  isInspecting: boolean;
  setIsInspecting: (isInspecting: boolean) => void;
  isPressing: boolean;
  setIsPressing: (isPressing: boolean) => void;
  zoomLevel: ZoomLevelType;
  onZoomChanged: (zoomLevel: ZoomLevelType) => void;
  replayData: RecordingData | undefined;
  onReplayClose: () => void;
};

interface Point {
  x: number;
  y: number;
}

function calculateMirroredTouchPosition(touchPoint: Point, anchorPoint: Point) {
  const { x: pointX, y: pointY } = touchPoint;
  const { x: mirrorX, y: mirrorY } = anchorPoint;
  const mirroredPointX = 2 * mirrorX - pointX;
  const mirroredPointY = 2 * mirrorY - pointY;
  const clampedX = clamp(mirroredPointX, 0, 1);
  const clampedY = clamp(mirroredPointY, 0, 1);
  return { x: clampedX, y: clampedY };
}

function Preview({
  isInspecting,
  setIsInspecting,
  isPressing,
  setIsPressing,
  zoomLevel,
  onZoomChanged,
  replayData,
  onReplayClose,
}: Props) {
  const wrapperDivRef = useRef<HTMLDivElement>(null);
  const [isMultiTouching, setIsMultiTouching] = useState(false);
  const [isPanning, setIsPanning] = useState(false);
  const [touchPoint, setTouchPoint] = useState<Point>({ x: 0.5, y: 0.5 });
  const [anchorPoint, setAnchorPoint] = useState<Point>({ x: 0.5, y: 0.5 });
  const previewRef = useRef<HTMLImageElement>(null);
  const [showPreviewRequested, setShowPreviewRequested] = useState(false);

  const workspace = useWorkspaceConfig();
  const { projectState, project, deviceSettings } = useProject();
  const { openFileAt } = useUtils();

  const isFrameDisabled = workspace.showDeviceFrame === false;

  const projectStatus = projectState.status;

  const hasBuildError = projectStatus === "buildError";
  const hasIncrementalBundleError = projectStatus === "incrementalBundleError";
  const hasBundleError = projectStatus === "bundleError";

  const debugPaused = projectStatus === "debuggerPaused";
  const debugException = projectStatus === "runtimeError";

  const previewURL = projectState.previewURL;

  const isStarting =
    hasBundleError || hasIncrementalBundleError || debugException
      ? false
      : !projectState || projectState.status === "starting";
  const showDevicePreview =
    projectState?.previewURL && (showPreviewRequested || (!isStarting && !hasBuildError));

  useBuildErrorAlert(hasBuildError);
  useBundleErrorAlert(hasBundleError || hasIncrementalBundleError);

  const openRebuildAlert = useNativeRebuildAlert();

  const [inspectFrame, setInspectFrame] = useState<InspectData["frame"] | null>(null);
  const [inspectStackData, setInspectStackData] = useState<InspectStackData | null>(null);

  function getTouchPosition(event: MouseEvent<HTMLDivElement>) {
    const imgRect = previewRef.current!.getBoundingClientRect();
    const x = (event.clientX - imgRect.left) / imgRect.width;
    const y = (event.clientY - imgRect.top) / imgRect.height;
    const clampedX = clamp(x, 0, 1);
    const clampedY = clamp(y, 0, 1);
    return { x: clampedX, y: clampedY };
  }

  function moveAnchorPoint(event: MouseEvent<HTMLDivElement>) {
    let { x: anchorX, y: anchorY } = anchorPoint;
    const { x: prevPointX, y: prevPointY } = touchPoint;
    const { x: newPointX, y: newPointY } = getTouchPosition(event);

    anchorX += newPointX - prevPointX;
    anchorY += newPointY - prevPointY;
    anchorX = clamp(anchorX, 0, 1);
    anchorY = clamp(anchorY, 0, 1);
    setAnchorPoint({ x: anchorX, y: anchorY });
  }

  type MouseMove = "Move" | "Down" | "Up";
  function sendTouch(event: MouseEvent<HTMLDivElement>, type: MouseMove) {
    const { x, y } = getTouchPosition(event);
    project.dispatchTouches([{ xRatio: x, yRatio: y }], type);
  }

  function sendMultiTouch(event: MouseEvent<HTMLDivElement>, type: MouseMove) {
    const pt = getTouchPosition(event);
    const secondPt = calculateMirroredTouchPosition(pt, anchorPoint);
    project.dispatchTouches(
      [
        { xRatio: pt.x, yRatio: pt.y },
        { xRatio: secondPt.x, yRatio: secondPt.y },
      ],
      type
    );
  }

  function onInspectorItemSelected(item: InspectDataStackItem) {
    openFileAt(item.source.fileName, item.source.line0Based, item.source.column0Based);
    setIsInspecting(false);
  }

  function sendInspectUnthrottled(
    event: MouseEvent<HTMLDivElement>,
    type: MouseMove | "Leave" | "RightButtonDown"
  ) {
    if (type === "Leave") {
      return;
    }
    const imgRect = previewRef.current!.getBoundingClientRect();
    const x = (event.clientX - imgRect.left) / imgRect.width;
    const y = (event.clientY - imgRect.top) / imgRect.height;
    const clampedX = clamp(x, 0, 1);
    const clampedY = clamp(y, 0, 1);
    const requestStack = type === "Down" || type === "RightButtonDown";
    const showInspectStackModal = type === "RightButtonDown";
    project.inspectElementAt(clampedX, clampedY, requestStack, (inspectData) => {
      if (requestStack && inspectData?.stack) {
        if (showInspectStackModal) {
          setInspectStackData({
            requestLocation: { x: event.clientX, y: event.clientY },
            stack: inspectData.stack,
          });
        } else {
          // find first item w/o hide flag and open file
          const firstItem = inspectData.stack.find((item) => !item.hide);
          if (firstItem) {
            onInspectorItemSelected(firstItem);
          }
        }
      }
      setInspectFrame(inspectData.frame);
    });
  }

  const sendInspect = throttle(sendInspectUnthrottled, 50);
  function resetInspector() {
    setInspectFrame(null);
    setInspectStackData(null);
  }

  function onMouseMove(e: MouseEvent<HTMLDivElement>) {
    e.preventDefault();
    if (isMultiTouching) {
      isPanning && moveAnchorPoint(e);
      isPressing && sendMultiTouch(e, "Move");
    } else if (isPressing) {
      sendTouch(e, "Move");
    } else if (isInspecting) {
      sendInspect(e, "Move", false);
    }
    setTouchPoint(getTouchPosition(e));
  }

  function onMouseDown(e: MouseEvent<HTMLDivElement>) {
    e.preventDefault();
    wrapperDivRef.current!.focus();

    if (isInspecting) {
      sendInspect(e, e.button === 2 ? "RightButtonDown" : "Down", true);
    } else if (inspectFrame) {
      // if element is highlighted, we clear it here and ignore first click (don't send it to device)
      resetInspector();
    } else if (e.button === 2) {
      sendInspect(e, "RightButtonDown", true);
    } else if (isMultiTouching) {
      setIsPressing(true);
      sendMultiTouch(e, "Down");
    } else {
      setIsPressing(true);
      sendTouch(e, "Down");
    }
  }

  function onMouseUp(e: MouseEvent<HTMLDivElement>) {
    e.preventDefault();
    if (isPressing) {
      if (isMultiTouching) {
        sendMultiTouch(e, "Up");
      } else {
        sendTouch(e, "Up");
      }
      setIsPressing(false);
    }
  }

  function onMouseEnter(e: MouseEvent<HTMLDivElement>) {
    e.preventDefault();
    wrapperDivRef.current!.focus();

    if (isPressing) {
      if (isMultiTouching) {
        sendMultiTouch(e, "Down");
      } else {
        sendTouch(e, "Down");
      }
    }
    setTouchPoint(getTouchPosition(e));
  }

  function onMouseLeave(e: MouseEvent<HTMLDivElement>) {
    e.preventDefault();
    if (isPressing) {
      if (isMultiTouching) {
        sendMultiTouch(e, "Up");
      } else {
        sendTouch(e, "Up");
        setIsPressing(false);
      }
    }

    if (isInspecting) {
      // we force inspect event here to make sure no extra events are throttled
      // and will be dispatched later on
      sendInspect(e, "Leave", true);
    }
  }

  function onContextMenu(e: MouseEvent<HTMLDivElement>) {
    e.preventDefault();
  }

  useEffect(() => {
    function onBlurChange() {
      if (!document.hasFocus()) {
        setIsPanning(false);
        setIsMultiTouching(false);
        setIsPressing(false);
      }
    }
    addEventListener("blur", onBlurChange, true);
    return () => removeEventListener("blur", onBlurChange, true);
  }, []);

  useEffect(() => {
    function dispatchPaste(e: ClipboardEvent) {
      if (document.activeElement === wrapperDivRef.current) {
        e.preventDefault();

        const text = e.clipboardData?.getData("text");
        if (text) {
          project.dispatchPaste(text);
        }
      }
    }
    addEventListener("paste", dispatchPaste);
    return () => {
      removeEventListener("paste", dispatchPaste);
    };
  }, [project]);

  useEffect(() => {
    function keyEventHandler(e: KeyboardEvent) {
      if (document.activeElement === wrapperDivRef.current) {
        e.preventDefault();
        const isKeydown = e.type === "keydown";

        const isMultitouchKeyPressed = Platform.select({
          macos: e.code === "AltLeft" || e.code === "AltRight",
          windows: e.code === "ControlLeft" || e.code === "ControlRight",
        });

        if (isMultitouchKeyPressed) {
          isKeydown && setAnchorPoint({ x: 0.5, y: 0.5 });
          setIsMultiTouching(isKeydown);
        }
        if (e.code === "ShiftLeft" || e.code === "ShiftRight") {
          setIsPanning(isKeydown);
        }

        const hidCode = keyboardEventToHID(e);
        project.dispatchKeyPress(hidCode, isKeydown ? "Down" : "Up");
      }
    }
    document.addEventListener("keydown", keyEventHandler);
    document.addEventListener("keyup", keyEventHandler);
    return () => {
      document.removeEventListener("keydown", keyEventHandler);
      document.removeEventListener("keyup", keyEventHandler);
    };
  }, [project]);

  useEffect(() => {
    if (projectStatus === "running") {
      project.addListener("needsNativeRebuild", openRebuildAlert);
      return () => {
        project.removeListener("needsNativeRebuild", openRebuildAlert);
      };
    }
  }, [project, openRebuildAlert, projectStatus]);

  const device = iOSSupportedDevices.concat(AndroidSupportedDevices).find((sd) => {
    return sd.name === projectState?.selectedDevice?.name;
  });

  const shouldPreventTouchInteraction =
    debugPaused ||
    debugException ||
    hasBundleError ||
    hasIncrementalBundleError ||
    !showDevicePreview;

  const touchHandlers = shouldPreventTouchInteraction
    ? {}
    : {
        onMouseDown,
        onMouseMove,
        onMouseUp,
        onMouseEnter,
        onMouseLeave,
        onContextMenu,
      };

  const resizableProps = useResizableProps({
    wrapperDivRef,
    zoomLevel,
    setZoomLevel: onZoomChanged,
    device: device!,
  });

  const mirroredTouchPosition = calculateMirroredTouchPosition(touchPoint, anchorPoint);
  const normalTouchIndicatorSize = 33;
  const smallTouchIndicatorSize = 9;

  return (
    <>
      <div
        className="phone-wrapper"
        style={cssPropertiesForDevice(device!, isFrameDisabled)}
        tabIndex={0} // allows keyboard events to be captured
        ref={wrapperDivRef}>
        {showDevicePreview && (
          <Resizable {...resizableProps}>
            <div className="phone-content">
              <div className="touch-area" {...touchHandlers}>
                <MjpegImg
                  src={previewURL}
                  ref={previewRef}
                  style={{
                    cursor: isInspecting ? "crosshair" : "default",
                  }}
                  className="phone-screen"
                />
                {replayData && <ReplayUI onClose={onReplayClose} replayData={replayData} />}

                {isMultiTouching && (
                  <div
                    style={{
                      "--x": `${touchPoint.x * 100}%`,
                      "--y": `${touchPoint.y * 100}%`,
                      "--size": `${normalTouchIndicatorSize}px`,
                    }}>
                    <TouchPointIndicator isPressing={isPressing} />
                  </div>
                )}
                {isMultiTouching && (
                  <div
                    style={{
                      "--x": `${anchorPoint.x * 100}%`,
                      "--y": `${anchorPoint.y * 100}%`,
                      "--size": `${smallTouchIndicatorSize}px`,
                    }}>
                    <TouchPointIndicator isPressing={false} />
                  </div>
                )}
                {isMultiTouching && (
                  <div
                    style={{
                      "--x": `${mirroredTouchPosition.x * 100}%`,
                      "--y": `${mirroredTouchPosition.y * 100}%`,
                      "--size": `${normalTouchIndicatorSize}px`,
                    }}>
                    <TouchPointIndicator isPressing={isPressing} />
                  </div>
                )}

                {inspectFrame && (
                  <div className="phone-screen phone-inspect-overlay">
                    <div
                      className="inspect-area"
                      style={{
                        left: `${inspectFrame.x * 100}%`,
                        top: `${inspectFrame.y * 100}%`,
                        width: `${inspectFrame.width * 100}%`,
                        height: `${inspectFrame.height * 100}%`,
                      }}
                    />
                    <DimensionsBox
                      device={device}
                      frame={inspectFrame} 
                      wrapperDivRef={wrapperDivRef}
                    />
                  </div>
                )}
                {projectStatus === "refreshing" && (
                  <div className="phone-screen phone-refreshing-overlay">
                    <VSCodeProgressRing />
                    <div>Refreshing...</div>
                  </div>
                )}
                {debugPaused && (
                  <div className="phone-screen phone-debug-overlay">
                    <Debugger />
                  </div>
                )}
                {debugException && (
                  <div className="phone-screen phone-debug-overlay phone-exception-overlay">
                    <button className="uncaught-button" onClick={() => project.resumeDebugger()}>
                      Uncaught exception&nbsp;
                      <span className="codicon codicon-debug-continue" />
                    </button>
                  </div>
                )}
                {/* TODO: Add different label in case of bundle/incremental bundle error */}
                {hasBundleError && (
                  <div className="phone-screen phone-debug-overlay phone-exception-overlay">
                    <button
                      className="uncaught-button"
                      onClick={() => {
                        project.restart(false);
                      }}>
                      Bundle error&nbsp;
                      <span className="codicon codicon-refresh" />
                    </button>
                  </div>
                )}
                {hasIncrementalBundleError && (
                  <div className="phone-screen phone-debug-overlay phone-exception-overlay">
                    <button className="uncaught-button" onClick={() => project.restart(false)}>
                      Bundle error&nbsp;
                      <span className="codicon codicon-refresh" />
                    </button>
                  </div>
                )}
              </div>
              <DeviceFrame device={device} isFrameDisabled={isFrameDisabled} />
              {inspectStackData && (
                <InspectDataMenu
                  inspectLocation={inspectStackData.requestLocation}
                  inspectStack={inspectStackData.stack}
                  onSelected={onInspectorItemSelected}
                  onHover={(item) => {
                    if (item.frame) {
                      setInspectFrame(item.frame);
                    }
                  }}
                  onCancel={() => resetInspector()}
                />
              )}
            </div>
          </Resizable>
        )}
        {!showDevicePreview && !hasBuildError && (
          <Resizable {...resizableProps}>
            <div className="phone-content">
              <div className="phone-sized phone-content-loading-background" />
              <div className="phone-sized phone-content-loading ">
                <PreviewLoader onRequestShowPreview={() => setShowPreviewRequested(true)} />
              </div>
              <DeviceFrame device={device} isFrameDisabled={isFrameDisabled} />
            </div>
          </Resizable>
        )}
        {hasBuildError && (
          <Resizable {...resizableProps}>
            <div className="phone-content">
              <div className="phone-sized extension-error-screen" />
              <DeviceFrame device={device} isFrameDisabled={isFrameDisabled} />
            </div>
          </Resizable>
        )}
      </div>
      <ButtonGroupLeft>
        <ZoomControls
          zoomLevel={zoomLevel}
          onZoomChanged={onZoomChanged}
          device={device}
          wrapperDivRef={wrapperDivRef}
        />
      </ButtonGroupLeft>
    </>
  );
}

export default Preview;<|MERGE_RESOLUTION|>--- conflicted
+++ resolved
@@ -26,11 +26,8 @@
 import { throttle } from "../../utilities/throttle";
 import { Platform, useUtils } from "../providers/UtilsProvider";
 import { useWorkspaceConfig } from "../providers/WorkspaceConfigProvider";
-<<<<<<< HEAD
 import DimensionsBox from "./DimensionsBox";
-=======
 import ReplayUI from "./ReplayUI";
->>>>>>> 92bdbfe6
 
 declare module "react" {
   interface CSSProperties {
