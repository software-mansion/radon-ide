import { useState, useRef, useEffect, MouseEvent, forwardRef, RefObject, ReactNode } from "react";
import clamp from "lodash/clamp";
import { VSCodeProgressRing } from "@vscode/webview-ui-toolkit/react";
import { keyboardEventToHID } from "../utilities/keyMapping";
import "./Preview.css";
import { useProject } from "../providers/ProjectProvider";
import {
  AndroidSupportedDevices,
  DeviceProperties,
  iOSSupportedDevices,
} from "../utilities/consts";
import PreviewLoader from "./PreviewLoader";
import { useBuildErrorAlert, useBundleErrorAlert } from "../hooks/useBuildErrorAlert";
import Debugger from "./Debugger";
import { useNativeRebuildAlert } from "../hooks/useNativeRebuildAlert";
import { InspectData, InspectDataStackItem, ZoomLevelType } from "../../common/Project";
import { InspectDataMenu } from "./InspectDataMenu";
import { Resizable } from "re-resizable";
import { useResizableProps } from "../hooks/useResizableProps";
import ZoomControls from "./ZoomControls";
import { throttle } from "../../utilities/throttle";
import { Platform, useUtils } from "../providers/UtilsProvider";
import { useWorkspaceConfig } from "../providers/WorkspaceConfigProvider";
import ReplayVideo from "./ReplayVideo";

declare module "react" {
  interface CSSProperties {
    [key: `--${string}`]: string | number;
  }
}

const HIDE_ZOOM_CONTROLS_DELAY = 2000;

function cssPropertiesForDevice(device: DeviceProperties, frameDisabled: boolean) {
  return {
    "--phone-screen-height": `${
      frameDisabled ? 100 : (device.screenHeight / device.frameHeight) * 100
    }%`,
    "--phone-screen-width": `${
      frameDisabled ? 100 : (device.screenWidth / device.frameWidth) * 100
    }%`,
    "--phone-aspect-ratio": `${
      frameDisabled
        ? device.screenWidth / device.screenHeight
        : device.frameWidth / device.frameHeight
    }`,
    "--phone-top": `${frameDisabled ? 0 : (device.offsetY / device.frameHeight) * 100}%`,
    "--phone-left": `${frameDisabled ? 0 : (device.offsetX / device.frameWidth) * 100}%`,
    "--phone-mask-image": `url(${device.maskImage})`,
  } as const;
}

const NO_IMAGE_DATA = "data:,";

const MjpegImg = forwardRef<HTMLImageElement, React.ImgHTMLAttributes<HTMLImageElement>>(
  (props, ref) => {
    const { src, ...rest } = props;

    // The below effect implements the main logic of this component. The primary
    // reason we can't just use img tag with src directly, is that with mjpeg streams
    // the img, after being removed from the hierarchy, will keep the connection open.
    // As a consequence, after several reloads, we will end up maintaining multiple
    // open streams which causes the UI to lag.
    // To avoid this, we manually control src attribute of the img tag and reset it
    // when the src by changing first to an empty string. We also set empty src when
    // the component is unmounted.
    useEffect(() => {
      const img = (ref as RefObject<HTMLImageElement>).current;
      if (!img) {
        return;
      }
      img.src = NO_IMAGE_DATA;
      img.src = src || NO_IMAGE_DATA;
      return () => {
        img.src = NO_IMAGE_DATA;
      };
    }, [ref, src]);

    // The sole purpose of the below effect is to periodically call `decode` on the image
    // in order to detect when the stream connection is dropped. There seem to be no better
    // way to handle it apart from this. When `decode` fails, we reset the image source to
    // trigger a new connection.
    useEffect(() => {
      let timer: NodeJS.Timeout;

      let cancelled = false;
      async function checkIfImageLoaded() {
        const img = (ref as RefObject<HTMLImageElement>).current;
        if (img?.src) {
          try {
            // waits until image is ready to be displayed
            await img.decode();
          } catch {
            // Stream connection was dropped
            if (!cancelled) {
              const src = img.src;
              img.src = NO_IMAGE_DATA;
              img.src = src;
            }
          }
        }
        if (!cancelled) {
          timer = setTimeout(checkIfImageLoaded, 2_000);
        }
      }
      checkIfImageLoaded();

      return () => {
        cancelled = true;
        clearTimeout(timer);
      };
    }, [ref]);

    return <img ref={ref} {...rest} />;
  }
);

type DeviceFrameProps = {
  device: DeviceProperties | undefined;
  isFrameDisabled: boolean;
};

function DeviceFrame({ device, isFrameDisabled }: DeviceFrameProps) {
  if (!device) {
    return null;
  }

  return (
    <img
      src={device.frameImage}
      className="phone-frame"
      style={{
        opacity: isFrameDisabled ? 0 : 1,
      }}
    />
  );
}

function TouchPointIndicator({ isPressing }: { isPressing: boolean }) {
  return <div className={`touch-indicator ${isPressing ? "pressed" : ""}`}></div>;
}

type ButtonGroupLeftProps = {
  children: ReactNode;
};

function ButtonGroupLeft({ children }: ButtonGroupLeftProps) {
  const [isMouseOver, setIsMouseOver] = useState(false);

  const hideButtonGroupTimeout = useRef<NodeJS.Timeout | undefined>();

  const onMouseOver = () => {
    clearTimeout(hideButtonGroupTimeout.current);
    setIsMouseOver(true);
  };

  const onMouseOut = () => {
    hideButtonGroupTimeout.current = setTimeout(() => {
      setIsMouseOver(false);
    }, HIDE_ZOOM_CONTROLS_DELAY);
  };

  return (
    <div onMouseOver={onMouseOver} onMouseOut={onMouseOut} className="button-group-left-container">
      <div
        style={isMouseOver ? { transform: "translateX(0px)" } : {}}
        className="button-group-left">
        {children}
      </div>
    </div>
  );
}

type InspectStackData = {
  requestLocation: { x: number; y: number };
  stack: InspectDataStackItem[];
};

type Props = {
  isInspecting: boolean;
  setIsInspecting: (isInspecting: boolean) => void;
  isPressing: boolean;
  setIsPressing: (isPressing: boolean) => void;
  zoomLevel: ZoomLevelType;
  onZoomChanged: (zoomLevel: ZoomLevelType) => void;
  replayURL: string | undefined;
  onReplayClose: () => void;
};

interface Point {
  x: number;
  y: number;
}

function calculateMirroredTouchPosition(touchPoint: Point, anchorPoint: Point) {
  const { x: pointX, y: pointY } = touchPoint;
  const { x: mirrorX, y: mirrorY } = anchorPoint;
  const mirroredPointX = 2 * mirrorX - pointX;
  const mirroredPointY = 2 * mirrorY - pointY;
  const clampedX = clamp(mirroredPointX, 0, 1);
  const clampedY = clamp(mirroredPointY, 0, 1);
  return { x: clampedX, y: clampedY };
}

function Preview({
  isInspecting,
  setIsInspecting,
<<<<<<< HEAD
  zoomLevel,
  onZoomChanged,
  replayURL,
  onReplayClose,
=======
  isPressing,
  setIsPressing,
  zoomLevel,
  onZoomChanged,
>>>>>>> ec5e95bd
}: Props) {
  const wrapperDivRef = useRef<HTMLDivElement>(null);
  const [isMultiTouching, setIsMultiTouching] = useState(false);
  const [isPanning, setIsPanning] = useState(false);
  const [touchPoint, setTouchPoint] = useState<Point>({ x: 0.5, y: 0.5 });
  const [anchorPoint, setAnchorPoint] = useState<Point>({ x: 0.5, y: 0.5 });
  const previewRef = useRef<HTMLImageElement>(null);
  const [showPreviewRequested, setShowPreviewRequested] = useState(false);

  const workspace = useWorkspaceConfig();
  const { projectState, project, deviceSettings } = useProject();
  const { openFileAt } = useUtils();

  const isFrameDisabled = workspace.showDeviceFrame === false;

  const projectStatus = projectState.status;

  const hasBuildError = projectStatus === "buildError";
  const hasIncrementalBundleError = projectStatus === "incrementalBundleError";
  const hasBundleError = projectStatus === "bundleError";

  const debugPaused = projectStatus === "debuggerPaused";
  const debugException = projectStatus === "runtimeError";

  const previewURL = projectState.previewURL;

  const isStarting =
    hasBundleError || hasIncrementalBundleError || debugException
      ? false
      : !projectState || projectState.status === "starting";
  const showDevicePreview =
    projectState?.previewURL && (showPreviewRequested || (!isStarting && !hasBuildError));

  useBuildErrorAlert(hasBuildError);
  useBundleErrorAlert(hasBundleError || hasIncrementalBundleError);

  const openRebuildAlert = useNativeRebuildAlert();

  const [inspectFrame, setInspectFrame] = useState<InspectData["frame"] | null>(null);
  const [inspectStackData, setInspectStackData] = useState<InspectStackData | null>(null);

  function getTouchPosition(event: MouseEvent<HTMLDivElement>) {
    const imgRect = previewRef.current!.getBoundingClientRect();
    const x = (event.clientX - imgRect.left) / imgRect.width;
    const y = (event.clientY - imgRect.top) / imgRect.height;
    const clampedX = clamp(x, 0, 1);
    const clampedY = clamp(y, 0, 1);
    return { x: clampedX, y: clampedY };
  }

  function moveAnchorPoint(event: MouseEvent<HTMLDivElement>) {
    let { x: anchorX, y: anchorY } = anchorPoint;
    const { x: prevPointX, y: prevPointY } = touchPoint;
    const { x: newPointX, y: newPointY } = getTouchPosition(event);

    anchorX += newPointX - prevPointX;
    anchorY += newPointY - prevPointY;
    anchorX = clamp(anchorX, 0, 1);
    anchorY = clamp(anchorY, 0, 1);
    setAnchorPoint({ x: anchorX, y: anchorY });
  }

  type MouseMove = "Move" | "Down" | "Up";
  function sendTouch(event: MouseEvent<HTMLDivElement>, type: MouseMove) {
    const { x, y } = getTouchPosition(event);
    project.dispatchTouches([{ xRatio: x, yRatio: y }], type);
  }

  function sendMultiTouch(event: MouseEvent<HTMLDivElement>, type: MouseMove) {
    const pt = getTouchPosition(event);
    const secondPt = calculateMirroredTouchPosition(pt, anchorPoint);
    project.dispatchTouches(
      [
        { xRatio: pt.x, yRatio: pt.y },
        { xRatio: secondPt.x, yRatio: secondPt.y },
      ],
      type
    );
  }

  function onInspectorItemSelected(item: InspectDataStackItem) {
    openFileAt(item.source.fileName, item.source.line0Based, item.source.column0Based);
    setIsInspecting(false);
  }

  function sendInspectUnthrottled(
    event: MouseEvent<HTMLDivElement>,
    type: MouseMove | "Leave" | "RightButtonDown"
  ) {
    if (type === "Leave") {
      return;
    }
    const imgRect = previewRef.current!.getBoundingClientRect();
    const x = (event.clientX - imgRect.left) / imgRect.width;
    const y = (event.clientY - imgRect.top) / imgRect.height;
    const clampedX = clamp(x, 0, 1);
    const clampedY = clamp(y, 0, 1);
    const requestStack = type === "Down" || type === "RightButtonDown";
    const showInspectStackModal = type === "RightButtonDown";
    project.inspectElementAt(clampedX, clampedY, requestStack, (inspectData) => {
      if (requestStack && inspectData?.stack) {
        if (showInspectStackModal) {
          setInspectStackData({
            requestLocation: { x: event.clientX, y: event.clientY },
            stack: inspectData.stack,
          });
        } else {
          // find first item w/o hide flag and open file
          const firstItem = inspectData.stack.find((item) => !item.hide);
          if (firstItem) {
            onInspectorItemSelected(firstItem);
          }
        }
      }
      setInspectFrame(inspectData.frame);
    });
  }

  const sendInspect = throttle(sendInspectUnthrottled, 50);
  function resetInspector() {
    setInspectFrame(null);
    setInspectStackData(null);
  }

  function onMouseMove(e: MouseEvent<HTMLDivElement>) {
    e.preventDefault();
    if (isMultiTouching) {
      isPanning && moveAnchorPoint(e);
      isPressing && sendMultiTouch(e, "Move");
    } else if (isPressing) {
      sendTouch(e, "Move");
    } else if (isInspecting) {
      sendInspect(e, "Move", false);
    }
    setTouchPoint(getTouchPosition(e));
  }

  function onMouseDown(e: MouseEvent<HTMLDivElement>) {
    e.preventDefault();
    wrapperDivRef.current!.focus();

    if (isInspecting) {
      sendInspect(e, e.button === 2 ? "RightButtonDown" : "Down", true);
    } else if (inspectFrame) {
      // if element is highlighted, we clear it here and ignore first click (don't send it to device)
      resetInspector();
    } else if (e.button === 2) {
      sendInspect(e, "RightButtonDown", true);
    } else if (isMultiTouching) {
      setIsPressing(true);
      sendMultiTouch(e, "Down");
    } else {
      setIsPressing(true);
      sendTouch(e, "Down");
    }
  }

  function onMouseUp(e: MouseEvent<HTMLDivElement>) {
    e.preventDefault();
    if (isPressing) {
      if (isMultiTouching) {
        sendMultiTouch(e, "Up");
      } else {
        sendTouch(e, "Up");
      }
      setIsPressing(false);
    }
  }

  function onMouseEnter(e: MouseEvent<HTMLDivElement>) {
    e.preventDefault();
    wrapperDivRef.current!.focus();

    if (isPressing) {
      if (isMultiTouching) {
        sendMultiTouch(e, "Down");
      } else {
        sendTouch(e, "Down");
      }
    }
    setTouchPoint(getTouchPosition(e));
  }

  function onMouseLeave(e: MouseEvent<HTMLDivElement>) {
    e.preventDefault();
    if (isPressing) {
      if (isMultiTouching) {
        sendMultiTouch(e, "Up");
      } else {
        sendTouch(e, "Up");
        setIsPressing(false);
      }
    }

    if (isInspecting) {
      // we force inspect event here to make sure no extra events are throttled
      // and will be dispatched later on
      sendInspect(e, "Leave", true);
    }
  }

  function onContextMenu(e: MouseEvent<HTMLDivElement>) {
    e.preventDefault();
  }

  useEffect(() => {
    function onBlurChange() {
      if (!document.hasFocus()) {
        setIsPanning(false);
        setIsMultiTouching(false);
        setIsPressing(false);
      }
    }
    addEventListener("blur", onBlurChange, true);
    return () => removeEventListener("blur", onBlurChange, true);
  }, []);

  useEffect(() => {
    function dispatchPaste(e: ClipboardEvent) {
      if (document.activeElement === wrapperDivRef.current) {
        e.preventDefault();

        const text = e.clipboardData?.getData("text");
        if (text) {
          project.dispatchPaste(text);
        }
      }
    }
    addEventListener("paste", dispatchPaste);
    return () => {
      removeEventListener("paste", dispatchPaste);
    };
  }, [project]);

  useEffect(() => {
    function keyEventHandler(e: KeyboardEvent) {
      if (document.activeElement === wrapperDivRef.current) {
        e.preventDefault();
        const isKeydown = e.type === "keydown";

        const isMultitouchKeyPressed = Platform.select({
          macos: e.code === "AltLeft" || e.code === "AltRight",
          windows: e.code === "ControlLeft" || e.code === "ControlRight",
        });

        if (isMultitouchKeyPressed) {
          isKeydown && setAnchorPoint({ x: 0.5, y: 0.5 });
          setIsMultiTouching(isKeydown);
        }
        if (e.code === "ShiftLeft" || e.code === "ShiftRight") {
          setIsPanning(isKeydown);
        }

        const hidCode = keyboardEventToHID(e);
        project.dispatchKeyPress(hidCode, isKeydown ? "Down" : "Up");
      }
    }
    document.addEventListener("keydown", keyEventHandler);
    document.addEventListener("keyup", keyEventHandler);
    return () => {
      document.removeEventListener("keydown", keyEventHandler);
      document.removeEventListener("keyup", keyEventHandler);
    };
  }, [project]);

  useEffect(() => {
    if (projectStatus === "running") {
      project.addListener("needsNativeRebuild", openRebuildAlert);
      return () => {
        project.removeListener("needsNativeRebuild", openRebuildAlert);
      };
    }
  }, [project, openRebuildAlert, projectStatus]);

  const device = iOSSupportedDevices.concat(AndroidSupportedDevices).find((sd) => {
    return sd.name === projectState?.selectedDevice?.name;
  });

  const shouldPreventTouchInteraction =
    debugPaused ||
    debugException ||
    hasBundleError ||
    hasIncrementalBundleError ||
    !showDevicePreview;

  const touchHandlers = shouldPreventTouchInteraction
    ? {}
    : {
        onMouseDown,
        onMouseMove,
        onMouseUp,
        onMouseEnter,
        onMouseLeave,
        onContextMenu,
      };

  const resizableProps = useResizableProps({
    wrapperDivRef,
    zoomLevel,
    setZoomLevel: onZoomChanged,
    device: device!,
  });

  const mirroredTouchPosition = calculateMirroredTouchPosition(touchPoint, anchorPoint);
  const normalTouchIndicatorSize = 33;
  const smallTouchIndicatorSize = 9;

  return (
    <>
      <div
        className="phone-wrapper"
        style={cssPropertiesForDevice(device!, isFrameDisabled)}
        tabIndex={0} // allows keyboard events to be captured
        ref={wrapperDivRef}>
        {showDevicePreview && (
          <Resizable {...resizableProps}>
            <div className="phone-content">
              <div className="touch-area" {...touchHandlers}>
                <MjpegImg
                  src={previewURL}
                  ref={previewRef}
                  style={{
                    cursor: isInspecting ? "crosshair" : "default",
                  }}
                  className="phone-screen"
                />
                {replayURL && <ReplayVideo onClose={onReplayClose} src={replayURL} />}

                {isMultiTouching && (
                  <div
                    style={{
                      "--x": `${touchPoint.x * 100}%`,
                      "--y": `${touchPoint.y * 100}%`,
                      "--size": `${normalTouchIndicatorSize}px`,
                    }}>
                    <TouchPointIndicator isPressing={isPressing} />
                  </div>
                )}
                {isMultiTouching && (
                  <div
                    style={{
                      "--x": `${anchorPoint.x * 100}%`,
                      "--y": `${anchorPoint.y * 100}%`,
                      "--size": `${smallTouchIndicatorSize}px`,
                    }}>
                    <TouchPointIndicator isPressing={false} />
                  </div>
                )}
                {isMultiTouching && (
                  <div
                    style={{
                      "--x": `${mirroredTouchPosition.x * 100}%`,
                      "--y": `${mirroredTouchPosition.y * 100}%`,
                      "--size": `${normalTouchIndicatorSize}px`,
                    }}>
                    <TouchPointIndicator isPressing={isPressing} />
                  </div>
                )}

                {inspectFrame && (
                  <div className="phone-screen phone-inspect-overlay">
                    <div
                      className="inspect-area"
                      style={{
                        left: `${inspectFrame.x * 100}%`,
                        top: `${inspectFrame.y * 100}%`,
                        width: `${inspectFrame.width * 100}%`,
                        height: `${inspectFrame.height * 100}%`,
                      }}
                    />
                  </div>
                )}
                {projectStatus === "refreshing" && (
                  <div className="phone-screen phone-refreshing-overlay">
                    <VSCodeProgressRing />
                    <div>Refreshing...</div>
                  </div>
                )}
                {debugPaused && (
                  <div className="phone-screen phone-debug-overlay">
                    <Debugger />
                  </div>
                )}
                {debugException && (
                  <div className="phone-screen phone-debug-overlay phone-exception-overlay">
                    <button className="uncaught-button" onClick={() => project.resumeDebugger()}>
                      Uncaught exception&nbsp;
                      <span className="codicon codicon-debug-continue" />
                    </button>
                  </div>
                )}
                {/* TODO: Add different label in case of bundle/incremental bundle error */}
                {hasBundleError && (
                  <div className="phone-screen phone-debug-overlay phone-exception-overlay">
                    <button
                      className="uncaught-button"
                      onClick={() => {
                        project.restart(false);
                      }}>
                      Bundle error&nbsp;
                      <span className="codicon codicon-refresh" />
                    </button>
                  </div>
                )}
                {hasIncrementalBundleError && (
                  <div className="phone-screen phone-debug-overlay phone-exception-overlay">
                    <button className="uncaught-button" onClick={() => project.restart(false)}>
                      Bundle error&nbsp;
                      <span className="codicon codicon-refresh" />
                    </button>
                  </div>
                )}
              </div>
              <DeviceFrame device={device} isFrameDisabled={isFrameDisabled} />
              {inspectStackData && (
                <InspectDataMenu
                  inspectLocation={inspectStackData.requestLocation}
                  inspectStack={inspectStackData.stack}
                  onSelected={onInspectorItemSelected}
                  onHover={(item) => {
                    if (item.frame) {
                      setInspectFrame(item.frame);
                    }
                  }}
                  onCancel={() => resetInspector()}
                />
              )}
            </div>
          </Resizable>
        )}
        {!showDevicePreview && !hasBuildError && (
          <Resizable {...resizableProps}>
            <div className="phone-content">
              <div className="phone-sized phone-content-loading-background" />
              <div className="phone-sized phone-content-loading ">
                <PreviewLoader onRequestShowPreview={() => setShowPreviewRequested(true)} />
              </div>
              <DeviceFrame device={device} isFrameDisabled={isFrameDisabled} />
            </div>
          </Resizable>
        )}
        {hasBuildError && (
          <Resizable {...resizableProps}>
            <div className="phone-content">
              <div className="phone-sized extension-error-screen" />
              <DeviceFrame device={device} isFrameDisabled={isFrameDisabled} />
            </div>
          </Resizable>
        )}
      </div>
      <ButtonGroupLeft>
        <ZoomControls
          zoomLevel={zoomLevel}
          onZoomChanged={onZoomChanged}
          device={device}
          wrapperDivRef={wrapperDivRef}
        />
      </ButtonGroupLeft>
    </>
  );
}

export default Preview;<|MERGE_RESOLUTION|>--- conflicted
+++ resolved
@@ -205,17 +205,12 @@
 function Preview({
   isInspecting,
   setIsInspecting,
-<<<<<<< HEAD
+  isPressing,
+  setIsPressing,
   zoomLevel,
   onZoomChanged,
   replayURL,
   onReplayClose,
-=======
-  isPressing,
-  setIsPressing,
-  zoomLevel,
-  onZoomChanged,
->>>>>>> ec5e95bd
 }: Props) {
   const wrapperDivRef = useRef<HTMLDivElement>(null);
   const [isMultiTouching, setIsMultiTouching] = useState(false);
