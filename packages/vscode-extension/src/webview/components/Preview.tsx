import {
  useState,
  useRef,
  useEffect,
  MouseEvent,
  forwardRef,
  RefObject,
  ReactNode,
  useCallback,
} from "react";
import clamp from "lodash/clamp";
import { VSCodeProgressRing } from "@vscode/webview-ui-toolkit/react";
import { Resizable } from "re-resizable";
import { keyboardEventToHID } from "../utilities/keyMapping";
import "./Preview.css";
import { useProject } from "../providers/ProjectProvider";
import {
  AndroidSupportedDevices,
  DeviceProperties,
  iOSSupportedDevices,
} from "../utilities/consts";
import PreviewLoader from "./PreviewLoader";
import { useBuildErrorAlert, useBundleErrorAlert } from "../hooks/useBuildErrorAlert";
import Debugger from "./Debugger";
import { useNativeRebuildAlert } from "../hooks/useNativeRebuildAlert";
import {
  Frame,
  InspectDataStackItem,
  RecordingData,
  ZoomLevelType,
  InspectStackData,
} from "../../common/Project";
import { useResizableProps } from "../hooks/useResizableProps";
import ZoomControls from "./ZoomControls";
import { throttle } from "../../utilities/throttle";
import { Platform } from "../providers/UtilsProvider";
import { useWorkspaceConfig } from "../providers/WorkspaceConfigProvider";
import DimensionsBox from "./DimensionsBox";
import ReplayUI from "./ReplayUI";

declare module "react" {
  interface CSSProperties {
    [key: `--${string}`]: string | number;
  }
}

const HIDE_ZOOM_CONTROLS_DELAY = 2000;

function useKeyPresses() {
  const pressedKeys = useRef(new Set<number>());
  const { project } = useProject();

  const dispatchKeyPress = useCallback((e: KeyboardEvent) => {
    const isKeydown = e.type === "keydown";
    const hidCode = keyboardEventToHID(e);

    if (hidCode) {
      if (isKeydown) {
        pressedKeys.current.add(hidCode);
      } else {
        pressedKeys.current.delete(hidCode);
      }

      project.dispatchKeyPress(hidCode, isKeydown ? "Down" : "Up");
    } else {
      console.warn(`Unrecognized keyboard input: ${e.code}`);
    }
  }, []);

  const clearPressedKeys = useCallback(() => {
    for (const keyCode of pressedKeys.current) {
      project.dispatchKeyPress(keyCode, "Up");
    }
    pressedKeys.current.clear();
  }, []);

  return {
    dispatchKeyPress,
    clearPressedKeys,
  };
}

function cssPropertiesForDevice(device: DeviceProperties, frameDisabled: boolean) {
  return {
    "--phone-screen-height": `${
      frameDisabled ? 100 : (device.screenHeight / device.frameHeight) * 100
    }%`,
    "--phone-screen-width": `${
      frameDisabled ? 100 : (device.screenWidth / device.frameWidth) * 100
    }%`,
    "--phone-aspect-ratio": `${
      frameDisabled
        ? device.screenWidth / device.screenHeight
        : device.frameWidth / device.frameHeight
    }`,
    "--phone-top": `${frameDisabled ? 0 : (device.offsetY / device.frameHeight) * 100}%`,
    "--phone-left": `${frameDisabled ? 0 : (device.offsetX / device.frameWidth) * 100}%`,
    "--phone-mask-image": `url(${device.maskImage})`,
  } as const;
}

const NO_IMAGE_DATA = "data:,";

const MjpegImg = forwardRef<HTMLImageElement, React.ImgHTMLAttributes<HTMLImageElement>>(
  (props, ref) => {
    const { src, ...rest } = props;

    // The below effect implements the main logic of this component. The primary
    // reason we can't just use img tag with src directly, is that with mjpeg streams
    // the img, after being removed from the hierarchy, will keep the connection open.
    // As a consequence, after several reloads, we will end up maintaining multiple
    // open streams which causes the UI to lag.
    // To avoid this, we manually control src attribute of the img tag and reset it
    // when the src by changing first to an empty string. We also set empty src when
    // the component is unmounted.
    useEffect(() => {
      const img = (ref as RefObject<HTMLImageElement>).current;
      if (!img) {
        return;
      }
      img.src = NO_IMAGE_DATA;
      img.src = src || NO_IMAGE_DATA;
      return () => {
        img.src = NO_IMAGE_DATA;
      };
    }, [ref, src]);

    // The sole purpose of the below effect is to periodically call `decode` on the image
    // in order to detect when the stream connection is dropped. There seem to be no better
    // way to handle it apart from this. When `decode` fails, we reset the image source to
    // trigger a new connection.
    useEffect(() => {
      let timer: NodeJS.Timeout;

      let cancelled = false;
      async function checkIfImageLoaded() {
        const img = (ref as RefObject<HTMLImageElement>).current;
        if (img?.src) {
          try {
            // waits until image is ready to be displayed
            await img.decode();
          } catch {
            // Stream connection was dropped
            if (!cancelled) {
              const srcCopy = img.src;
              img.src = NO_IMAGE_DATA;
              img.src = srcCopy;
            }
          }
        }
        if (!cancelled) {
          timer = setTimeout(checkIfImageLoaded, 2_000);
        }
      }
      checkIfImageLoaded();

      return () => {
        cancelled = true;
        clearTimeout(timer);
      };
    }, [ref]);

    return <img ref={ref} {...rest} />;
  }
);

type DeviceFrameProps = {
  device: DeviceProperties | undefined;
  isFrameDisabled: boolean;
};

function DeviceFrame({ device, isFrameDisabled }: DeviceFrameProps) {
  if (!device) {
    return null;
  }

  return (
    <img
      src={device.frameImage}
      className="phone-frame"
      style={{
        opacity: isFrameDisabled ? 0 : 1,
      }}
    />
  );
}

function TouchPointIndicator({ isPressing }: { isPressing: boolean }) {
  return <div className={`touch-indicator ${isPressing ? "pressed" : ""}`}></div>;
}

type ButtonGroupLeftProps = {
  children: ReactNode;
};

function ButtonGroupLeft({ children }: ButtonGroupLeftProps) {
  const [isMouseOver, setIsMouseOver] = useState(false);

  const hideButtonGroupTimeout = useRef<NodeJS.Timeout | undefined>();

  const onMouseOver = () => {
    clearTimeout(hideButtonGroupTimeout.current);
    setIsMouseOver(true);
  };

  const onMouseOut = () => {
    hideButtonGroupTimeout.current = setTimeout(() => {
      setIsMouseOver(false);
    }, HIDE_ZOOM_CONTROLS_DELAY);
  };

  return (
    <div onMouseOver={onMouseOver} onMouseOut={onMouseOut} className="button-group-left-container">
      <div
        style={isMouseOver ? { transform: "translateX(0px)" } : {}}
        className="button-group-left">
        {children}
      </div>
    </div>
  );
}

type Props = {
  isInspecting: boolean;
  inspectFrame: Frame | null;
  setInspectFrame: (inspectFrame: Frame | null) => void;
  setInspectStackData: (inspectStackData: InspectStackData | null) => void;
  onInspectorItemSelected: (item: InspectDataStackItem) => void;
  zoomLevel: ZoomLevelType;
  onZoomChanged: (zoomLevel: ZoomLevelType) => void;
  replayData: RecordingData | undefined;
  onReplayClose: () => void;
};

interface Point {
  x: number;
  y: number;
}

function calculateMirroredTouchPosition(touchPoint: Point, anchorPoint: Point) {
  const { x: pointX, y: pointY } = touchPoint;
  const { x: mirrorX, y: mirrorY } = anchorPoint;
  const mirroredPointX = 2 * mirrorX - pointX;
  const mirroredPointY = 2 * mirrorY - pointY;
  const clampedX = clamp(mirroredPointX, 0, 1);
  const clampedY = clamp(mirroredPointY, 0, 1);
  return { x: clampedX, y: clampedY };
}

function Preview({
  isInspecting,
  inspectFrame,
  setInspectFrame,
  setInspectStackData,
  onInspectorItemSelected,
  zoomLevel,
  onZoomChanged,
  replayData,
  onReplayClose,
}: Props) {
  const currentMousePosition = useRef<MouseEvent<HTMLDivElement>>();
  const wrapperDivRef = useRef<HTMLDivElement>(null);
  const [isPressing, setIsPressing] = useState(false);
  const [isMultiTouching, setIsMultiTouching] = useState(false);
  const [isPanning, setIsPanning] = useState(false);
  const [touchPoint, setTouchPoint] = useState<Point>({ x: 0.5, y: 0.5 });
  const [anchorPoint, setAnchorPoint] = useState<Point>({ x: 0.5, y: 0.5 });
  const previewRef = useRef<HTMLImageElement>(null);
  const [showPreviewRequested, setShowPreviewRequested] = useState(false);
  const { dispatchKeyPress, clearPressedKeys } = useKeyPresses();

  const workspace = useWorkspaceConfig();
  const { projectState, project } = useProject();

  const isFrameDisabled = workspace.showDeviceFrame === false;

  const projectStatus = projectState.status;

  const hasBuildError = projectStatus === "buildError";
  const hasIncrementalBundleError = projectStatus === "incrementalBundleError";
  const hasBundleError = projectStatus === "bundleError";

  const debugPaused = projectStatus === "debuggerPaused";
  const debugException = projectStatus === "runtimeError";

  const previewURL = projectState.previewURL;

  const isStarting =
    hasBundleError || hasIncrementalBundleError || debugException
      ? false
      : !projectState || projectState.status === "starting";
  const showDevicePreview =
    projectState?.previewURL && (showPreviewRequested || (!isStarting && !hasBuildError));

  useBuildErrorAlert(hasBuildError);
  useBundleErrorAlert(hasBundleError || hasIncrementalBundleError);

  const openRebuildAlert = useNativeRebuildAlert();

  function getTouchPosition(event: MouseEvent<HTMLDivElement>) {
    const imgRect = previewRef.current!.getBoundingClientRect();
    const x = (event.clientX - imgRect.left) / imgRect.width;
    const y = (event.clientY - imgRect.top) / imgRect.height;
    const clampedX = clamp(x, 0, 1);
    const clampedY = clamp(y, 0, 1);
    return { x: clampedX, y: clampedY };
  }

  function moveAnchorPoint(event: MouseEvent<HTMLDivElement>) {
    let { x: anchorX, y: anchorY } = anchorPoint;
    const { x: prevPointX, y: prevPointY } = touchPoint;
    const { x: newPointX, y: newPointY } = getTouchPosition(event);

    anchorX += newPointX - prevPointX;
    anchorY += newPointY - prevPointY;
    anchorX = clamp(anchorX, 0, 1);
    anchorY = clamp(anchorY, 0, 1);
    setAnchorPoint({ x: anchorX, y: anchorY });
  }

  type MouseMove = "Move" | "Down" | "Up";
  function sendTouch(event: MouseEvent<HTMLDivElement>, type: MouseMove) {
    const { x, y } = getTouchPosition(event);
    project.dispatchTouches([{ xRatio: x, yRatio: y }], type);
  }

  function sendMultiTouchForEvent(event: MouseEvent<HTMLDivElement>, type: MouseMove) {
    const pt = getTouchPosition(event);
    sendMultiTouch(pt, type);
  }

  function sendMultiTouch(pt: Point, type: MouseMove) {
    const secondPt = calculateMirroredTouchPosition(pt, anchorPoint);
    project.dispatchTouches(
      [
        { xRatio: pt.x, yRatio: pt.y },
        { xRatio: secondPt.x, yRatio: secondPt.y },
      ],
      type
    );
  }

  function sendInspectUnthrottled(
    event: MouseEvent<HTMLDivElement>,
    type: MouseMove | "Leave" | "RightButtonDown"
  ) {
    if (type === "Leave") {
      return;
    }
    const { x: clampedX, y: clampedY } = getTouchPosition(event);
    const requestStack = type === "Down" || type === "RightButtonDown";
    const showInspectStackModal = type === "RightButtonDown";
    project.inspectElementAt(clampedX, clampedY, requestStack, (inspectData) => {
      if (requestStack && inspectData?.stack) {
        if (showInspectStackModal) {
          setInspectStackData({
            requestLocation: { x: event.clientX, y: event.clientY },
            stack: inspectData.stack,
          });
        } else {
          // find first item w/o hide flag and open file
          const firstItem = inspectData.stack.find((item) => !item.hide);
          if (firstItem) {
            onInspectorItemSelected(firstItem);
          }
        }
      }
      setInspectFrame(inspectData.frame);
    });
  }

  const sendInspect = throttle(sendInspectUnthrottled, 50);
  function resetInspector() {
    setInspectFrame(null);
    setInspectStackData(null);
  }

  const shouldPreventInputEvents =
    debugPaused ||
    debugException ||
    hasBundleError ||
    hasIncrementalBundleError ||
    !showDevicePreview ||
    !!replayData;

  function onMouseMove(e: MouseEvent<HTMLDivElement>) {
    e.preventDefault();
    if (isMultiTouching) {
      setTouchPoint(getTouchPosition(e));
      isPanning && moveAnchorPoint(e);
      isPressing && sendMultiTouchForEvent(e, "Move");
    } else if (isPressing) {
      sendTouch(e, "Move");
    } else if (isInspecting) {
      sendInspect(e, "Move", false);
    }
    currentMousePosition.current = e;
  }

  function onMouseDown(e: MouseEvent<HTMLDivElement>) {
    e.preventDefault();
    wrapperDivRef.current!.focus();

    if (isInspecting) {
      sendInspect(e, e.button === 2 ? "RightButtonDown" : "Down", true);
    } else if (inspectFrame) {
      // if element is highlighted, we clear it here and ignore first click (don't send it to device)
      resetInspector();
    } else if (e.button === 2) {
      sendInspect(e, "RightButtonDown", true);
    } else if (isMultiTouching) {
      setIsPressing(true);
      sendMultiTouchForEvent(e, "Down");
    } else {
      setIsPressing(true);
      sendTouch(e, "Down");
    }
  }

  function onMouseUp(e: MouseEvent<HTMLDivElement>) {
    e.preventDefault();
    if (isPressing) {
      if (isMultiTouching) {
        sendMultiTouchForEvent(e, "Up");
      } else {
        sendTouch(e, "Up");
      }
      setIsPressing(false);
    }
  }

  function onMouseEnter(e: MouseEvent<HTMLDivElement>) {
    e.preventDefault();
    wrapperDivRef.current!.focus();

    if (isPressing) {
      if (isMultiTouching) {
        sendMultiTouchForEvent(e, "Down");
      } else {
        sendTouch(e, "Down");
      }
    }

    currentMousePosition.current = e;
  }

  function onMouseLeave(e: MouseEvent<HTMLDivElement>) {
    e.preventDefault();
    if (isPressing) {
      if (isMultiTouching) {
        sendMultiTouchForEvent(e, "Up");
      } else {
        sendTouch(e, "Up");
      }
      setIsPressing(false);
    }

    if (isInspecting) {
      // we force inspect event here to make sure no extra events are throttled
      // and will be dispatched later on
      sendInspect(e, "Leave", true);
    }
  }

  const touchHandlers = shouldPreventInputEvents
    ? {}
    : {
        onMouseDown,
        onMouseMove,
        onMouseUp,
        onMouseEnter,
        onMouseLeave,
      };

  function onWrapperMouseDown(e: MouseEvent<HTMLDivElement>) {
    e.preventDefault();
    setIsPressing(true);
  }

  function onWrapperMouseUp(e: MouseEvent<HTMLDivElement>) {
    e.preventDefault();
    setIsPressing(false);
  }

  function onWrapperMouseLeave(e: MouseEvent<HTMLDivElement>) {
    e.preventDefault();
    setIsPressing(false);
    setIsMultiTouching(false);
  }

  const wrapperTouchHandlers = shouldPreventInputEvents
    ? {}
    : {
        onMouseDown: onWrapperMouseDown,
        onMouseUp: onWrapperMouseUp,
        onMouseLeave: onWrapperMouseLeave,
      };

  useEffect(() => {
    // this is a fix that disables context menu on windows https://github.com/microsoft/vscode/issues/139824
    // there is an active backlog item that aims to change the behavior of context menu, so it might not be necessary
    // in the future https://github.com/microsoft/vscode/issues/225411
    function onContextMenu(e: any) {
      e.stopImmediatePropagation();
    }

    window.addEventListener("contextmenu", onContextMenu, true);

    function onBlurChange() {
      if (!document.hasFocus()) {
        setIsPanning(false);
        setIsMultiTouching(false);
        setIsPressing(false);
      }
      clearPressedKeys();
    }

    document.addEventListener("blur", onBlurChange, true);
    return () => {
      window.removeEventListener("contextmenu", onContextMenu);
      document.removeEventListener("blur", onBlurChange, true);
    };
  }, []);

  useEffect(() => {
    function dispatchPaste(e: ClipboardEvent) {
      if (document.activeElement === wrapperDivRef.current) {
        e.preventDefault();

        const text = e.clipboardData?.getData("text");
        if (text) {
          project.dispatchPaste(text);
        }
      }
    }
    addEventListener("paste", dispatchPaste);
    return () => {
      removeEventListener("paste", dispatchPaste);
    };
  }, [project]);

  useEffect(() => {
    function keyEventHandler(e: KeyboardEvent) {
      if (shouldPreventInputEvents) {
        return;
      }

      if (document.activeElement === wrapperDivRef.current) {
        e.preventDefault();
        const isKeydown = e.type === "keydown";

        const isMultiTouchKey = Platform.select({
          macos: e.code === "AltLeft" || e.code === "AltRight",
          windows: e.code === "ControlLeft" || e.code === "ControlRight",
        });

        const isPanningKey = e.code === "ShiftLeft" || e.code === "ShiftRight";

        if (isMultiTouchKey && isKeydown) {
          setAnchorPoint({ x: 0.5, y: 0.5 });
          setTouchPoint(getTouchPosition(currentMousePosition.current!));
          setIsMultiTouching(true);
        }

<<<<<<< HEAD
        if (isMultiTouchKey && !isKeydown) {
          sendMultiTouch(touchPoint, "Up");
          setIsPressing(false);
          setIsMultiTouching(false);
        }

        if (isPanningKey) {
=======
        if (isMultitouchKeyPressed && !isKeydown) {
          sendMultiTouch(touchPoint, "Up");
          setIsPressing(false);
        }

        if (e.code === "ShiftLeft" || e.code === "ShiftRight") {
>>>>>>> 9069030f
          setIsPanning(isKeydown);
        }

        dispatchKeyPress(e);
      }
    }
    document.addEventListener("keydown", keyEventHandler);
    document.addEventListener("keyup", keyEventHandler);
    return () => {
      document.removeEventListener("keydown", keyEventHandler);
      document.removeEventListener("keyup", keyEventHandler);
    };
  }, [project, shouldPreventInputEvents]);

  useEffect(() => {
    if (projectStatus === "running") {
      project.addListener("needsNativeRebuild", openRebuildAlert);
      return () => {
        project.removeListener("needsNativeRebuild", openRebuildAlert);
      };
    }
  }, [project, openRebuildAlert, projectStatus]);

  const device = iOSSupportedDevices.concat(AndroidSupportedDevices).find((sd) => {
    return sd.modelId === projectState?.selectedDevice?.modelId;
  });

  const resizableProps = useResizableProps({
    wrapperDivRef,
    zoomLevel,
    setZoomLevel: onZoomChanged,
    device: device!,
  });

  const mirroredTouchPosition = calculateMirroredTouchPosition(touchPoint, anchorPoint);
  const normalTouchIndicatorSize = 33;
  const smallTouchIndicatorSize = 9;

  return (
    <>
      <div
        className="phone-wrapper"
        style={cssPropertiesForDevice(device!, isFrameDisabled)}
        tabIndex={0} // allows keyboard events to be captured
        ref={wrapperDivRef}
        {...wrapperTouchHandlers}>
        {showDevicePreview && (
          <Resizable {...resizableProps}>
            <div className="phone-content">
              <div className="touch-area" {...touchHandlers}>
                <MjpegImg
                  src={previewURL}
                  ref={previewRef}
                  style={{
                    cursor: isInspecting ? "crosshair" : "default",
                  }}
                  className="phone-screen"
                />
                {replayData && <ReplayUI onClose={onReplayClose} replayData={replayData} />}

                {isMultiTouching && (
                  <div
                    style={{
                      "--x": `${touchPoint.x * 100}%`,
                      "--y": `${touchPoint.y * 100}%`,
                      "--size": `${normalTouchIndicatorSize}px`,
                    }}>
                    <TouchPointIndicator isPressing={isPressing} />
                  </div>
                )}
                {isMultiTouching && (
                  <div
                    style={{
                      "--x": `${anchorPoint.x * 100}%`,
                      "--y": `${anchorPoint.y * 100}%`,
                      "--size": `${smallTouchIndicatorSize}px`,
                    }}>
                    <TouchPointIndicator isPressing={false} />
                  </div>
                )}
                {isMultiTouching && (
                  <div
                    style={{
                      "--x": `${mirroredTouchPosition.x * 100}%`,
                      "--y": `${mirroredTouchPosition.y * 100}%`,
                      "--size": `${normalTouchIndicatorSize}px`,
                    }}>
                    <TouchPointIndicator isPressing={isPressing} />
                  </div>
                )}

                {!replayData && inspectFrame && (
                  <div className="phone-screen phone-inspect-overlay">
                    <div
                      className="inspect-area"
                      style={{
                        left: `${inspectFrame.x * 100}%`,
                        top: `${inspectFrame.y * 100}%`,
                        width: `${inspectFrame.width * 100}%`,
                        height: `${inspectFrame.height * 100}%`,
                      }}
                    />
                    {isInspecting && (
                      <DimensionsBox
                        device={device}
                        frame={inspectFrame}
                        wrapperDivRef={wrapperDivRef}
                      />
                    )}
                  </div>
                )}
                {projectStatus === "refreshing" && (
                  <div className="phone-screen phone-refreshing-overlay">
                    <VSCodeProgressRing />
                    <div>Refreshing...</div>
                  </div>
                )}
                {debugPaused && (
                  <div className="phone-screen phone-debug-overlay">
                    <Debugger />
                  </div>
                )}
                {debugException && (
                  <div className="phone-screen phone-debug-overlay phone-exception-overlay">
                    <button className="uncaught-button" onClick={() => project.resumeDebugger()}>
                      Uncaught exception&nbsp;
                      <span className="codicon codicon-debug-continue" />
                    </button>
                  </div>
                )}
                {/* TODO: Add different label in case of bundle/incremental bundle error */}
                {hasBundleError && (
                  <div className="phone-screen phone-debug-overlay phone-exception-overlay">
                    <button
                      className="uncaught-button"
                      onClick={() => {
                        project.restart(false);
                      }}>
                      Bundle error&nbsp;
                      <span className="codicon codicon-refresh" />
                    </button>
                  </div>
                )}
                {hasIncrementalBundleError && (
                  <div className="phone-screen phone-debug-overlay phone-exception-overlay">
                    <button className="uncaught-button" onClick={() => project.restart(false)}>
                      Bundle error&nbsp;
                      <span className="codicon codicon-refresh" />
                    </button>
                  </div>
                )}
              </div>
              <DeviceFrame device={device} isFrameDisabled={isFrameDisabled} />
            </div>
          </Resizable>
        )}
        {!showDevicePreview && !hasBuildError && (
          <Resizable {...resizableProps}>
            <div className="phone-content">
              <div className="phone-sized phone-content-loading-background" />
              <div className="phone-sized phone-content-loading ">
                <PreviewLoader onRequestShowPreview={() => setShowPreviewRequested(true)} />
              </div>
              <DeviceFrame device={device} isFrameDisabled={isFrameDisabled} />
            </div>
          </Resizable>
        )}
        {hasBuildError && (
          <Resizable {...resizableProps}>
            <div className="phone-content">
              <div className="phone-sized extension-error-screen" />
              <DeviceFrame device={device} isFrameDisabled={isFrameDisabled} />
            </div>
          </Resizable>
        )}
      </div>
      <ButtonGroupLeft>
        <ZoomControls
          zoomLevel={zoomLevel}
          onZoomChanged={onZoomChanged}
          device={device}
          wrapperDivRef={wrapperDivRef}
        />
      </ButtonGroupLeft>
    </>
  );
}

export default Preview;<|MERGE_RESOLUTION|>--- conflicted
+++ resolved
@@ -562,7 +562,6 @@
           setIsMultiTouching(true);
         }
 
-<<<<<<< HEAD
         if (isMultiTouchKey && !isKeydown) {
           sendMultiTouch(touchPoint, "Up");
           setIsPressing(false);
@@ -570,14 +569,6 @@
         }
 
         if (isPanningKey) {
-=======
-        if (isMultitouchKeyPressed && !isKeydown) {
-          sendMultiTouch(touchPoint, "Up");
-          setIsPressing(false);
-        }
-
-        if (e.code === "ShiftLeft" || e.code === "ShiftRight") {
->>>>>>> 9069030f
           setIsPanning(isKeydown);
         }
 
