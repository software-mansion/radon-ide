import { useState, useRef, useEffect, MouseEvent, WheelEvent } from "react";
import { use$ } from "@legendapp/state/react";
import "./Preview.css";
import { clamp, debounce } from "lodash";
import { Platform, useProject } from "../providers/ProjectProvider";
import { AndroidSupportedDevices, iOSSupportedDevices } from "../utilities/deviceConstants";
import PreviewLoader from "./PreviewLoader";
import { useFatalErrorAlert } from "../hooks/useFatalErrorAlert";
import { useBundleErrorAlert } from "../hooks/useBundleErrorAlert";
import Debugger from "./Debugger";
import { useNativeRebuildAlert } from "../hooks/useNativeRebuildAlert";
import { Frame, InspectDataStackItem, InspectStackData } from "../../common/Project";
import ZoomControls from "./ZoomControls";
import { throttle } from "../../utilities/throttle";
import InspectOverlay from "./InspectOverlay";
import ReplayUI from "./ReplayUI";
import MjpegImg from "../Preview/MjpegImg";
import { useKeyPresses } from "../Preview/hooks";
import Device from "../Preview/Device";
import RenderOutlinesOverlay from "./RenderOutlinesOverlay";
import DelayedFastRefreshIndicator from "./DelayedFastRefreshIndicator";
import { previewToAppCoordinates } from "../utilities/transformAppCoordinates";
import { useStore } from "../providers/storeProvider";
import InspectorUnavailableBox from "./InspectorUnavailableBox";
import { useApplicationDisconnectedAlert } from "../hooks/useApplicationDisconnectedAlert";
<<<<<<< HEAD
import { SendFilesOverlay } from "./SendFilesOverlay";
import { MultimediaData, ZoomLevelType } from "../../common/State";
=======
import {
  InspectorAvailabilityStatus,
  InspectorBridgeStatus,
  MultimediaData,
  ZoomLevelType,
} from "../../common/State";
import { useSelectedDeviceSessionState } from "../hooks/selectedSession";
>>>>>>> d78f1779

function TouchPointIndicator({ isPressing }: { isPressing: boolean }) {
  return <div className={`touch-indicator ${isPressing ? "pressed" : ""}`}></div>;
}

type Props = {
  isInspecting: boolean;
  setIsInspecting: (isInspecting: boolean) => void;
  inspectFrame: Frame | null;
  setInspectFrame: (inspectFrame: Frame | null) => void;
  setInspectStackData: (inspectStackData: InspectStackData | null) => void;
  onInspectorItemSelected: (item: InspectDataStackItem) => void;
  zoomLevel: ZoomLevelType;
  onZoomChanged: (zoomLevel: ZoomLevelType) => void;
  replayData: MultimediaData | null;
  onReplayClose: () => void;
};

interface Point {
  x: number;
  y: number;
}

function calculateMirroredTouchPosition(touchPoint: Point, anchorPoint: Point) {
  const { x: pointX, y: pointY } = touchPoint;
  const { x: mirrorX, y: mirrorY } = anchorPoint;
  const mirroredPointX = 2 * mirrorX - pointX;
  const mirroredPointY = 2 * mirrorY - pointY;
  const clampedX = clamp(mirroredPointX, 0, 1);
  const clampedY = clamp(mirroredPointY, 0, 1);
  return { x: clampedX, y: clampedY };
}

function Preview({
  isInspecting,
  setIsInspecting,
  inspectFrame,
  setInspectFrame,
  setInspectStackData,
  onInspectorItemSelected,
  zoomLevel,
  onZoomChanged,
  replayData,
  onReplayClose,
}: Props) {
  const store$ = useStore();
  const selectedDeviceSessionState = useSelectedDeviceSessionState();

  const rotation = use$(store$.workspaceConfiguration.deviceRotation);
  const appOrientation = use$(selectedDeviceSessionState.applicationSession.appOrientation);

  const bundleError = use$(selectedDeviceSessionState.applicationSession.bundleError);

  const elementInspectorAvailability = use$(
    selectedDeviceSessionState.applicationSession.elementInspectorAvailability
  );

  const inspectorBridgeStatus = use$(
    selectedDeviceSessionState.applicationSession.inspectorBridgeStatus
  );

  const currentMousePosition = useRef<MouseEvent<HTMLDivElement>>(null);
  const wrapperDivRef = useRef<HTMLDivElement>(null);
  const [isPressing, setIsPressing] = useState(false);
  const [isMultiTouching, setIsMultiTouching] = useState(false);
  const [touchPoint, setTouchPoint] = useState<Point>({ x: 0.5, y: 0.5 });
  const [anchorPoint, setAnchorPoint] = useState<Point>({ x: 0.5, y: 0.5 });
  const previewRef = useRef<HTMLCanvasElement>(null);
  const [showPreviewRequested, setShowPreviewRequested] = useState(false);
  const [inspectorUnavailableBoxPosition, setInspectorUnavailableBoxPosition] =
    useState<Point | null>(null);
  const { dispatchKeyPress, clearPressedKeys } = useKeyPresses();

  const { selectedDeviceSession, project } = useProject();

  const hasFatalError = selectedDeviceSession?.status === "fatalError";
  const fatalErrorDescriptor = hasFatalError ? selectedDeviceSession.error : undefined;

  const isRunning = selectedDeviceSession?.status === "running";

  const isRefreshing = use$(() =>
    isRunning ? selectedDeviceSessionState.applicationSession.isRefreshing.get() : false
  );
  const debugPaused = use$(() =>
    isRunning ? selectedDeviceSessionState.applicationSession.isDebuggerPaused.get() : false
  );

  const previewURL = selectedDeviceSession?.previewURL;

  const showDevicePreview =
    selectedDeviceSession?.previewURL && (showPreviewRequested || isRunning);

  const isAppDisconnected =
    isRunning && inspectorBridgeStatus === InspectorBridgeStatus.Disconnected;
  useApplicationDisconnectedAlert(isAppDisconnected);

  useFatalErrorAlert(fatalErrorDescriptor);

  const bundleErrorDescriptor = isRunning ? bundleError : null;
  useBundleErrorAlert(bundleErrorDescriptor);

  const openRebuildAlert = useNativeRebuildAlert();

  /**
   * Converts mouse event coordinates to normalized touch coordinates ([0-1] range)
   * relative to the device preview image.
   * Coordinate transformation handling when the device when the device is rotated,
   * done in the sendTouches method in preview.ts.
   */
  function getNormalizedTouchCoordinates(event: MouseEvent<HTMLDivElement>) {
    const imgRect = previewRef.current!.getBoundingClientRect();

    // Normalize coordinates to [0-1] range
    const x = (event.clientX - imgRect.left) / imgRect.width;
    const y = (event.clientY - imgRect.top) / imgRect.height;

    let clampedX = clamp(x, 0, 1);
    let clampedY = clamp(y, 0, 1);
    return { x: clampedX, y: clampedY };
  }

  function moveAnchorPoint(event: MouseEvent<HTMLDivElement>) {
    let { x: anchorX, y: anchorY } = anchorPoint;
    const { x: prevPointX, y: prevPointY } = touchPoint;
    const { x: newPointX, y: newPointY } = getNormalizedTouchCoordinates(event);
    anchorX += newPointX - prevPointX;
    anchorY += newPointY - prevPointY;
    anchorX = clamp(anchorX, 0, 1);
    anchorY = clamp(anchorY, 0, 1);
    setAnchorPoint({
      x: anchorX,
      y: anchorY,
    });
  }

  type MouseMove = "Move" | "Down" | "Up";
  function sendTouch(event: MouseEvent<HTMLDivElement>, type: MouseMove) {
    if (shouldPreventFromSendingTouch) {
      return;
    }

    const { x, y } = getNormalizedTouchCoordinates(event);
    project.dispatchTouches([{ xRatio: x, yRatio: y }], type);
  }

  function sendMultiTouchForEvent(event: MouseEvent<HTMLDivElement>, type: MouseMove) {
    const pt = getNormalizedTouchCoordinates(event);
    sendMultiTouch(pt, type);
  }

  function sendMultiTouch(pt: Point, type: MouseMove) {
    if (shouldPreventFromSendingTouch) {
      return;
    }

    const secondPt = calculateMirroredTouchPosition(pt, anchorPoint);
    project.dispatchTouches(
      [
        { xRatio: pt.x, yRatio: pt.y },
        {
          xRatio: secondPt.x,
          yRatio: secondPt.y,
        },
      ],
      type
    );
  }

  function sendInspectUnthrottled(
    event: MouseEvent<HTMLDivElement>,
    type: MouseMove | "Leave" | "RightButtonDown"
  ) {
    if (selectedDeviceSession?.status !== "running") {
      return;
    }
    if (elementInspectorAvailability !== InspectorAvailabilityStatus.Available) {
      return;
    }
    if (type === "Leave") {
      return;
    }
    if (type === "RightButtonDown") {
      project.sendTelemetry("inspector:show-component-stack", {});
    }

    const clampedCoordinates = getNormalizedTouchCoordinates(event);
    const { x: translatedX, y: translatedY } = previewToAppCoordinates(
      appOrientation,
      rotation,
      clampedCoordinates
    );

    const requestStack = type === "Down" || type === "RightButtonDown";
    const showInspectStackModal = type === "RightButtonDown";
    project
      .inspectElementAt(translatedX, translatedY, requestStack)
      .then((inspectData) => {
        if (requestStack && inspectData?.stack) {
          if (showInspectStackModal) {
            setInspectStackData({
              requestLocation: {
                x: event.clientX,
                y: event.clientY,
              },
              stack: inspectData.stack,
            });
          } else {
            // find first item w/o hide flag and open file
            const firstItem = inspectData.stack.find((item) => !item.hide);
            if (firstItem) {
              onInspectorItemSelected(firstItem);
            }
          }
        }
        if (inspectData.frame) {
          setInspectFrame(inspectData.frame);
        }
      })
      .catch(() => {
        // NOTE: we can safely ignore errors, we'll simply not show the frame in that case
      });
  }

  const sendInspect = throttle(sendInspectUnthrottled, 50);

  function resetInspector() {
    setInspectFrame(null);
    setInspectStackData(null);
  }

  function handleInspectorUnavailable(event: MouseEvent<HTMLDivElement>) {
    if (inspectorUnavailableBoxPosition) {
      return;
    }
    const clampedCoordinates = getNormalizedTouchCoordinates(event);
    setInspectorUnavailableBoxPosition(clampedCoordinates);
  }

  const shouldPreventInputEvents =
    debugPaused || isRefreshing || !showDevicePreview || !!replayData;

  const shouldPreventFromSendingTouch = isInspecting || !!inspectFrame;

  function onMouseMove(e: MouseEvent<HTMLDivElement>) {
    e.preventDefault();
    if (isInspecting) {
      sendInspect(e, "Move", false);
    } else if (isMultiTouching) {
      setTouchPoint(getNormalizedTouchCoordinates(e));
      if (e.shiftKey) {
        moveAnchorPoint(e);
      }
      if (isPressing) {
        sendMultiTouchForEvent(e, "Move");
      }
    } else if (isPressing) {
      sendTouch(e, "Move");
    }
    currentMousePosition.current = e;
  }

  function onWheel(e: WheelEvent<HTMLDivElement>) {
    if (shouldPreventFromSendingTouch) {
      return;
    }

    const { x, y } = getNormalizedTouchCoordinates(e);

    project.dispatchWheel({ xRatio: x, yRatio: y }, e.deltaX, e.deltaY);
  }

  function onMouseDown(e: MouseEvent<HTMLDivElement>) {
    e.preventDefault();
    wrapperDivRef.current!.focus();

    if (isInspecting) {
      sendInspect(e, e.button === 2 ? "RightButtonDown" : "Down", true);
    } else if (!inspectFrame) {
      if (e.button === 2) {
        if (
          selectedDeviceSession?.status === "running" &&
          elementInspectorAvailability !== InspectorAvailabilityStatus.Available
        ) {
          handleInspectorUnavailable(e);
        } else {
          sendInspect(e, "RightButtonDown", true);
        }
      } else if (isMultiTouching) {
        setIsPressing(true);
        sendMultiTouchForEvent(e, "Down");
      } else {
        setIsPressing(true);
        sendTouch(e, "Down");
      }
    }
  }

  function onMouseUp(e: MouseEvent<HTMLDivElement>) {
    e.preventDefault();
    if (isInspecting) {
      setIsInspecting(false);
    } else if (!isInspecting && inspectFrame) {
      // if element is highlighted, we clear it here and ignore first click (don't send it to device)
      resetInspector();
    } else if (isPressing) {
      if (isMultiTouching) {
        sendMultiTouchForEvent(e, "Up");
      } else {
        sendTouch(e, "Up");
      }
      setIsPressing(false);
    }
  }

  function onMouseEnter(e: MouseEvent<HTMLDivElement>) {
    e.preventDefault();
    wrapperDivRef.current!.focus();

    if (isPressing) {
      if (isMultiTouching) {
        sendMultiTouchForEvent(e, "Down");
      } else {
        sendTouch(e, "Down");
      }
    }

    currentMousePosition.current = e;
  }

  function onMouseLeave(e: MouseEvent<HTMLDivElement>) {
    e.preventDefault();
    if (isPressing) {
      if (isMultiTouching) {
        sendMultiTouchForEvent(e, "Up");
      } else {
        sendTouch(e, "Up");
      }
      setIsPressing(false);
    }

    if (isInspecting) {
      // we force inspect event here to make sure no extra events are throttled
      // and will be dispatched later on
      sendInspect(e, "Leave", true);
    }
  }

  const touchHandlers = shouldPreventInputEvents
    ? {}
    : {
        onMouseDown,
        onMouseMove,
        onMouseUp,
        onMouseEnter,
        onMouseLeave,
        // one wheel scrub can generate multiple events, so we debounce it better experience
        onWheel: debounce(onWheel, 100),
      };

  function onWrapperMouseDown(e: MouseEvent<HTMLDivElement>) {
    e.preventDefault();
    if (e.button !== 2) {
      setIsPressing(true);
    }
  }

  function onWrapperMouseUp(e: MouseEvent<HTMLDivElement>) {
    e.preventDefault();
    setIsPressing(false);
  }

  function onWrapperMouseLeave(e: MouseEvent<HTMLDivElement>) {
    e.preventDefault();
    setIsPressing(false);
    setIsMultiTouching(false);
  }

  function onWrapperMouseWheel(e: WheelEvent<HTMLDivElement>) {
    e.preventDefault();
  }

  const wrapperTouchHandlers = shouldPreventInputEvents
    ? {}
    : {
        onMouseDown: onWrapperMouseDown,
        onMouseUp: onWrapperMouseUp,
        onWheel: onWrapperMouseWheel,
        onMouseLeave: onWrapperMouseLeave,
      };

  useEffect(() => {
    // this is a fix that disables context menu on windows https://github.com/microsoft/vscode/issues/139824
    // there is an active backlog item that aims to change the behavior of context menu, so it might not be necessary
    // in the future https://github.com/microsoft/vscode/issues/225411
    function onContextMenu(e: Event) {
      e.stopImmediatePropagation();
    }

    window.addEventListener("contextmenu", onContextMenu, true);

    function onBlurChange() {
      if (!document.hasFocus()) {
        setIsMultiTouching(false);
        setIsPressing(false);
      }
      clearPressedKeys();
    }

    document.addEventListener("blur", onBlurChange, true);
    return () => {
      window.removeEventListener("contextmenu", onContextMenu);
      document.removeEventListener("blur", onBlurChange, true);
    };
  }, []);

  useEffect(() => {
    function synchronizeClipboard(e: ClipboardEvent) {
      if (document.activeElement === wrapperDivRef.current) {
        e.preventDefault();

        const text = e.clipboardData?.getData("text");
        if (text) {
          project.dispatchPaste(text);
        } else {
          project.dispatchCopy();
        }
      }
    }

    addEventListener("paste", synchronizeClipboard);
    addEventListener("copy", synchronizeClipboard);
    return () => {
      removeEventListener("paste", synchronizeClipboard);
      removeEventListener("copy", synchronizeClipboard);
    };
  }, [project]);

  useEffect(() => {
    function keyEventHandler(e: KeyboardEvent) {
      if (shouldPreventInputEvents) {
        return;
      }

      if (document.activeElement === wrapperDivRef.current) {
        e.preventDefault();
        const isKeydown = e.type === "keydown";

        const isMultiTouchKey = Platform.select({
          macos: e.code === "AltLeft" || e.code === "AltRight",
          windows: e.code === "ControlLeft" || e.code === "ControlRight",
          linux: e.code === "ControlLeft" || e.code === "ControlRight",
        });

        if (isMultiTouchKey && isKeydown) {
          setAnchorPoint({
            x: 0.5,
            y: 0.5,
          });
          setTouchPoint(getNormalizedTouchCoordinates(currentMousePosition.current!));
          setIsMultiTouching(true);
        }

        if (isMultiTouchKey && !isKeydown) {
          sendMultiTouch(touchPoint, "Up");
          setIsPressing(false);
          setIsMultiTouching(false);
        }

        dispatchKeyPress(e);
      }
    }
    document.addEventListener("keydown", keyEventHandler);
    document.addEventListener("keyup", keyEventHandler);
    return () => {
      document.removeEventListener("keydown", keyEventHandler);
      document.removeEventListener("keyup", keyEventHandler);
    };
  }, [project, shouldPreventInputEvents]);

  useEffect(() => {
    if (selectedDeviceSession?.isUsingStaleBuild) {
      openRebuildAlert();
    }
  }, [selectedDeviceSession?.isUsingStaleBuild]);

  const device = iOSSupportedDevices.concat(AndroidSupportedDevices).find((sd) => {
    return sd.modelId === selectedDeviceSession?.deviceInfo.modelId;
  });

  const mirroredTouchPosition = calculateMirroredTouchPosition(touchPoint, anchorPoint);
  const normalTouchIndicatorSize = 33;
  const smallTouchIndicatorSize = 9;

  return (
    <>
      <div
        className="phone-display-container"
        data-test="phone-wrapper"
        tabIndex={0} // allows keyboard events to be captured
        ref={wrapperDivRef}
        {...wrapperTouchHandlers}>
        {showDevicePreview && (
          <Device device={device!} zoomLevel={zoomLevel} wrapperDivRef={wrapperDivRef}>
            <div className="touch-area" {...touchHandlers}>
              <MjpegImg
                src={previewURL}
                ref={previewRef}
                style={{
                  cursor: isInspecting ? "crosshair" : "default",
                }}
                className="phone-screen"
              />
              <RenderOutlinesOverlay />
              {isRunning && <SendFilesOverlay />}
              {replayData && <ReplayUI onClose={onReplayClose} replayData={replayData} />}

              {isMultiTouching && (
                <div
                  style={
                    {
                      "--x": `${touchPoint.x * 100}%`,
                      "--y": `${touchPoint.y * 100}%`,
                      "--size": `${normalTouchIndicatorSize}px`,
                    } as React.CSSProperties
                  }>
                  <TouchPointIndicator isPressing={isPressing} />
                </div>
              )}
              {isMultiTouching && (
                <div
                  style={
                    {
                      "--x": `${anchorPoint.x * 100}%`,
                      "--y": `${anchorPoint.y * 100}%`,
                      "--size": `${smallTouchIndicatorSize}px`,
                    } as React.CSSProperties
                  }>
                  <TouchPointIndicator isPressing={false} />
                </div>
              )}
              {isMultiTouching && (
                <div
                  style={
                    {
                      "--x": `${mirroredTouchPosition.x * 100}%`,
                      "--y": `${mirroredTouchPosition.y * 100}%`,
                      "--size": `${normalTouchIndicatorSize}px`,
                    } as React.CSSProperties
                  }>
                  <TouchPointIndicator isPressing={isPressing} />
                </div>
              )}

              {!replayData && inspectFrame && (
                <InspectOverlay
                  inspectFrame={inspectFrame}
                  isInspecting={isInspecting}
                  device={device!}
                  wrapperDivRef={wrapperDivRef}
                />
              )}

              {inspectorUnavailableBoxPosition && (
                <InspectorUnavailableBox
                  clickPosition={inspectorUnavailableBoxPosition}
                  onClose={() => setInspectorUnavailableBoxPosition(null)}
                />
              )}

              {isRefreshing && (
                <div className="phone-screen phone-refreshing-overlay">
                  <div>Project is performing Fast Refresh...</div>
                  <div>(screen is inactive until refresh is complete)</div>
                </div>
              )}
              {debugPaused && (
                <div className="phone-screen phone-debug-overlay">
                  <Debugger />
                </div>
              )}
            </div>
          </Device>
        )}
        {!showDevicePreview && selectedDeviceSession?.status === "starting" && (
          <Device device={device!} zoomLevel={zoomLevel} wrapperDivRef={wrapperDivRef}>
            <div className="phone-sized phone-content-loading-background" />
            <div className="phone-sized phone-content-loading ">
              <PreviewLoader
                startingSessionState={selectedDeviceSession}
                onRequestShowPreview={() => setShowPreviewRequested(true)}
              />
            </div>
          </Device>
        )}
        {hasFatalError && (
          <Device device={device!} zoomLevel={zoomLevel} wrapperDivRef={wrapperDivRef}>
            <div className="phone-sized extension-error-screen" />
          </Device>
        )}
      </div>

      {showDevicePreview && <DelayedFastRefreshIndicator isRefreshing={isRefreshing} />}

      <div className="button-group-left-wrapper">
        <div className="button-group-left">
          <ZoomControls
            zoomLevel={zoomLevel}
            onZoomChanged={onZoomChanged}
            device={device}
            wrapperDivRef={wrapperDivRef}
          />
        </div>
      </div>

      {/* Hack needed for css to cache those images. By default, all the images are not cached on the frontend,
      so without this in place, when the device rotates, the images are re-fetched from the file system
      which causes the device preview to flicker. */}
      <span className="phone-preload-masks">
        <div style={{ maskImage: `url(${device?.landscapeScreenMaskImage})` }} />
        <div style={{ maskImage: `url(${device?.screenMaskImage})` }} />
        <div style={{ maskImage: `url(${device?.bezel.imageLandscape})` }} />
        <div style={{ maskImage: `url(${device?.bezel.image})` }} />
        <div style={{ maskImage: `url(${device?.skin.imageLandscape})` }} />
        <div style={{ maskImage: `url(${device?.skin.image})` }} />

        <img src={device?.skin.image} alt="" />
        <img src={device?.skin.imageLandscape} alt="" />
        <img src={device?.bezel.image} alt="" />
        <img src={device?.bezel.imageLandscape} alt="" />
      </span>
    </>
  );
}

export default Preview;<|MERGE_RESOLUTION|>--- conflicted
+++ resolved
@@ -23,10 +23,7 @@
 import { useStore } from "../providers/storeProvider";
 import InspectorUnavailableBox from "./InspectorUnavailableBox";
 import { useApplicationDisconnectedAlert } from "../hooks/useApplicationDisconnectedAlert";
-<<<<<<< HEAD
 import { SendFilesOverlay } from "./SendFilesOverlay";
-import { MultimediaData, ZoomLevelType } from "../../common/State";
-=======
 import {
   InspectorAvailabilityStatus,
   InspectorBridgeStatus,
@@ -34,7 +31,6 @@
   ZoomLevelType,
 } from "../../common/State";
 import { useSelectedDeviceSessionState } from "../hooks/selectedSession";
->>>>>>> d78f1779
 
 function TouchPointIndicator({ isPressing }: { isPressing: boolean }) {
   return <div className={`touch-indicator ${isPressing ? "pressed" : ""}`}></div>;
