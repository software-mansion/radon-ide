import { useState, useRef, useEffect, MouseEvent, forwardRef, RefObject, useCallback } from "react";
import clamp from "lodash/clamp";
import { throttle } from "../../common/utils";
import { VSCodeProgressRing } from "@vscode/webview-ui-toolkit/react";
import { keyboardEventToHID } from "../utilities/keyMapping";
import "./Preview.css";
import { useProject } from "../providers/ProjectProvider";
import { DeviceProperties, SupportedDevices } from "../utilities/consts";
import PreviewLoader from "./PreviewLoader";
import { useBuildErrorAlert, useBundleErrorAlert } from "../hooks/useBuildErrorAlert";
import Debugger from "./Debugger";
<<<<<<< HEAD

import { useNativeRebuildAlert } from "../hooks/useNativeRebuildAlert";
import { InspectData } from "../../common/Project";
=======
import { InspectData, InspectDataStackItem } from "../../common/Project";
import { InspectDataMenu } from "./InspectDataMenu";
>>>>>>> 77b9c8f6

declare module "react" {
  interface CSSProperties {
    [key: `--${string}`]: string | number;
  }
}

function cssPropertiesForDevice(device: DeviceProperties) {
  return {
    "--phone-screen-height": `${(device.screenHeight / device.frameHeight) * 100}%`,
    "--phone-screen-width": `${(device.screenWidth / device.frameWidth) * 100}%`,
    "--min-height": `${650}px`,
    "--phone-aspect-ratio": `${device.frameWidth / device.frameHeight}`,
    "--phone-mask-image": `url(${device.maskImage})`,
    "--phone-top": `${(device.offsetY / device.frameHeight) * 100}%`,
    "--phone-left": `${(device.offsetX / device.frameWidth) * 100}%`,
  } as const;
}

const NO_IMAGE_DATA = "data:,";

const MjpegImg = forwardRef<HTMLImageElement, React.ImgHTMLAttributes<HTMLImageElement>>(
  (props, ref) => {
    const { src, ...rest } = props;

    // The below effect implements the main logic of this component. The primary
    // reason we can't just use img tag with src directly, is that with mjpeg streams
    // the img, after being removed from the hierarchy, will keep the connection open.
    // As a consequence, after several reloads, we will end up maintaining multiple
    // open streams which causes the UI to lag.
    // To avoid this, we manually control src attribute of the img tag and reset it
    // when the src by changing first to an empty string. We also set empty src when
    // the component is unmounted.
    useEffect(() => {
      const img = (ref as RefObject<HTMLImageElement>).current;
      if (!img) {
        return;
      }
      img.src = NO_IMAGE_DATA;
      img.src = src || NO_IMAGE_DATA;
      return () => {
        img.src = NO_IMAGE_DATA;
      };
    }, [ref, src]);

    // The sole purpose of the below effect is to periodically call `decode` on the image
    // in order to detect when the stream connection is dropped. There seem to be no better
    // way to handle it apart from this. When `decode` fails, we reset the image source to
    // trigger a new connection.
    useEffect(() => {
      let timer: NodeJS.Timeout;

      let cancelled = false;
      async function checkIfImageLoaded() {
        const img = (ref as RefObject<HTMLImageElement>).current;
        if (img?.src) {
          try {
            // waits until image is ready to be displayed
            await img.decode();
          } catch {
            // Stream connection was dropped
            if (!cancelled) {
              const src = img.src;
              img.src = NO_IMAGE_DATA;
              img.src = src;
            }
          }
        }
        if (!cancelled) {
          timer = setTimeout(checkIfImageLoaded, 2_000);
        }
      }
      checkIfImageLoaded();

      return () => {
        cancelled = true;
        clearTimeout(timer);
      };
    }, [ref]);

    return <img ref={ref} {...rest} />;
  }
);

type InspectStackData = {
  requestLocation: { x: number; y: number };
  stack: InspectDataStackItem[];
};

type Props = {
  isInspecting: boolean;
  setIsInspecting: (isInspecting: boolean) => void;
};

function Preview({ isInspecting, setIsInspecting }: Props) {
  const wrapperDivRef = useRef<HTMLDivElement>(null);
  const [isPressing, setIsPressing] = useState(false);
  const previewRef = useRef<HTMLImageElement>(null);
  const [showPreviewRequested, setShowPreviewRequested] = useState(false);

  const { projectState, project } = useProject();

  const projectStatus = projectState.status;

  const hasBuildError = projectStatus === "buildError";
  const hasIncrementalBundleError = projectStatus === "incrementalBundleError";
  const hasBundleError = projectStatus === "bundleError";

  const debugPaused = projectStatus === "debuggerPaused";
  const debugException = projectStatus === "runtimeError";

  const previewURL = projectState.previewURL;

  const isStarting =
    hasBundleError || hasIncrementalBundleError || debugException
      ? false
      : !projectState || projectState.status === "starting";
  const showDevicePreview =
    projectState?.previewURL && (showPreviewRequested || (!isStarting && !hasBuildError));

  useBuildErrorAlert(hasBuildError);
  useBundleErrorAlert(hasBundleError || hasIncrementalBundleError);
<<<<<<< HEAD

  const openRebuildAlert = useNativeRebuildAlert();

  const [inspectData, setInspectData] = useState<InspectData | null>(null);
  useEffect(() => {
    if (!isInspecting) {
      setInspectData(null);
    }
  }, [isInspecting]);
=======
  const [inspectFrame, setInspectFrame] = useState<InspectData["frame"] | null>(null);
  const [inspectStackData, setInspectStackData] = useState<InspectStackData | null>(null);
>>>>>>> 77b9c8f6

  type MouseMove = "Move" | "Down" | "Up";
  function sendTouch(event: MouseEvent<HTMLDivElement>, type: MouseMove) {
    const imgRect = previewRef.current!.getBoundingClientRect();
    const x = (event.clientX - imgRect.left) / imgRect.width;
    const y = (event.clientY - imgRect.top) / imgRect.height;
    const clampedX = clamp(x, 0, 1);
    const clampedY = clamp(y, 0, 1);
    project.dispatchTouch(clampedX, clampedY, type);
  }

  function onInspectorItemSelected(item: InspectDataStackItem) {
    project.openFileAt(item.source.fileName, item.source.line0Based, item.source.column0Based);
  }

  function sendInspectUnthrottled(
    event: MouseEvent<HTMLDivElement>,
    type: MouseMove | "Leave" | "RightButtonDown"
  ) {
    if (type === "Leave") {
      return;
    }
    const imgRect = previewRef.current!.getBoundingClientRect();
    const x = (event.clientX - imgRect.left) / imgRect.width;
    const y = (event.clientY - imgRect.top) / imgRect.height;
    const clampedX = clamp(x, 0, 1);
    const clampedY = clamp(y, 0, 1);
    const requestStack = type === "Down" || type === "RightButtonDown";
    const showInspectStackModal = type === "RightButtonDown";
    project.inspectElementAt(clampedX, clampedY, requestStack, (inspectData) => {
      if (requestStack && inspectData?.stack) {
        if (showInspectStackModal) {
          setInspectStackData({
            requestLocation: { x: event.clientX, y: event.clientY },
            stack: inspectData.stack,
          });
        } else {
          // find first item w/o hide flag and open file
          const firstItem = inspectData.stack.find((item) => !item.hide);
          if (firstItem) {
            onInspectorItemSelected(firstItem);
          }
        }
      }
      setInspectFrame(inspectData.frame);
    });
  }

  const sendInspect = throttle(sendInspectUnthrottled, 50);
  function resetInspector() {
    setInspectFrame(null);
    setInspectStackData(null);
  }

  function onMouseMove(e: MouseEvent<HTMLDivElement>) {
    e.preventDefault();
    if (isPressing) {
      sendTouch(e, "Move");
    } else if (isInspecting) {
      sendInspect(e, "Move", false);
    }
  }

  function onMouseDown(e: MouseEvent<HTMLDivElement>) {
    e.preventDefault();
    wrapperDivRef.current!.focus();

    if (isInspecting) {
      sendInspect(e, e.button === 2 ? "RightButtonDown" : "Down", true);
      setIsInspecting(false);
    } else if (inspectFrame) {
      // if element is highlighted, we clear it here and ignore first click (don't send it to device)
      resetInspector();
    } else if (e.button === 2) {
      sendInspect(e, "RightButtonDown", true);
    } else {
      setIsPressing(true);
      sendTouch(e, "Down");
    }
  }

  function onMouseUp(e: MouseEvent<HTMLDivElement>) {
    e.preventDefault();
    if (isPressing) {
      sendTouch(e, "Up");
    }
    setIsPressing(false);
  }

  function onMouseLeave(e: MouseEvent<HTMLDivElement>) {
    e.preventDefault();
    if (isPressing) {
      sendTouch(e, "Up");
      setIsPressing(false);
    }
    if (isInspecting) {
      // we force inspect event here to make sure no extra events are throttled
      // and will be dispatched later on
      sendInspect(e, "Leave", true);
    }
  }

  function onContextMenu(e: MouseEvent<HTMLDivElement>) {
    e.preventDefault();
  }

  useEffect(() => {
    function dispatchPaste(e: ClipboardEvent) {
      if (document.activeElement === wrapperDivRef.current) {
        e.preventDefault();

        const text = e.clipboardData?.getData("text");
        if (text) {
          project.dispatchPaste(text);
        }
      }
    }

    addEventListener("paste", dispatchPaste);
    return () => {
      removeEventListener("paste", dispatchPaste);
    };
  }, [project]);

  useEffect(() => {
    function keyEventHandler(e: KeyboardEvent) {
      if (document.activeElement === wrapperDivRef.current) {
        e.preventDefault();

        const hidCode = keyboardEventToHID(e);
        project.dispatchKeyPress(hidCode, e.type === "keydown" ? "Down" : "Up");
      }
    }
    document.addEventListener("keydown", keyEventHandler);
    document.addEventListener("keyup", keyEventHandler);
    return () => {
      document.removeEventListener("keydown", keyEventHandler);
      document.removeEventListener("keyup", keyEventHandler);
    };
  }, [project]);

  useEffect(() => {
    if (projectStatus === "running") {
      project.addListener("needsNativeRebuild", openRebuildAlert);
      return () => {
        project.removeListener("needsNativeRebuild", openRebuildAlert);
      };
    }
  }, [project, openRebuildAlert, projectStatus]);

  const device = SupportedDevices.find((sd) => {
    return sd.name === projectState?.selectedDevice?.name;
  });

  const shouldPreventTouchInteraction =
    debugPaused ||
    debugException ||
    hasBundleError ||
    hasIncrementalBundleError ||
    !showDevicePreview;

  const touchHandlers = shouldPreventTouchInteraction
    ? {}
    : {
        onMouseDown,
        onMouseMove,
        onMouseUp,
        onMouseLeave,
        onContextMenu,
      };

  return (
    <div
      className="phone-wrapper"
      style={cssPropertiesForDevice(device!)}
      tabIndex={0} // allows keyboard events to be captured
      ref={wrapperDivRef}>
      {showDevicePreview && (
        <div className="phone-content">
          <div className="touch-area" {...touchHandlers}></div>
          <MjpegImg
            src={previewURL}
            ref={previewRef}
            style={{
              cursor: isInspecting ? "crosshair" : "default",
            }}
            className="phone-screen"
          />
          {inspectStackData && (
            <InspectDataMenu
              inspectLocation={inspectStackData.requestLocation}
              inspectStack={inspectStackData.stack}
              onSelected={onInspectorItemSelected}
              onHover={(item) => {
                if (item.frame) {
                  setInspectFrame(item.frame);
                }
              }}
              onCancel={() => resetInspector()}
            />
          )}
          {inspectFrame && (
            <div className="phone-screen phone-inspect-overlay">
              <div
                className="inspect-area"
                style={{
                  left: `${inspectFrame.x * 100}%`,
                  top: `${inspectFrame.y * 100}%`,
                  width: `${inspectFrame.width * 100}%`,
                  height: `${inspectFrame.height * 100}%`,
                }}
              />
            </div>
          )}
          {projectStatus === "refreshing" && (
            <div className="phone-screen phone-refreshing-overlay">
              <VSCodeProgressRing />
              <div>Refreshing...</div>
            </div>
          )}
          {debugPaused && (
            <div className="phone-screen phone-debug-overlay">
              <Debugger />
            </div>
          )}
          {debugException && (
            <div className="phone-screen phone-debug-overlay phone-exception-overlay">
              <button className="uncaught-button" onClick={() => project.resumeDebugger()}>
                Uncaught exception&nbsp;
                <span className="codicon codicon-debug-continue" />
              </button>
            </div>
          )}
          {/* TODO: Add different label in case of bundle/incremental bundle error */}
          {hasBundleError && (
            <div className="phone-screen phone-debug-overlay phone-exception-overlay">
              <button
                className="uncaught-button"
                onClick={() => {
                  project.restart(false);
                }}>
                Bundle error&nbsp;
                <span className="codicon codicon-refresh" />
              </button>
            </div>
          )}
          {hasIncrementalBundleError && (
            <div className="phone-screen phone-debug-overlay phone-exception-overlay">
              <button className="uncaught-button" onClick={() => project.restart(false)}>
                Bundle error&nbsp;
                <span className="codicon codicon-refresh" />
              </button>
            </div>
          )}
          <img src={device!.frameImage} className="phone-frame" />
        </div>
      )}
      {!showDevicePreview && !hasBuildError && (
        <div className="phone-content">
          <div className="phone-sized phone-screen phone-content-loading-background" />
          <div className="phone-sized phone-screen phone-content-loading ">
            <PreviewLoader onRequestShowPreview={() => setShowPreviewRequested(true)} />
          </div>
          <img src={device!.frameImage} className="phone-frame" />
        </div>
      )}
      {hasBuildError && (
        <div className="phone-content">
          <div className="phone-sized phone-screen extension-error-screen" />
          <img src={device!.frameImage} className="phone-frame" />
        </div>
      )}
    </div>
  );
}

export default Preview;<|MERGE_RESOLUTION|>--- conflicted
+++ resolved
@@ -9,14 +9,9 @@
 import PreviewLoader from "./PreviewLoader";
 import { useBuildErrorAlert, useBundleErrorAlert } from "../hooks/useBuildErrorAlert";
 import Debugger from "./Debugger";
-<<<<<<< HEAD
-
 import { useNativeRebuildAlert } from "../hooks/useNativeRebuildAlert";
-import { InspectData } from "../../common/Project";
-=======
 import { InspectData, InspectDataStackItem } from "../../common/Project";
 import { InspectDataMenu } from "./InspectDataMenu";
->>>>>>> 77b9c8f6
 
 declare module "react" {
   interface CSSProperties {
@@ -139,20 +134,11 @@
 
   useBuildErrorAlert(hasBuildError);
   useBundleErrorAlert(hasBundleError || hasIncrementalBundleError);
-<<<<<<< HEAD
 
   const openRebuildAlert = useNativeRebuildAlert();
 
-  const [inspectData, setInspectData] = useState<InspectData | null>(null);
-  useEffect(() => {
-    if (!isInspecting) {
-      setInspectData(null);
-    }
-  }, [isInspecting]);
-=======
   const [inspectFrame, setInspectFrame] = useState<InspectData["frame"] | null>(null);
   const [inspectStackData, setInspectStackData] = useState<InspectStackData | null>(null);
->>>>>>> 77b9c8f6
 
   type MouseMove = "Move" | "Down" | "Up";
   function sendTouch(event: MouseEvent<HTMLDivElement>, type: MouseMove) {
