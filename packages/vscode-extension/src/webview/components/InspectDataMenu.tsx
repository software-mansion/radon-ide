--- conflicted
+++ resolved
@@ -1,13 +1,7 @@
-<<<<<<< HEAD
 import * as ContextMenu from "@radix-ui/react-context-menu";
 import { useEffect, useRef } from "react";
 import { InspectDataStackItem } from "../../common/Project";
 
-=======
-import * as DropdownMenu from "@radix-ui/react-dropdown-menu";
-import { Frame, InspectDataStackItem } from "../../common/Project";
-import { DeviceProperties } from "../utilities/consts";
->>>>>>> 2e71cead
 import "./InspectDataMenu.css";
 
 type OnSelectedCallback = (item: InspectDataStackItem) => void;
@@ -46,7 +40,6 @@
   const filteredData = inspectStack.filter((item) => !item.hide);
 
   return (
-<<<<<<< HEAD
     <ContextMenu.Root
       onOpenChange={(open) => {
         if (!open) {
@@ -72,40 +65,5 @@
         </ContextMenu.Content>
       </ContextMenu.Portal>
     </ContextMenu.Root>
-=======
-    <div style={{ left: inspectLocation.x, top: inspectLocation.y, position: "absolute" }}>
-      <DropdownMenu.Root
-        defaultOpen={true}
-        open={true}
-        onOpenChange={(open) => {
-          if (!open) {
-            onCancel();
-          }
-        }}>
-        <DropdownMenu.Trigger />
-        <DropdownMenu.Portal>
-          <DropdownMenu.Content className="dropdown-menu-content">
-            <DropdownMenu.Label className="dropdown-menu-label">
-              {displayDimensionsText}
-            </DropdownMenu.Label>
-            {filteredData.map((item, index) => {
-              // extract file name from path:
-              const fileName = item.source.fileName.split("/").pop();
-              return (
-                <DropdownMenu.Item
-                  className="dropdown-menu-item"
-                  key={index}
-                  onSelect={() => onSelected(item)}
-                  onMouseEnter={() => onHover(item)}>
-                  <code>{`<${item.componentName}>`}</code>
-                  <div className="right-slot">{`${fileName}:${item.source.line0Based + 1}`}</div>
-                </DropdownMenu.Item>
-              );
-            })}
-          </DropdownMenu.Content>
-        </DropdownMenu.Portal>
-      </DropdownMenu.Root>
-    </div>
->>>>>>> 2e71cead
   );
 }