import { RefObject, useCallback } from "react";
import * as Select from "@radix-ui/react-select";
import IconButton from "./shared/IconButton";
<<<<<<< HEAD
import "./ZoomControls.css";
=======
>>>>>>> a147eb4e
import { ZoomLevelType } from "../../common/Project";
import { DeviceProperties } from "../utilities/consts";
import "./ZoomControls.css";

const ZOOM_STEP = 0.05;
const ZOOM_SELECT_NUMERIC_VALUES = [0.5, 0.6, 0.7, 0.8, 0.9, 1];
export const DEVICE_DEFAULT_SCALE = 1 / 3;

type ZoomControlsProps = {
  zoomLevel: ZoomLevelType;
  onZoomChanged: (zoom: ZoomLevelType) => void;
  device?: DeviceProperties;
  wrapperDivRef?: RefObject<HTMLDivElement>;
};

const ZoomLevelSelect = ({ zoomLevel, onZoomChanged }: ZoomControlsProps) => {
  const onValueChange = useCallback(
    (e: string) => {
      if (e === "Fit") {
        onZoomChanged("Fit");
        return;
      }
      onZoomChanged(Number(e));
    },
    [onZoomChanged]
  );

  return (
    <Select.Root
      onValueChange={onValueChange}
      value={zoomLevel === "Fit" ? "Fit" : zoomLevel.toString()}>
      <Select.Trigger className="zoom-select-trigger" disabled={false}>
        <Select.Value>
          <div className="zoom-select-value">{zoomLevel === "Fit" ? "Fit" : `${zoomLevel}x`}</div>
        </Select.Value>
      </Select.Trigger>

      <Select.Portal>
        <Select.Content
          className="zoom-select-content zoom-dropdown-menu-content"
          side="right"
          position="popper">
          <Select.Viewport className="zoom-select-viewport">
            <Select.SelectItem value="Fit" className="zoom-select-item">
              Fit
            </Select.SelectItem>
            <Select.Separator className="zoom-select-item-separator" />
            {ZOOM_SELECT_NUMERIC_VALUES.map((level) => (
              <Select.SelectItem key={level} value={level.toString()} className="zoom-select-item">
                {level}x
              </Select.SelectItem>
            ))}
          </Select.Viewport>
        </Select.Content>
      </Select.Portal>
    </Select.Root>
  );
};

function ZoomControls({ zoomLevel, onZoomChanged, device, wrapperDivRef }: ZoomControlsProps) {
  function handleZoom(shouldIncrease: boolean) {
    let currentZoomLevel;
    if (zoomLevel === "Fit") {
      currentZoomLevel =
        ((wrapperDivRef!.current!.offsetHeight / device!.frameHeight) * 1) / DEVICE_DEFAULT_SCALE;
    } else {
      currentZoomLevel = zoomLevel;
    }
    // toFixed() is necessary because of floating point rounding errors
    const newZoomLevel = +(currentZoomLevel + (shouldIncrease ? ZOOM_STEP : -ZOOM_STEP)).toFixed(2);

    if (newZoomLevel >= ZOOM_STEP) {
      onZoomChanged(newZoomLevel);
    }
  }

  return (
    <div className="zoom-controls">
      <IconButton
        className="zoom-in-button"
        tooltip={{
          label: "Zoom in",
          side: "top",
        }}
        onClick={() => handleZoom(true)}>
        <span className="codicon codicon-zoom-in" />
      </IconButton>
      <ZoomLevelSelect zoomLevel={zoomLevel} onZoomChanged={onZoomChanged} />
      <IconButton
        className="zoom-out-button"
        tooltip={{
          label: "Zoom out",
          side: "bottom",
        }}
        onClick={() => handleZoom(false)}>
        <span className="codicon codicon-zoom-out" />
      </IconButton>
    </div>
  );
}

export default ZoomControls;<|MERGE_RESOLUTION|>--- conflicted
+++ resolved
@@ -1,10 +1,6 @@
 import { RefObject, useCallback } from "react";
 import * as Select from "@radix-ui/react-select";
 import IconButton from "./shared/IconButton";
-<<<<<<< HEAD
-import "./ZoomControls.css";
-=======
->>>>>>> a147eb4e
 import { ZoomLevelType } from "../../common/Project";
 import { DeviceProperties } from "../utilities/consts";
 import "./ZoomControls.css";
