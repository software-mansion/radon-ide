--- conflicted
+++ resolved
@@ -235,42 +235,6 @@
   }, [networkLogs, selectedNetworkLog]);
 
   return (
-<<<<<<< HEAD
-    <div className="table-container" ref={containerRef}>
-      <table>
-        <thead>
-          <tr>
-            {logDetailsConfig.map(({ title }) => (
-              <th
-                key={title}
-                style={{
-                  maxWidth: `${columnWidths[title]}px`,
-                  width: `${columnWidths[title]}px`,
-                }}>
-                <ResizableContainer
-                  side="right"
-                  containerWidth={columnWidths[title]}
-                  setContainerWidth={(width) => handleResize(title, width)}
-                  isColumn={true}>
-                  <p className="table-paragraph">{title}</p>
-                </ResizableContainer>
-              </th>
-            ))}
-          </tr>
-        </thead>
-        <tbody>
-          {networkLogs.map((log, index) => (
-            <tr
-              key={index}
-              className={selectedNetworkLog?.requestId === log.requestId ? "selected" : ""}
-              onClick={() =>
-                handleSelectedRequest(
-                  selectedNetworkLog?.requestId === log.requestId ? null : log.requestId
-                )
-              }>
-              {logDetailsConfig.map(({ title, getValue, getClass }) => (
-                <td
-=======
     <div
       className="table-container"
       style={{ paddingRight: TABLE_RIGHT_PADDING + "px" }}
@@ -284,7 +248,6 @@
             <tr>
               {logDetailsConfig.map(({ title }) => (
                 <th
->>>>>>> 23de7697
                   key={title}
                   style={{
                     maxWidth: `${columnWidths[title]}px`,
@@ -308,7 +271,7 @@
                 className={selectedNetworkLog?.requestId === log.requestId ? "selected" : ""}
                 onClick={() =>
                   handleSelectedRequest(
-                    selectedNetworkLog?.requestId === log.requestId ? null : log
+                    selectedNetworkLog?.requestId === log.requestId ? null : log.requestId
                   )
                 }>
                 {logDetailsConfig.map(({ title, getValue, getClass }) => (
