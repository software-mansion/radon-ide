--- conflicted
+++ resolved
@@ -43,11 +43,7 @@
         <Input
           value={displayName}
           className="device-name-input"
-<<<<<<< HEAD
-          data-test="rename-device-input"
-=======
           data-test="renaming-device-view-input"
->>>>>>> 342bb89e
           data-error={!isDisplayNameValid}
           type="string"
           onChange={handleDisplayNameChange}
@@ -66,11 +62,7 @@
         </Button>
         <Button
           className="device-rename-button"
-<<<<<<< HEAD
-          dataTest="rename-device-save-button"
-=======
           dataTest="renaming-device-view-save-button"
->>>>>>> 342bb89e
           type="ternary"
           disabled={!isDisplayNameValid}
           onClick={async () => {
