import { useEffect, useState, useMemo } from "react";
import { useProject } from "../providers/ProjectProvider";
import UrlSelect, { UrlItem } from "./UrlSelect";
import { IconButtonWithOptions } from "./IconButtonWithOptions";
import IconButton from "./shared/IconButton";
import { useDependencies } from "../providers/DependenciesProvider";

function ReloadButton({ disabled }: { disabled: boolean }) {
  const { project } = useProject();
  return (
    <IconButtonWithOptions
      onClick={() => project.restart(false)}
      tooltip={{
        label: "Reload the app",
        side: "bottom",
      }}
      disabled={disabled}
      options={{
        "Reload JS": () => project.reload("reloadJs"),
        "Restart app process": () => project.reload("restartProcess"),
        "Reinstall app": () => project.reload("reinstall"),
        "Clear Metro cache": () => project.restart("metro"),
        "Reboot IDE": () => project.reload("reboot"),
        "Clean rebuild": () => project.restart("all"),
      }}>
      <span className="codicon codicon-refresh" />
    </IconButtonWithOptions>
  );
}

function UrlBar({ disabled }: { disabled?: boolean }) {
<<<<<<< HEAD
  const { project } = useProject();
  const { dependencies } = useDependencies();
=======
  const { project, projectState } = useProject();
>>>>>>> 1fa81b95

  const MAX_URL_HISTORY_SIZE = 20;
  const MAX_RECENT_URL_SIZE = 5;

  const [backNavigationPath, setBackNavigationPath] = useState<string>("");
  const [urlList, setUrlList] = useState<UrlItem[]>([]);
  const [recentUrlList, setRecentUrlList] = useState<UrlItem[]>([]);
  const [urlHistory, setUrlHistory] = useState<string[]>([]);
  const [urlSelectKey, setUrlSelectKey] = useState<number>(0);
  const [urlSelectValue, setUrlSelectValue] = useState<string>(urlList[0]?.id);

  useEffect(() => {
    function moveAsMostRecent(urls: UrlItem[], newUrl: UrlItem) {
      return [newUrl, ...urls.filter((record) => record.id !== newUrl.id)];
    }

    function handleNavigationChanged(navigationData: { displayName: string; id: string }) {
      if (backNavigationPath && backNavigationPath !== navigationData.id) {
        return;
      }

      const newRecord: UrlItem = {
        name: navigationData.displayName,
        id: navigationData.id,
      };
      const isNotInHistory = urlHistory.length === 0 || urlHistory[0] !== newRecord.id;

      setUrlList((currentUrlList) => moveAsMostRecent(currentUrlList, newRecord));
      setRecentUrlList((currentRecentUrlList) => {
        const updatedRecentUrls = moveAsMostRecent(currentRecentUrlList, newRecord);
        return updatedRecentUrls.slice(0, MAX_RECENT_URL_SIZE);
      });

      if (isNotInHistory) {
        setUrlHistory((currentUrlHistoryList) => {
          const updatedUrlHistory = [newRecord.id, ...currentUrlHistoryList];
          return updatedUrlHistory.slice(0, MAX_URL_HISTORY_SIZE);
        });
      }
      setBackNavigationPath("");
    }

    project.addListener("navigationChanged", handleNavigationChanged);
    return () => {
      project.removeListener("navigationChanged", handleNavigationChanged);
    };
  }, [recentUrlList, urlHistory, backNavigationPath]);

  const sortedUrlList = useMemo(() => {
    const sorted = [...urlList].sort((a, b) => a.name.localeCompare(b.name));
    setUrlSelectValue(urlList[0]?.id);
    return sorted;
  }, [urlList]);

<<<<<<< HEAD
  const isExpoRouterProject = !dependencies.expoRouter?.isOptional;
=======
  const disabledAlsoWhenStarting = disabled || projectState.status === "starting";
>>>>>>> 1fa81b95

  return (
    <>
      <IconButton
        tooltip={{
          label: "Go back",
          side: "bottom",
        }}
<<<<<<< HEAD
        disabled={disabled || !isExpoRouterProject || urlHistory.length < 2}
=======
        disabled={disabledAlsoWhenStarting || urlHistory.length < 2}
>>>>>>> 1fa81b95
        onClick={() => {
          setUrlHistory((prevUrlHistory) => {
            const newUrlHistory = prevUrlHistory.slice(1);
            setBackNavigationPath(newUrlHistory[0]);
            project.openNavigation(newUrlHistory[0]);
            return newUrlHistory;
          });
        }}>
        <span className="codicon codicon-arrow-left" />
      </IconButton>
      <ReloadButton disabled={disabled ?? false} />
      <IconButton
        onClick={() => {
          project.goHome("/{}");
          if (!isExpoRouterProject) {
            // this sets the trigger value of UrlSelect to a placeholder,
            // forcing the Radix Select component to fully re-render
            setUrlSelectKey(urlSelectKey + 1);
            setUrlSelectValue("");
          }
        }}
        tooltip={{
          label: "Go to main screen",
          side: "bottom",
        }}
        disabled={disabledAlsoWhenStarting}>
        <span className="codicon codicon-home" />
      </IconButton>
      <UrlSelect
        onValueChange={(value: string) => {
          project.openNavigation(value);
        }}
        recentItems={recentUrlList}
        items={sortedUrlList}
<<<<<<< HEAD
        key={urlSelectKey}
        value={urlSelectValue}
        disabled={disabled || urlList.length < (isExpoRouterProject ? 2 : 1)}
=======
        value={urlList[0]?.id}
        disabled={disabledAlsoWhenStarting || urlList.length < 2}
>>>>>>> 1fa81b95
      />
    </>
  );
}

export default UrlBar;<|MERGE_RESOLUTION|>--- conflicted
+++ resolved
@@ -29,12 +29,8 @@
 }
 
 function UrlBar({ disabled }: { disabled?: boolean }) {
-<<<<<<< HEAD
-  const { project } = useProject();
+  const { project, projectState } = useProject();
   const { dependencies } = useDependencies();
-=======
-  const { project, projectState } = useProject();
->>>>>>> 1fa81b95
 
   const MAX_URL_HISTORY_SIZE = 20;
   const MAX_RECENT_URL_SIZE = 5;
@@ -89,11 +85,8 @@
     return sorted;
   }, [urlList]);
 
-<<<<<<< HEAD
+  const disabledAlsoWhenStarting = disabled || projectState.status === "starting";
   const isExpoRouterProject = !dependencies.expoRouter?.isOptional;
-=======
-  const disabledAlsoWhenStarting = disabled || projectState.status === "starting";
->>>>>>> 1fa81b95
 
   return (
     <>
@@ -102,11 +95,7 @@
           label: "Go back",
           side: "bottom",
         }}
-<<<<<<< HEAD
-        disabled={disabled || !isExpoRouterProject || urlHistory.length < 2}
-=======
-        disabled={disabledAlsoWhenStarting || urlHistory.length < 2}
->>>>>>> 1fa81b95
+        disabled={disabledAlsoWhenStarting || !isExpoRouterProject || urlHistory.length < 2}
         onClick={() => {
           setUrlHistory((prevUrlHistory) => {
             const newUrlHistory = prevUrlHistory.slice(1);
@@ -141,14 +130,9 @@
         }}
         recentItems={recentUrlList}
         items={sortedUrlList}
-<<<<<<< HEAD
         key={urlSelectKey}
         value={urlSelectValue}
-        disabled={disabled || urlList.length < (isExpoRouterProject ? 2 : 1)}
-=======
-        value={urlList[0]?.id}
-        disabled={disabledAlsoWhenStarting || urlList.length < 2}
->>>>>>> 1fa81b95
+        disabled={disabledAlsoWhenStarting || urlList.length < (isExpoRouterProject ? 2 : 1)}
       />
     </>
   );
