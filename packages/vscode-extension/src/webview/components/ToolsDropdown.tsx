--- conflicted
+++ resolved
@@ -33,24 +33,6 @@
   onSelect,
 }: DevToolCheckboxProps) {
   return (
-<<<<<<< HEAD
-    <div className="dropdown-menu-item">
-      {label}
-      {checked && panelAvailable && (
-        <IconButton onClick={onSelect}>
-          <span className="codicon codicon-link-external" />
-        </IconButton>
-      )}
-      <Switch.Root
-        className="switch-root small-switch"
-        data-test={`dev-tool-${label}`}
-        onCheckedChange={onCheckedChange}
-        defaultChecked={checked}
-        style={{ marginLeft: "auto" }}>
-        <Switch.Thumb className="switch-thumb" />
-      </Switch.Root>
-    </div>
-=======
     <Tooltip label={pluginUnavailableTooltip} disabled={enabled}>
       <div
         className="dropdown-menu-item"
@@ -64,6 +46,7 @@
         <Switch.Root
           disabled={!enabled}
           className="switch-root small-switch"
+          data-test={`dev-tool-${label}`}
           onCheckedChange={onCheckedChange}
           defaultChecked={checked}
           style={{ marginLeft: "auto" }}>
@@ -71,7 +54,6 @@
         </Switch.Root>
       </div>
     </Tooltip>
->>>>>>> 4d0f27b8
   );
 }
 
@@ -122,11 +104,7 @@
       <DropdownMenu.Portal>
         <DropdownMenu.Content
           className="dropdown-menu-content device-settings-content"
-<<<<<<< HEAD
-          data-test="radon-tools-menu"
-=======
           data-test="radon-tools-dropdown-menu"
->>>>>>> 4d0f27b8
           onCloseAutoFocus={(e) => e.preventDefault()}>
           <h4 className="device-settings-heading">Tools</h4>
           <Label>Utilities</Label>
