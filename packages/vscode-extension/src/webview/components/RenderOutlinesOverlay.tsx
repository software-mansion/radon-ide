import { useEffect, useRef } from "react";
import { use$ } from "@legendapp/state/react";
import { CanvasOutlineRenderer, OutlineRenderer } from "react-scan";
import {
  RenderOutlinesEventListener,
  RenderOutlinesEventMap,
  RenderOutlinesInterface,
  RENDER_OUTLINES_PLUGIN_ID,
} from "../../common/RenderOutlines";
import { makeProxy } from "../utilities/rpc";
import "./RenderOutlinesOverlay.css";
import { useProject } from "../providers/ProjectProvider";
import { appToPreviewCoordinates } from "../utilities/transformAppCoordinates";
import { useStore } from "../providers/storeProvider";
import { DeviceRotation } from "../../common/Project";

const RenderOutlines = makeProxy<RenderOutlinesInterface>("RenderOutlines");

function getDpr() {
  return Math.min(window.devicePixelRatio || 1, 2);
}

interface Size {
  width: number;
  height: number;
}

function createOutlineRenderer(canvas: HTMLCanvasElement, size: Size, dpr: number) {
  return new CanvasOutlineRenderer(canvas, size, dpr);
}

function useIsEnabled() {
  const { selectedDeviceSession } = useProject();
<<<<<<< HEAD
  const isToolEnabled = selectedDeviceSession?.toolsState[RENDER_OUTLINES_PLUGIN_ID]?.enabled;
  const isRunning = selectedDeviceSession?.status === "running";
  const isInspectorAvailable = isRunning && selectedDeviceSession?.inspectorAvailability;
  return isToolEnabled && isRunning && isInspectorAvailable;
=======
  if (selectedDeviceSession?.status !== "running") {
    return false;
  }
  return selectedDeviceSession.toolsState[RENDER_OUTLINES_PLUGIN_ID]?.enabled;
>>>>>>> 7ecaaa0b
}

function RenderOutlinesOverlay() {
  const hostRef = useRef<HTMLDivElement>(null);
  const canvasRef = useRef<HTMLCanvasElement>(null);
  const outlineRendererRef = useRef<OutlineRenderer | null>(null);
  const outlineRendererEnabled = useIsEnabled();

  const store$ = useStore();
  const rotation = use$(store$.workspaceConfiguration.deviceRotation);

  const { selectedDeviceSession } = useProject();

  const appOrientation =
    selectedDeviceSession?.status === "running"
      ? selectedDeviceSession.appOrientation
      : DeviceRotation.Portrait;

  const orientationRef = useRef({
    deviceOrientation: rotation,
    appOrientation: appOrientation,
  });

  useEffect(() => {
    orientationRef.current = {
      deviceOrientation: rotation,
      appOrientation: appOrientation,
    };
  }, [rotation, appOrientation]);

  useEffect(() => {
    if (!outlineRendererEnabled) {
      outlineRendererRef.current?.dispose();
      outlineRendererRef.current = null;
      return;
    }

    const host = hostRef.current;
    const canvasEl = canvasRef.current;
    if (!host || !canvasEl) {
      return;
    }

    const dpr = getDpr();
    let size = { width: host.clientWidth, height: host.clientHeight };

    outlineRendererRef.current ??= createOutlineRenderer(canvasEl, size, dpr);
    const outlineRenderer = outlineRendererRef.current;

    const blueprintListener: RenderOutlinesEventListener<
      RenderOutlinesEventMap["rendersReported"]
    > = ({ blueprintOutlines }) => {
      const outlines = blueprintOutlines.flatMap(([fiberId, blueprint]) => {
        const { name, count, boundingRect, didCommit } = blueprint;
        const horizontalScale = size.width;
        const verticalScale = size.height;
        const frameRect = appToPreviewCoordinates(
          orientationRef.current.appOrientation,
          orientationRef.current.deviceOrientation,
          boundingRect
        );
        const outline = {
          id: fiberId,
          name: name,
          count: count,
          x: frameRect.x * horizontalScale,
          y: frameRect.y * verticalScale,
          width: frameRect.width * horizontalScale,
          height: frameRect.height * verticalScale,
          didCommit: didCommit,
        };
        return [outline];
      });
      outlineRenderer.renderOutlines(outlines);
    };
    RenderOutlines.addEventListener("rendersReported", blueprintListener);

    const resizeObserver = new ResizeObserver((entries) => {
      const hostIndex = entries.findIndex((entry) => entry.target === host);
      if (hostIndex === -1) {
        return;
      }
      const { width, height } = entries[hostIndex].contentRect;
      size = { width, height };
      outlineRenderer.resize(size);
    });
    resizeObserver.observe(host);

    return () => {
      RenderOutlines.removeEventListener("rendersReported", blueprintListener);
      resizeObserver.disconnect();
    };
  }, [hostRef.current, canvasRef.current, outlineRendererEnabled]);

  return (
    outlineRendererEnabled && (
      <div ref={hostRef} className="phone-screen not-masked">
        <canvas ref={canvasRef} className="render-outlines-overlay" aria-hidden="true"></canvas>
      </div>
    )
  );
}
export default RenderOutlinesOverlay;<|MERGE_RESOLUTION|>--- conflicted
+++ resolved
@@ -31,17 +31,12 @@
 
 function useIsEnabled() {
   const { selectedDeviceSession } = useProject();
-<<<<<<< HEAD
-  const isToolEnabled = selectedDeviceSession?.toolsState[RENDER_OUTLINES_PLUGIN_ID]?.enabled;
-  const isRunning = selectedDeviceSession?.status === "running";
-  const isInspectorAvailable = isRunning && selectedDeviceSession?.inspectorAvailability;
-  return isToolEnabled && isRunning && isInspectorAvailable;
-=======
   if (selectedDeviceSession?.status !== "running") {
     return false;
   }
-  return selectedDeviceSession.toolsState[RENDER_OUTLINES_PLUGIN_ID]?.enabled;
->>>>>>> 7ecaaa0b
+  const isToolEnabled = selectedDeviceSession?.toolsState[RENDER_OUTLINES_PLUGIN_ID]?.enabled;
+  const isInspectorAvailable = selectedDeviceSession?.inspectorAvailability;
+  return isToolEnabled && isInspectorAvailable;
 }
 
 function RenderOutlinesOverlay() {
