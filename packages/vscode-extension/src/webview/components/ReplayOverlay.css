.replay-overlay {
  position: fixed;
  top: 0;
  left: 0;
  width: 100%;
  height: 100%;
  background: var(--swm-replay-overlay-backgroud);
  display: flex;
  justify-content: center;
  align-items: center;
}

.replay-corner {
  position: absolute;
  width: 50px;
  height: 50px;
  border: 2px solid white;
  margin: 20px;
  filter: blur(1px);
}

.replay-top-left {
  top: 0px;
  left: 0px;
  border-bottom: none;
  border-right: none;
}

.replay-top-right {
  top: 0px;
  right: 0px;
  border-bottom: none;
  border-left: none;
}

.replay-bottom-left {
  bottom: 0px;
  left: 0px;
  border-top: none;
  border-right: none;
}

.replay-bottom-right {
  bottom: 0px;
  right: 0px;
  border-top: none;
  border-left: none;
}

.replay-rec-indicator {
  position: absolute;
<<<<<<< HEAD
  top: 33px;
=======
  top: 40px;
>>>>>>> 0f365fa3
  left: 33px;
  display: flex;
  align-items: center;
  color: white;
  font-size: 200%;
  filter: blur(0.8px);
  font-family: "Courier new", fixed;
}

.replay-rec-dot {
  width: 20px;
  height: 20px;
  background-color: red;
  border-radius: 50%;
  margin-right: 8px;
}

.replay-close {
  top: 30px;
  right: 30px;
}

.replay-controls {
  position: absolute;
  width: 70%;
  bottom: 0;
  display: flex;
  padding-bottom: 2%;
  flex-direction: row;
  gap: 5px;
  align-items: center;
}

.replay-controls-pad {
  width: 0%;
}

.len-select-trigger {
  box-sizing: border-box;
  display: inline-flex;
  align-items: center;
  padding: 0 11px;
  font-size: 13px;
  line-height: 1;
  overflow: hidden;
  cursor: pointer;
  height: 36px;
  border: 0px solid transparent;
  border-radius: 18px;
  gap: 5px;
  color: var(--swm-replay-len-select);
  background-color: var(--swm-replay-len-select-background);
  user-select: none;
  width: 60px;
}

.len-select-trigger:hover {
  background-color: var(--swm-replay-len-select-hover-background);
}

.len-select-trigger[data-state="open"] {
  border-radius: 18px 18px 18px 18px;
  box-shadow: var(--swm-focus-outline);
}

.len-select-trigger:focus {
  box-shadow: var(--swm-focus-outline);
}

.len-select-content {
  overflow: hidden;
  background-color: var(--swm-replay-len-select-background);
  border-radius: 18px 18px 18px 18px;
  transform: translateY(4px);
  z-index: 10;
}

.len-select-viewport {
  padding: 6px;
}

.len-select-item {
  font-size: 13px;
  line-height: 1.2;
  display: flex;
  align-items: center;
  min-height: 30px;
  height: auto;
  padding: 0 4px;
  position: relative;
  border-radius: 4px;
  color: var(--swm-default-text);
}

.len-select-item[data-highlighted] {
  outline: none;
  background-color: var(--swm-replay-len-select-highlighted-background);
  cursor: pointer;
}

.seekbar {
  position: relative;
  display: flex;
  flex-grow: 1;
  height: 4px;
  background-color: #aaa;
  border-radius: 2px;
  cursor: pointer;
}

.progress-bar {
  position: absolute;
  top: 0;
  left: 0;
  height: 100%;
  background-color: #fff;
  border-radius: 2px;
}<|MERGE_RESOLUTION|>--- conflicted
+++ resolved
@@ -4,6 +4,7 @@
   left: 0;
   width: 100%;
   height: 100%;
+  background: var(--swm-replay-overlay-backgroud);
   background: var(--swm-replay-overlay-backgroud);
   display: flex;
   justify-content: center;
@@ -49,11 +50,7 @@
 
 .replay-rec-indicator {
   position: absolute;
-<<<<<<< HEAD
   top: 33px;
-=======
-  top: 40px;
->>>>>>> 0f365fa3
   left: 33px;
   display: flex;
   align-items: center;
