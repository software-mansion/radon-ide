import * as Select from "@radix-ui/react-select";
import "./AppRootSelect.css";
import "./shared/Dropdown.css";
import _ from "lodash";
import React, { PropsWithChildren, useEffect, useMemo } from "react";
import { use$ } from "@legendapp/state/react";
import { useProject } from "../providers/ProjectProvider";
import { LaunchConfiguration, LaunchConfigurationKind } from "../../common/LaunchConfig";
import RichSelectItem from "./shared/RichSelectItem";
import { useStore } from "../providers/storeProvider";
import { useModal } from "../providers/ModalProvider";
import LaunchConfigurationView from "../views/LaunchConfigurationView";
import IconButton from "./shared/IconButton";
import { useAlert } from "../providers/AlertProvider";

const SelectItem = React.forwardRef<HTMLDivElement, PropsWithChildren<Select.SelectItemProps>>(
  ({ children, ...props }, forwardedRef) => (
    <Select.Item className="rich-item approot-select-item" {...props} ref={forwardedRef}>
      <Select.ItemText>{children}</Select.ItemText>
    </Select.Item>
  )
);

function displayNameForConfig(config: LaunchConfiguration) {
  if (config.name === "Radon IDE panel") {
    return undefined;
  }
  return config.name;
}

function ConfigureButton({ onClick }: { onClick?: () => void }) {
  return (
    <div
      onPointerUpCapture={(e) => {
        e.preventDefault();
        e.stopPropagation();
      }}
      onClick={onClick}>
      <span className="codicon codicon-gear" />
    </div>
  );
}

function renderLaunchConfigurations(
  groupLabel: string,
  prefix: string,
  customLaunchConfigurations: LaunchConfiguration[],
  selectedValue: string | undefined,
  onEditConfig?: (config: LaunchConfiguration, isSelected: boolean) => void
) {
  if (customLaunchConfigurations.length === 0) {
    return null;
  }

  return (
    <Select.Group>
      <Select.Label className="approot-select-label">{groupLabel}</Select.Label>
      {customLaunchConfigurations.map((config, idx) => (
        <RichSelectItem
          value={`${prefix}:${idx}`}
          key={idx}
          icon={<span className="codicon codicon-folder" />}
          title={displayNameForConfig(config) ?? config.appRoot ?? "./"}
          subtitle={displayNameForConfig(config) ? config.appRoot : undefined}
          isSelected={selectedValue === `${prefix}:${idx}`}>
          {onEditConfig && (
            <ConfigureButton
              onClick={() =>
                onEditConfig(config as LaunchConfiguration, selectedValue === `${prefix}:${idx}`)
              }
            />
          )}
        </RichSelectItem>
      ))}
    </Select.Group>
  );
}

function renderDetectedLaunchConfigurations(
  detectedConfigurations: LaunchConfiguration[],
  selectedValue: string | undefined
) {
  if (detectedConfigurations.length === 0) {
    return null;
  }

  return renderLaunchConfigurations(
    "Detected applications",
    "detected",
    detectedConfigurations,
    selectedValue
  );
}

function renderCustomLaunchConfigurations(
  customLaunchConfigurations: LaunchConfiguration[],
  selectedValue: string | undefined,
  onEditConfig: (config: LaunchConfiguration, isSelected: boolean) => void
) {
  if (customLaunchConfigurations.length === 0) {
    return null;
  }

  return renderLaunchConfigurations(
    "Custom configurations",
    "custom",
    customLaunchConfigurations,
    selectedValue,
    onEditConfig
  );
}

function useUnknownConfigurationAlert(shouldOpen: boolean) {
  const { openAlert, closeAlert, isOpen } = useAlert();

  const alertId = "unknown-launch-configuration-alert";

  useEffect(() => {
    if (shouldOpen && !isOpen(alertId)) {
      openAlert({
        id: alertId,
        title: "Unknown launch configuration",
        description:
          "The selected launch configration was deleted or modified in the workspace's launch.json file. " +
          "Radon IDE will continue to use the last selected configuration, but you may want to select a different one.",
        actions: (
          <IconButton
            type="secondary"
            onClick={() => closeAlert(alertId)}
            tooltip={{ label: "Close notification", side: "bottom" }}>
            <span className="codicon codicon-close" />
          </IconButton>
        ),
      });
    } else if (!shouldOpen && isOpen(alertId)) {
      closeAlert(alertId);
    }
  }, [shouldOpen]);
}

function AppRootSelect() {
  const { projectState, project } = useProject();
  const store$ = useStore();
  const applicationRoots = use$(store$.applicationRoots);

  const {
    selectedLaunchConfiguration: selectedConfiguration,
    customLaunchConfigurations: customConfigurations,
  } = projectState;

  const selectedAppRootPath = projectState.appRootPath;
  const selectedAppRoot = applicationRoots.find((root) => root.path === selectedAppRootPath);
  const { openModal } = useModal();

  function onEditConfig(config: LaunchConfiguration, isSelected: boolean) {
    openModal(
      "Launch Configuration",
      <LaunchConfigurationView launchConfig={config} isCurrentConfig={isSelected} />
    );
  }

  const detectedConfigurations = useMemo(
    () =>
      applicationRoots.map(({ path, displayName, name }) => {
        return {
          appRoot: path,
          name: displayName || name,
          kind: LaunchConfigurationKind.Detected,
          env: {},
        };
      }),
    [applicationRoots]
  );

  const handleAppRootChange = async (value: string) => {
    if (value === "manage") {
      openModal("Launch Configuration", <LaunchConfigurationView />);
      return;
    }
    const isDetected = value.startsWith("detected:");
    const index = parseInt(value.split(":")[1], 10);
    const configs = isDetected ? detectedConfigurations : customConfigurations;
    const launchConfiguration = configs[index];
    console.assert(
      index < configs.length,
      "Index out of bounds for launch configurations %s",
      value
    );
    project.selectLaunchConfiguration({ ...launchConfiguration });
  };

  const selectedValue = (() => {
    if (selectedConfiguration.kind === LaunchConfigurationKind.Custom) {
      const index = customConfigurations.findIndex((config) =>
        _.isEqual(config, selectedConfiguration)
      );
      return index !== -1 ? `custom:${index}` : "unknown";
    } else {
      const index = detectedConfigurations.findIndex(
        (config) => config.appRoot === selectedAppRootPath
      );
      return index !== -1 ? `detected:${index}` : "unknown";
    }
  })();

  useUnknownConfigurationAlert(projectState.initialized && selectedValue === "unknown");

  const configurationsCount = detectedConfigurations.length + customConfigurations.length;
  const placeholder = configurationsCount === 0 ? "No applications found" : "Select application";
  const selectedAppRootName =
    selectedAppRoot?.displayName ?? selectedAppRoot?.name ?? selectedAppRootPath;
  const selectedConfigName = displayNameForConfig(selectedConfiguration);
  const value = selectedConfigName ?? selectedAppRootName ?? placeholder;

  return (
    <Select.Root onValueChange={handleAppRootChange} value={selectedValue}>
      <Select.Trigger
        className="approot-select-trigger"
<<<<<<< HEAD
        data-test="approot-select-trigger"
=======
        data-test="radon-bottom-bar-approot-select-dropdown-trigger"
>>>>>>> 342bb89e
        disabled={configurationsCount === 0}>
        <Select.Value placeholder={placeholder}>
          <div className="approot-select-value" data-test="approot-select-value">
            <span className="codicon codicon-folder-opened" />
            <span className="approot-select-value-text">{value}</span>
          </div>
        </Select.Value>
      </Select.Trigger>

      <Select.Portal>
        <Select.Content
          className="approot-select-content"
<<<<<<< HEAD
          data-test="approot-select-content"
=======
          data-test="approot-select-dropdown-content"
>>>>>>> 342bb89e
          position="popper"
          onCloseAutoFocus={(e) => e.preventDefault()}>
          <Select.ScrollUpButton className="approot-select-scroll">
            <span className="codicon codicon-chevron-up" />
          </Select.ScrollUpButton>
          <Select.Viewport className="approot-select-viewport">
            {renderDetectedLaunchConfigurations(detectedConfigurations, selectedValue)}
            {renderCustomLaunchConfigurations(customConfigurations, selectedValue, onEditConfig)}
            {configurationsCount > 0 && <Select.Separator className="approot-select-separator" />}
            <SelectItem value="manage">
              <span className="codicon codicon-add" />
              <span> Add custom launch config</span>
            </SelectItem>
          </Select.Viewport>
          <Select.ScrollDownButton className="approot-select-scroll">
            <span className="codicon codicon-chevron-down" />
          </Select.ScrollDownButton>
        </Select.Content>
      </Select.Portal>
    </Select.Root>
  );
}

export default AppRootSelect;<|MERGE_RESOLUTION|>--- conflicted
+++ resolved
@@ -216,11 +216,7 @@
     <Select.Root onValueChange={handleAppRootChange} value={selectedValue}>
       <Select.Trigger
         className="approot-select-trigger"
-<<<<<<< HEAD
-        data-test="approot-select-trigger"
-=======
         data-test="radon-bottom-bar-approot-select-dropdown-trigger"
->>>>>>> 342bb89e
         disabled={configurationsCount === 0}>
         <Select.Value placeholder={placeholder}>
           <div className="approot-select-value" data-test="approot-select-value">
@@ -233,11 +229,7 @@
       <Select.Portal>
         <Select.Content
           className="approot-select-content"
-<<<<<<< HEAD
-          data-test="approot-select-content"
-=======
           data-test="approot-select-dropdown-content"
->>>>>>> 342bb89e
           position="popper"
           onCloseAutoFocus={(e) => e.preventDefault()}>
           <Select.ScrollUpButton className="approot-select-scroll">
