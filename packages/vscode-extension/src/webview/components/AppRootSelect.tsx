import * as Select from "@radix-ui/react-select";
import "./AppRootSelect.css";
import "./shared/Dropdown.css";
import _ from "lodash";
import React, { PropsWithChildren, useEffect, useMemo } from "react";
import { use$ } from "@legendapp/state/react";
import { useProject } from "../providers/ProjectProvider";
import { LaunchConfiguration, LaunchConfigurationKind } from "../../common/LaunchConfig";
import RichSelectItem from "./shared/RichSelectItem";
import { useStore } from "../providers/storeProvider";
import { useModal } from "../providers/ModalProvider";
import LaunchConfigurationView from "../views/LaunchConfigurationView";
import IconButton from "./shared/IconButton";
import { useAlert } from "../providers/AlertProvider";

const SelectItem = React.forwardRef<HTMLDivElement, PropsWithChildren<Select.SelectItemProps>>(
  ({ children, ...props }, forwardedRef) => (
    <Select.Item className="rich-item approot-select-item" {...props} ref={forwardedRef}>
      <Select.ItemText>{children}</Select.ItemText>
    </Select.Item>
  )
);

function displayNameForConfig(config: LaunchConfiguration) {
  if (config.name === "Radon IDE panel") {
    return undefined;
  }
  return config.name;
}

function ConfigureButton({ onClick }: { onClick?: () => void }) {
  return (
    <div
      onPointerUpCapture={(e) => {
        e.preventDefault();
        e.stopPropagation();
      }}
      onClick={onClick}>
      <span className="codicon codicon-gear" />
    </div>
  );
}

function renderLaunchConfigurations(
  groupLabel: string,
  prefix: string,
  customLaunchConfigurations: LaunchConfiguration[],
  selectedValue: string | undefined,
  onEditConfig?: (config: LaunchConfiguration, isSelected: boolean) => void
) {
  if (customLaunchConfigurations.length === 0) {
    return null;
  }

  return (
    <Select.Group>
      <Select.Label className="approot-select-label">{groupLabel}</Select.Label>
      {customLaunchConfigurations.map((config, idx) => (
        <RichSelectItem
          value={`${prefix}:${idx}`}
          key={idx}
          icon={<span className="codicon codicon-folder" />}
          title={displayNameForConfig(config) ?? config.appRoot ?? "./"}
          subtitle={displayNameForConfig(config) ? config.appRoot : undefined}
          isSelected={selectedValue === `${prefix}:${idx}`}>
          {onEditConfig && (
            <ConfigureButton
              onClick={() =>
                onEditConfig(config as LaunchConfiguration, selectedValue === `${prefix}:${idx}`)
              }
            />
          )}
        </RichSelectItem>
      ))}
    </Select.Group>
  );
}

function renderDetectedLaunchConfigurations(
  detectedConfigurations: LaunchConfiguration[],
  selectedValue: string | undefined
) {
  if (detectedConfigurations.length === 0) {
    return null;
  }

  return renderLaunchConfigurations(
    "Detected applications",
    "detected",
    detectedConfigurations,
    selectedValue
  );
}

function renderCustomLaunchConfigurations(
  customLaunchConfigurations: LaunchConfiguration[],
  selectedValue: string | undefined,
  onEditConfig: (config: LaunchConfiguration, isSelected: boolean) => void
) {
  if (customLaunchConfigurations.length === 0) {
    return null;
  }

  return renderLaunchConfigurations(
    "Custom configurations",
    "custom",
    customLaunchConfigurations,
    selectedValue,
    onEditConfig
  );
}

function useUnknownConfigurationAlert(shouldOpen: boolean) {
  const { openAlert, closeAlert, isOpen } = useAlert();

  const alertId = "unknown-launch-configuration-alert";

  useEffect(() => {
    if (shouldOpen && !isOpen(alertId)) {
      openAlert({
        id: alertId,
        title: "Unknown launch configuration",
        description:
          "The selected launch configration was deleted or modified in the workspace's launch.json file. " +
          "Radon IDE will continue to use the last selected configuration, but you may want to select a different one.",
        actions: (
          <IconButton
            type="secondary"
            onClick={() => closeAlert(alertId)}
            tooltip={{ label: "Close notification", side: "bottom" }}>
            <span className="codicon codicon-close" />
          </IconButton>
        ),
      });
    } else if (!shouldOpen && isOpen(alertId)) {
      closeAlert(alertId);
    }
  }, [shouldOpen]);
}

function AppRootSelect() {
  const { projectState, project } = useProject();
  const store$ = useStore();
  const applicationRoots = use$(store$.applicationRoots);

  const projectInitialized = use$(store$.projectState.initialized);

  const {
    selectedLaunchConfiguration: selectedConfiguration,
    customLaunchConfigurations: customConfigurations,
  } = projectState;

  const selectedAppRootPath = projectState.appRootPath;
  const selectedAppRoot = applicationRoots.find((root) => root.path === selectedAppRootPath);
  const { openModal } = useModal();

  function onEditConfig(config: LaunchConfiguration, isSelected: boolean) {
    openModal(
      "Launch Configuration",
      <LaunchConfigurationView launchConfig={config} isCurrentConfig={isSelected} />
    );
  }

  const detectedConfigurations = useMemo(
    () =>
      applicationRoots.map(({ path, displayName, name }) => {
        return {
          appRoot: path,
          name: displayName || name,
          kind: LaunchConfigurationKind.Detected,
          env: {},
        };
      }),
    [applicationRoots]
  );

  const handleAppRootChange = async (value: string) => {
    if (value === "manage") {
      openModal("Launch Configuration", <LaunchConfigurationView />);
      return;
    }
    const isDetected = value.startsWith("detected:");
    const index = parseInt(value.split(":")[1], 10);
    const configs = isDetected ? detectedConfigurations : customConfigurations;
    const launchConfiguration = configs[index];
    console.assert(
      index < configs.length,
      "Index out of bounds for launch configurations %s",
      value
    );
    project.selectLaunchConfiguration({ ...launchConfiguration });
  };

  const selectedValue = (() => {
    if (selectedConfiguration.kind === LaunchConfigurationKind.Custom) {
      const index = customConfigurations.findIndex((config) =>
        _.isEqual(config, selectedConfiguration)
      );
      return index !== -1 ? `custom:${index}` : "unknown";
    } else {
      const index = detectedConfigurations.findIndex(
        (config) => config.appRoot === selectedAppRootPath
      );
      return index !== -1 ? `detected:${index}` : "unknown";
    }
  })();

  useUnknownConfigurationAlert(projectInitialized && selectedValue === "unknown");

  const configurationsCount = detectedConfigurations.length + customConfigurations.length;
  const placeholder = configurationsCount === 0 ? "No applications found" : "Select application";
  const selectedAppRootName =
    selectedAppRoot?.displayName ?? selectedAppRoot?.name ?? selectedAppRootPath;
  const selectedConfigName = displayNameForConfig(selectedConfiguration);
  const value = selectedConfigName ?? selectedAppRootName ?? placeholder;

  return (
    <Select.Root onValueChange={handleAppRootChange} value={selectedValue}>
      <Select.Trigger
        className="approot-select-trigger"
<<<<<<< HEAD
        data-test="approot-select-trigger"
=======
        data-test="radon-bottom-bar-approot-select-dropdown-trigger"
>>>>>>> 4d0f27b8
        disabled={configurationsCount === 0}>
        <Select.Value placeholder={placeholder}>
          <div className="approot-select-value" data-test="approot-select-value">
            <span className="codicon codicon-folder-opened" />
            <span className="approot-select-value-text">{value}</span>
          </div>
        </Select.Value>
      </Select.Trigger>

      <Select.Portal>
        <Select.Content
          className="approot-select-content"
<<<<<<< HEAD
          data-test="approot-select-content"
=======
          data-test="approot-select-dropdown-content"
>>>>>>> 4d0f27b8
          position="popper"
          onCloseAutoFocus={(e) => e.preventDefault()}>
          <Select.ScrollUpButton className="approot-select-scroll">
            <span className="codicon codicon-chevron-up" />
          </Select.ScrollUpButton>
          <Select.Viewport className="approot-select-viewport">
            {renderDetectedLaunchConfigurations(detectedConfigurations, selectedValue)}
            {renderCustomLaunchConfigurations(customConfigurations, selectedValue, onEditConfig)}
            {configurationsCount > 0 && <Select.Separator className="approot-select-separator" />}
            <SelectItem value="manage">
              <span className="codicon codicon-add" />
              <span> Add custom launch config</span>
            </SelectItem>
          </Select.Viewport>
          <Select.ScrollDownButton className="approot-select-scroll">
            <span className="codicon codicon-chevron-down" />
          </Select.ScrollDownButton>
        </Select.Content>
      </Select.Portal>
    </Select.Root>
  );
}

export default AppRootSelect;<|MERGE_RESOLUTION|>--- conflicted
+++ resolved
@@ -218,11 +218,7 @@
     <Select.Root onValueChange={handleAppRootChange} value={selectedValue}>
       <Select.Trigger
         className="approot-select-trigger"
-<<<<<<< HEAD
-        data-test="approot-select-trigger"
-=======
         data-test="radon-bottom-bar-approot-select-dropdown-trigger"
->>>>>>> 4d0f27b8
         disabled={configurationsCount === 0}>
         <Select.Value placeholder={placeholder}>
           <div className="approot-select-value" data-test="approot-select-value">
@@ -235,11 +231,7 @@
       <Select.Portal>
         <Select.Content
           className="approot-select-content"
-<<<<<<< HEAD
-          data-test="approot-select-content"
-=======
           data-test="approot-select-dropdown-content"
->>>>>>> 4d0f27b8
           position="popper"
           onCloseAutoFocus={(e) => e.preventDefault()}>
           <Select.ScrollUpButton className="approot-select-scroll">
