--- conflicted
+++ resolved
@@ -140,13 +140,9 @@
 
   return (
     <Select.Root onValueChange={handleDeviceDropdownChange} value={value}>
-<<<<<<< HEAD
-      <Select.Trigger className="device-select-trigger" data-test="device-select-trigger">
-=======
       <Select.Trigger
         className="device-select-trigger"
         data-test="radon-bottom-bar-device-select-dropdown-trigger">
->>>>>>> 4d0f27b8
         <Select.Value>
           <div className="device-select-value">
             <span className={`codicon codicon-${iconClass}`} />
@@ -163,11 +159,7 @@
       <Select.Portal>
         <Select.Content
           className="device-select-content"
-<<<<<<< HEAD
-          data-test="device-select-content"
-=======
           data-test="device-select-menu"
->>>>>>> 4d0f27b8
           position="popper"
           align="center"
           onCloseAutoFocus={(e) => e.preventDefault()}>
@@ -195,11 +187,7 @@
               />
             </Select.Group>
             <Select.Separator className="device-select-separator" />
-<<<<<<< HEAD
-            <SelectItem value="manage" data-test="manage-devices-button">
-=======
             <SelectItem value="manage" data-test="device-select-menu-manage-devices-button">
->>>>>>> 4d0f27b8
               Manage devices...
             </SelectItem>
           </Select.Viewport>
