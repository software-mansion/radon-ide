--- conflicted
+++ resolved
@@ -2,11 +2,7 @@
 import React, { PropsWithChildren } from "react";
 import * as Select from "@radix-ui/react-select";
 import { use$ } from "@legendapp/state/react";
-<<<<<<< HEAD
 import { VscodeBadge as Badge } from "@vscode-elements/react-elements";
-import { DeviceInfo, DevicePlatform } from "../../common/DeviceManager";
-=======
->>>>>>> ba6d0208
 import "./DeviceSelect.css";
 import "./shared/Dropdown.css";
 import { useProject } from "../providers/ProjectProvider";
