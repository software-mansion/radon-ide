--- conflicted
+++ resolved
@@ -130,11 +130,7 @@
       <DropdownMenu.Portal>
         <DropdownMenu.Content
           className="dropdown-menu-content device-settings-content"
-<<<<<<< HEAD
-          data-test="device-settings-menu"
-=======
           data-test="device-settings-dropdown-menu"
->>>>>>> 342bb89e
           onCloseAutoFocus={(e) => e.preventDefault()}>
           <h4 className="device-settings-heading">Device Settings</h4>
           <form>
