--- conflicted
+++ resolved
@@ -13,8 +13,6 @@
 
 import Label from "./shared/Label";
 import { useProject } from "../providers/ProjectProvider";
-<<<<<<< HEAD
-import { useWorkspaceConfig } from "../providers/WorkspaceConfigProvider";
 import {
   AppPermissionType,
   DeviceRotationDirection,
@@ -22,9 +20,6 @@
   DeviceSettings,
   ProjectInterface,
 } from "../../common/Project";
-=======
-import { AppPermissionType, DeviceSettings, ProjectInterface } from "../../common/Project";
->>>>>>> e339f386
 import { DeviceLocationView } from "../views/DeviceLocationView";
 import { useModal } from "../providers/ModalProvider";
 import { DevicePlatform } from "../../common/DeviceManager";
@@ -117,16 +112,11 @@
 
 
 function DeviceSettingsDropdown({ children, disabled }: DeviceSettingsDropdownProps) {
-<<<<<<< HEAD
-  const { project, selectedDeviceSession, deviceSettings, projectState } = useProject();
-  const { showDeviceFrame, update } = useWorkspaceConfig();
-=======
   const store$ = useStore();
   const showDeviceFrame = use$(store$.workspaceConfiguration.showDeviceFrame);
 
-  const { project, selectedDeviceSession, deviceSettings } = useProject();
-
->>>>>>> e339f386
+  const { project, selectedDeviceSession, deviceSettings, projectState } = useProject();
+
   const { openModal } = useModal();
 
   const resetOptions =
