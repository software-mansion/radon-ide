--- conflicted
+++ resolved
@@ -130,11 +130,7 @@
       <DropdownMenu.Portal>
         <DropdownMenu.Content
           className="dropdown-menu-content device-settings-content"
-<<<<<<< HEAD
-          data-test="device-settings-menu"
-=======
           data-test="device-settings-dropdown-menu"
->>>>>>> 4d0f27b8
           onCloseAutoFocus={(e) => e.preventDefault()}>
           <h4 className="device-settings-heading">Device Settings</h4>
           <form>
@@ -261,16 +257,12 @@
           {selectedDeviceSession?.deviceInfo.platform === DevicePlatform.IOS && <BiometricsItem />}
           <DropdownMenu.Item
             className="dropdown-menu-item"
-<<<<<<< HEAD
-            data-test="device-location-button"
-=======
             onSelect={() => project.openSendFileDialog()}>
             <span className="codicon codicon-share" />
             Send File
           </DropdownMenu.Item>
           <DropdownMenu.Item
             className="dropdown-menu-item"
->>>>>>> 4d0f27b8
             onSelect={() => {
               openModal("Location", <DeviceLocationView />);
             }}>
