import React from "react";
import * as Dialog from "@radix-ui/react-dialog";

import "./Modal.css";
import IconButton from "./IconButton";

interface ModalProps {
  title: string;
  component: React.ReactNode;
  open: boolean;
  setOpen: React.Dispatch<React.SetStateAction<boolean>>;
  headerShown?: boolean;
}

export default function Modal({ title, component, open, setOpen, headerShown }: ModalProps) {
  const close = () => setOpen(false);
  return (
    <Dialog.Root open={open}>
      <Dialog.Portal>
        <Dialog.Overlay className="modal-overlay" onClick={close} />
        <Dialog.Content className="modal-content" onEscapeKeyDown={close}>
          {headerShown && <Dialog.Title className="modal-title">{title}</Dialog.Title>}

          <div className="modal-content-container">{component}</div>
          <Dialog.Close asChild>
            <IconButton
              className="modal-close-button"
<<<<<<< HEAD
              data-test="modal-close-button"
=======
              dataTest="modal-close-button"
>>>>>>> ef4cc1bc
              aria-label="Close"
              onClick={close}>
              <span className="codicon codicon-close" />
            </IconButton>
          </Dialog.Close>
        </Dialog.Content>
      </Dialog.Portal>
    </Dialog.Root>
  );
}<|MERGE_RESOLUTION|>--- conflicted
+++ resolved
@@ -25,11 +25,7 @@
           <Dialog.Close asChild>
             <IconButton
               className="modal-close-button"
-<<<<<<< HEAD
-              data-test="modal-close-button"
-=======
               dataTest="modal-close-button"
->>>>>>> ef4cc1bc
               aria-label="Close"
               onClick={close}>
               <span className="codicon codicon-close" />
