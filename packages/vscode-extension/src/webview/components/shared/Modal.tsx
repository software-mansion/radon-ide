--- conflicted
+++ resolved
@@ -2,11 +2,7 @@
 import * as Dialog from "@radix-ui/react-dialog";
 import * as VisuallyHidden from "@radix-ui/react-visually-hidden";
 
-<<<<<<< HEAD
-import "./Modal.css";
 import classNames from "classnames";
-=======
->>>>>>> 0d73cef3
 import IconButton from "./IconButton";
 import "./Modal.css";
 
