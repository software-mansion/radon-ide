--- conflicted
+++ resolved
@@ -47,15 +47,11 @@
             {component}
           </div>
           <Dialog.Close asChild>
-<<<<<<< HEAD
-            <IconButton className="modal-close-button" aria-label="Close" onClick={onClose}>
-=======
             <IconButton
               className="modal-close-button"
               dataTest="modal-close-button"
               aria-label="Close"
-              onClick={close}>
->>>>>>> f295e69b
+              onClick={onClose}>
               <span className="codicon codicon-close" />
             </IconButton>
           </Dialog.Close>
