--- conflicted
+++ resolved
@@ -26,25 +26,6 @@
   dataTest?: string;
 }
 
-<<<<<<< HEAD
-const IconButton = React.forwardRef<HTMLButtonElement, IconButtonProps>((props, ref) => {
-  const {
-    counter,
-    counterMode = "full",
-    children,
-    onClick,
-    tooltip,
-    disabled,
-    active,
-    type = "primary",
-    size = "default",
-    side = "center",
-    className = "",
-    shouldDisplayLabelWhileDisabled = false,
-    dataTest,
-    ...rest
-  } = props;
-=======
 const IconButton = React.forwardRef<HTMLButtonElement, PropsWithDataTest<IconButtonProps>>(
   (props, ref) => {
     const {
@@ -63,47 +44,9 @@
       dataTest,
       ...rest
     } = props;
->>>>>>> 342bb89e
 
     const shouldPing = usePing(counter ?? 0, counterMode);
 
-<<<<<<< HEAD
-  const showCounter = Boolean(counter);
-  const button = (
-    <button
-      onClick={onClick}
-      disabled={disabled}
-      className={classnames(
-        "icon-button",
-        type === "secondary" && "icon-button-secondary",
-        active && "icon-button-selected",
-        size === "default" && "icon-button-default",
-        size === "small" && "icon-button-small",
-        side === "left" && "icon-button-left",
-        side === "right" && "icon-button-right",
-        className
-      )}
-      data-test={dataTest}
-      {...rest}
-      ref={ref}>
-      {children}
-      {counterMode === "full" && counter !== null && (
-        <span className={classnames("icon-button-counter", showCounter && "visible")}>
-          {counter}
-        </span>
-      )}
-      {counterMode === "compact" && counter !== null && (
-        <span
-          className={classnames(
-            "icon-button-indicator",
-            showCounter && "visible",
-            shouldPing && "ping"
-          )}
-        />
-      )}
-    </button>
-  );
-=======
     const showCounter = Boolean(counter);
     const button = (
       <button
@@ -139,7 +82,6 @@
         )}
       </button>
     );
->>>>>>> 342bb89e
 
     if (!tooltip) {
       return button;
