--- conflicted
+++ resolved
@@ -22,27 +22,6 @@
     type?: "primary" | "secondary";
   };
   className?: string;
-<<<<<<< HEAD
-  dataTest?: string;
-}
-
-const IconButton = React.forwardRef<HTMLButtonElement, IconButtonProps>((props, ref) => {
-  const {
-    counter,
-    children,
-    onClick,
-    tooltip,
-    disabled,
-    active,
-    type = "primary",
-    size = "default",
-    side = "center",
-    className = "",
-    dataTest,
-    ...rest
-  } = props;
-  const [displayCounter, setDisplayCounter] = useState(counter);
-=======
   shouldDisplayLabelWhileDisabled?: boolean;
 }
 
@@ -64,38 +43,9 @@
       dataTest,
       ...rest
     } = props;
->>>>>>> 4d0f27b8
 
     const shouldPing = usePing(counter ?? 0, counterMode);
 
-<<<<<<< HEAD
-  const showCounter = Boolean(counter);
-  const button = (
-    <button
-      onClick={onClick}
-      disabled={disabled}
-      className={classnames(
-        "icon-button",
-        type === "secondary" && "icon-button-secondary",
-        active && "icon-button-selected",
-        size === "default" && "icon-button-default",
-        size === "small" && "icon-button-small",
-        side === "left" && "icon-button-left",
-        side === "right" && "icon-button-right",
-        className
-      )}
-      data-test={dataTest}
-      {...rest}
-      ref={ref}>
-      {children}
-      {counter !== null && (
-        <span className={classnames("icon-button-counter", showCounter && "visible")}>
-          {displayCounter}
-        </span>
-      )}
-    </button>
-  );
-=======
     const showCounter = Boolean(counter);
     const button = (
       <button
@@ -131,7 +81,6 @@
         )}
       </button>
     );
->>>>>>> 4d0f27b8
 
     if (!tooltip) {
       return button;
