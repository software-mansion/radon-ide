import React from "react";
import classnames from "classnames";
import "./IconButton.css";
import Tooltip from "./Tooltip";
<<<<<<< HEAD
import { PropsWithDataTest } from "../../../common/types";
=======
import { usePing } from "../../hooks/usePing";
>>>>>>> bf96d8ab

export interface IconButtonProps {
  onClick?: React.MouseEventHandler<HTMLButtonElement>;
  children: React.ReactNode;
  disabled?: boolean;
  disableTooltip?: boolean;
  counter?: number;
  counterMode?: "full" | "compact";
  active?: boolean;
  type?: "primary" | "secondary";
  side?: "left" | "right" | "center";
  size?: "default" | "small" | "none";
  tooltip?: {
    label: string;
    side?: "top" | "right" | "bottom" | "left";
    type?: "primary" | "secondary";
  };
  className?: string;
  shouldDisplayLabelWhileDisabled?: boolean;
}

<<<<<<< HEAD
const IconButton = React.forwardRef<HTMLButtonElement, PropsWithDataTest<IconButtonProps>>(
  (props, ref) => {
    const {
      counter,
      children,
      onClick,
      tooltip,
      disabled,
      active,
      type = "primary",
      size = "default",
      side = "center",
      className = "",
      dataTest,
      ...rest
    } = props;
    const [displayCounter, setDisplayCounter] = useState(counter);

    useEffect(() => {
      if (counter !== 0) {
        setDisplayCounter(counter);
      }
    }, [counter]);

    const showCounter = Boolean(counter);
    const button = (
      <button
        onClick={onClick}
        disabled={disabled}
        className={classnames(
          "icon-button",
          type === "secondary" && "icon-button-secondary",
          active && "icon-button-selected",
          size === "default" && "icon-button-default",
          size === "small" && "icon-button-small",
          side === "left" && "icon-button-left",
          side === "right" && "icon-button-right",
          className
        )}
        data-test={dataTest}
        {...rest}
        ref={ref}>
        {children}
        {counter !== null && (
          <span className={classnames("icon-button-counter", showCounter && "visible")}>
            {displayCounter}
          </span>
        )}
      </button>
    );
=======
const IconButton = React.forwardRef<HTMLButtonElement, IconButtonProps>((props, ref) => {
  const {
    counter,
    counterMode = "full",
    children,
    onClick,
    tooltip,
    disabled,
    active,
    type = "primary",
    size = "default",
    side = "center",
    className = "",
    shouldDisplayLabelWhileDisabled = false,
    ...rest
  } = props;

  const shouldPing = usePing(counter ?? 0, counterMode);

  const showCounter = Boolean(counter);
  const button = (
    <button
      onClick={onClick}
      disabled={disabled}
      className={classnames(
        "icon-button",
        type === "secondary" && "icon-button-secondary",
        active && "icon-button-selected",
        size === "default" && "icon-button-default",
        size === "small" && "icon-button-small",
        side === "left" && "icon-button-left",
        side === "right" && "icon-button-right",
        className
      )}
      {...rest}
      ref={ref}>
      {children}
      {counterMode === "full" && counter !== null && (
        <span className={classnames("icon-button-counter", showCounter && "visible")}>
          {counter}
        </span>
      )}
      {counterMode === "compact" && counter !== null && (
        <span
          className={classnames(
            "icon-button-indicator",
            showCounter && "visible",
            shouldPing && "ping"
          )}
        />
      )}
    </button>
  );
>>>>>>> bf96d8ab

    if (!tooltip) {
      return button;
    }

    const { label, side: tooltipSide, type: tooltipType } = tooltip;

<<<<<<< HEAD
    return (
      <Tooltip label={label} side={tooltipSide} type={tooltipType ?? type}>
        {button}
      </Tooltip>
    );
  }
);
=======
  return (
    <Tooltip
      label={label}
      disabled={!shouldDisplayLabelWhileDisabled}
      side={tooltipSide}
      type={tooltipType ?? type}>
      {button}
    </Tooltip>
  );
});
>>>>>>> bf96d8ab

export default IconButton;<|MERGE_RESOLUTION|>--- conflicted
+++ resolved
@@ -2,11 +2,8 @@
 import classnames from "classnames";
 import "./IconButton.css";
 import Tooltip from "./Tooltip";
-<<<<<<< HEAD
+import { usePing } from "../../hooks/usePing";
 import { PropsWithDataTest } from "../../../common/types";
-=======
-import { usePing } from "../../hooks/usePing";
->>>>>>> bf96d8ab
 
 export interface IconButtonProps {
   onClick?: React.MouseEventHandler<HTMLButtonElement>;
@@ -28,11 +25,11 @@
   shouldDisplayLabelWhileDisabled?: boolean;
 }
 
-<<<<<<< HEAD
 const IconButton = React.forwardRef<HTMLButtonElement, PropsWithDataTest<IconButtonProps>>(
   (props, ref) => {
     const {
       counter,
+      counterMode = "full",
       children,
       onClick,
       tooltip,
@@ -42,16 +39,12 @@
       size = "default",
       side = "center",
       className = "",
+      shouldDisplayLabelWhileDisabled = false,
       dataTest,
       ...rest
     } = props;
-    const [displayCounter, setDisplayCounter] = useState(counter);
 
-    useEffect(() => {
-      if (counter !== 0) {
-        setDisplayCounter(counter);
-      }
-    }, [counter]);
+    const shouldPing = usePing(counter ?? 0, counterMode);
 
     const showCounter = Boolean(counter);
     const button = (
@@ -72,68 +65,22 @@
         {...rest}
         ref={ref}>
         {children}
-        {counter !== null && (
+        {counterMode === "full" && counter !== null && (
           <span className={classnames("icon-button-counter", showCounter && "visible")}>
-            {displayCounter}
+            {counter}
           </span>
+        )}
+        {counterMode === "compact" && counter !== null && (
+          <span
+            className={classnames(
+              "icon-button-indicator",
+              showCounter && "visible",
+              shouldPing && "ping"
+            )}
+          />
         )}
       </button>
     );
-=======
-const IconButton = React.forwardRef<HTMLButtonElement, IconButtonProps>((props, ref) => {
-  const {
-    counter,
-    counterMode = "full",
-    children,
-    onClick,
-    tooltip,
-    disabled,
-    active,
-    type = "primary",
-    size = "default",
-    side = "center",
-    className = "",
-    shouldDisplayLabelWhileDisabled = false,
-    ...rest
-  } = props;
-
-  const shouldPing = usePing(counter ?? 0, counterMode);
-
-  const showCounter = Boolean(counter);
-  const button = (
-    <button
-      onClick={onClick}
-      disabled={disabled}
-      className={classnames(
-        "icon-button",
-        type === "secondary" && "icon-button-secondary",
-        active && "icon-button-selected",
-        size === "default" && "icon-button-default",
-        size === "small" && "icon-button-small",
-        side === "left" && "icon-button-left",
-        side === "right" && "icon-button-right",
-        className
-      )}
-      {...rest}
-      ref={ref}>
-      {children}
-      {counterMode === "full" && counter !== null && (
-        <span className={classnames("icon-button-counter", showCounter && "visible")}>
-          {counter}
-        </span>
-      )}
-      {counterMode === "compact" && counter !== null && (
-        <span
-          className={classnames(
-            "icon-button-indicator",
-            showCounter && "visible",
-            shouldPing && "ping"
-          )}
-        />
-      )}
-    </button>
-  );
->>>>>>> bf96d8ab
 
     if (!tooltip) {
       return button;
@@ -141,25 +88,16 @@
 
     const { label, side: tooltipSide, type: tooltipType } = tooltip;
 
-<<<<<<< HEAD
     return (
-      <Tooltip label={label} side={tooltipSide} type={tooltipType ?? type}>
+      <Tooltip
+        label={label}
+        disabled={!shouldDisplayLabelWhileDisabled}
+        side={tooltipSide}
+        type={tooltipType ?? type}>
         {button}
       </Tooltip>
     );
   }
 );
-=======
-  return (
-    <Tooltip
-      label={label}
-      disabled={!shouldDisplayLabelWhileDisabled}
-      side={tooltipSide}
-      type={tooltipType ?? type}>
-      {button}
-    </Tooltip>
-  );
-});
->>>>>>> bf96d8ab
 
 export default IconButton;