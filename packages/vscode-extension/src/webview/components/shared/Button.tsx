--- conflicted
+++ resolved
@@ -29,11 +29,7 @@
   tooltip,
   autoFocus,
   dataTest,
-<<<<<<< HEAD
-}: ButtonProps) {
-=======
 }: PropsWithDataTest<ButtonProps>) {
->>>>>>> 342bb89e
   const button = (
     <button
       autoFocus={autoFocus}
