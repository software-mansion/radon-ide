--- conflicted
+++ resolved
@@ -34,10 +34,6 @@
 
     const subprocess = exec(simControllerBinary, this.args, {
       buffer: false,
-<<<<<<< HEAD
-      env: { SIMSERVER_REPLAY: "1" },
-=======
->>>>>>> ec5e95bd
     });
     this.subprocess = subprocess;
 
