--- conflicted
+++ resolved
@@ -32,17 +32,12 @@
         // the promise to prevent the caller from waiting indefinitely
         reject(new Error("Preview server exited without URL"));
       });
-      
-      const streamURLRegex = /(http:\/\/[^ ]*stream\.mjpeg)/;
 
       const streamURLRegex = /(http:\/\/[^ ]*stream\.mjpeg)/;
 
       lineReader(subprocess).onLineRead((line) => {
         const match = line.match(streamURLRegex);
-<<<<<<< HEAD
-=======
 
->>>>>>> 2d9848f9
         if (match) {
           Logger.debug(`Preview server ready ${match[1]}`);
 
