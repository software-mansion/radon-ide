import fs from "fs";
import { Disposable } from "vscode";
import { Preview } from "./preview";
import { BuildResult } from "../builders/BuildManager";
import {
  AppPermissionType,
  DeviceSettings,
  TouchPoint,
  DeviceButtonType,
  DeviceRotation,
} from "../common/Project";
import { DeviceInfo, DevicePlatform } from "../common/DeviceManager";
import { tryAcquiringLock } from "../utilities/common";
import { extensionContext } from "../utilities/extensionContext";
import { getTelemetryReporter } from "../utilities/telemetry";
import { getChanges } from "../utilities/diffing";

const LEFT_META_HID_CODE = 0xe3;
const RIGHT_META_HID_CODE = 0xe7;
const V_KEY_HID_CODE = 0x19;
const C_KEY_HID_CODE = 0x06;

export const REBOOT_TIMEOUT = 3000;

export const DEVICE_SETTINGS_KEY = "device_settings_v4";
export const DEVICE_SETTINGS_DEFAULT: DeviceSettings = {
  appearance: "dark",
  contentSize: "normal",
  location: {
    latitude: 50.048653,
    longitude: 19.965474,
    isDisabled: false,
  },
  hasEnrolledBiometrics: false,
  locale: "en_US",
  replaysEnabled: false,
  showTouches: false,
};

export abstract class DeviceBase implements Disposable {
  protected preview: Preview | undefined;
  private previewStartPromise: Promise<string> | undefined;
  private acquired = false;
  private pressingLeftMetaKey = false;
  private pressingRightMetaKey = false;
  protected deviceSettings: DeviceSettings = extensionContext.workspaceState.get(
    DEVICE_SETTINGS_KEY,
    DEVICE_SETTINGS_DEFAULT
  );
  private _rotation: DeviceRotation = DeviceRotation.Portrait;

  abstract get lockFilePath(): string;

  public get previewURL() {
    return this.preview?.streamURL;
  }

  public get previewReady() {
    return this.preview?.streamURL !== undefined;
  }

<<<<<<< HEAD
  public isPreviewAvailable() {
    return !!this.preview;
=======
  public get rotation() {
    return this._rotation;
>>>>>>> 1daf6a38
  }

  async reboot(): Promise<void> {
    this.preview?.dispose();
    this.preview = undefined;
    this.previewStartPromise = undefined;
  }

  async updateDeviceSettings(settings: DeviceSettings) {
    const changes = getChanges(this.deviceSettings, settings);

    getTelemetryReporter().sendTelemetryEvent("device-settings:update-device-settings", {
      platform: this.platform,
      changedSetting: JSON.stringify(changes),
    });

    extensionContext.workspaceState.update(DEVICE_SETTINGS_KEY, settings);
    this.deviceSettings = settings;
    this.applyPreviewSettings();

    return this.changeSettings(settings);
  }

  private applyPreviewSettings() {
    const preview = this.preview;
    if (preview && preview.streamURL) {
      if (this.deviceSettings.replaysEnabled) {
        preview.startReplays();
      } else {
        preview.stopReplays();
      }
      if (this.deviceSettings.showTouches) {
        preview.showTouches();
      } else {
        preview.hideTouches();
      }
      preview.rotateDevice(this._rotation);
    }
  }

  abstract setUpKeyboard(): void;
  abstract bootDevice(): Promise<void>;
  protected abstract changeSettings(settings: DeviceSettings): Promise<boolean>;
  abstract sendBiometricAuthorization(isMatch: boolean): Promise<void>;
  abstract getClipboard(): Promise<string | void>;
  abstract installApp(build: BuildResult, forceReinstall: boolean): Promise<void>;
  abstract launchApp(
    build: BuildResult,
    metroPort: number,
    devtoolsPort: number,
    launchArguments: string[]
  ): Promise<void>;
  abstract terminateApp(packageNameOrBundleID: string): Promise<void>;
  protected abstract makePreview(): Preview;
  abstract get platform(): DevicePlatform;
  abstract get deviceInfo(): DeviceInfo;
  abstract resetAppPermissions(
    appPermission: AppPermissionType,
    buildResult: BuildResult
  ): Promise<boolean>;
  abstract sendDeepLink(
    link: string,
    buildResult: BuildResult,
    terminateApp: boolean
  ): Promise<void>;

  async acquire() {
    const acquired = await tryAcquiringLock(this.lockFilePath);
    this.acquired = acquired;
    return acquired;
  }

  dispose() {
    if (this.acquired) {
      try {
        fs.unlinkSync(this.lockFilePath);
      } catch (_error) {
        // ignore ENOENT
      }
    }
    this.preview?.dispose();
  }

  public showTouches() {
    return this.preview?.showTouches();
  }

  public hideTouches() {
    return this.preview?.hideTouches();
  }

  public startRecording() {
    if (!this.preview) {
      throw new Error("Preview not started");
    }
    return this.preview.startRecording();
  }

  public async captureAndStopRecording(rotation: DeviceRotation) {
    if (!this.preview) {
      throw new Error("Preview not started");
    }
    return this.preview.captureAndStopRecording(rotation);
  }

  public async captureReplay(rotation: DeviceRotation) {
    if (!this.preview) {
      throw new Error("Preview not started");
    }
    return this.preview.captureReplay(rotation);
  }

  public async captureScreenshot(rotation: DeviceRotation) {
    if (!this.preview) {
      throw new Error("Preview not started");
    }
    return this.preview.captureScreenShot(rotation);
  }

  public sendTouches(
    touches: Array<TouchPoint>,
    type: "Up" | "Move" | "Down",
    rotation: DeviceRotation
  ) {
    this.preview?.sendTouches(touches, type, rotation);
  }

  public sendKey(keyCode: number, direction: "Up" | "Down") {
    // iOS simulator has a buggy behavior when sending cmd+V key combination.
    // It sometimes triggers paste action but with a very low success rate.
    // Other times it kicks in before the pasteboard is filled with the content
    // therefore pasting the previously copied content instead.
    // As a temporary workaround, we disable sending cmd+V as key combination
    // entirely to prevent this buggy behavior. Users can still paste content
    // using the context menu method as they'd do on an iOS device.
    // This is not an ideal workaround as people may still trigger cmd+v by
    // pressing V first and then cmd, but it is good enough to filter out
    // the majority of the noisy behavior since typically you press cmd first.
    // Similarly, when pasting into Android Emulator, cmd+V has results in a
    // side effect of typing the letter "v" into the text field (the same
    // applies to cmd+C).
    if (keyCode === LEFT_META_HID_CODE) {
      this.pressingLeftMetaKey = direction === "Down";
    } else if (keyCode === RIGHT_META_HID_CODE) {
      this.pressingRightMetaKey = direction === "Down";
    }

    if (
      (this.pressingLeftMetaKey || this.pressingRightMetaKey) &&
      (keyCode === C_KEY_HID_CODE || keyCode === V_KEY_HID_CODE)
    ) {
      // ignore sending C and V when meta key is pressed
    } else {
      this.preview?.sendKey(keyCode, direction);
    }
  }

  public sendButton(button: DeviceButtonType, direction: "Up" | "Down") {
    this.preview?.sendButton(button, direction);
  }

  public async sendClipboard(text: string) {
    return this.preview?.sendClipboard(text);
  }

  public sendWheel(point: TouchPoint, deltaX: number, deltaY: number) {
    this.preview?.sendWheel(point, deltaX, deltaY);
  }

  public sendRotate(rotation: DeviceRotation) {
    this._rotation = rotation;
    this.preview?.rotateDevice(rotation);
  }

  public async startPreview() {
    if (!this.previewStartPromise) {
      this.preview = this.makePreview();
      this.previewStartPromise = this.preview.start();
      this.previewStartPromise.then(() => {
        this.applyPreviewSettings();
      });
    }
    return this.previewStartPromise;
  }
}<|MERGE_RESOLUTION|>--- conflicted
+++ resolved
@@ -59,13 +59,12 @@
     return this.preview?.streamURL !== undefined;
   }
 
-<<<<<<< HEAD
   public isPreviewAvailable() {
     return !!this.preview;
-=======
+  }
+
   public get rotation() {
     return this._rotation;
->>>>>>> 1daf6a38
   }
 
   async reboot(): Promise<void> {
