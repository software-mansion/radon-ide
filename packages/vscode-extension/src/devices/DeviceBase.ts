import fs from "fs";
import { Disposable, EventEmitter } from "vscode";
import { Preview, PreviewError } from "./preview";
import { BuildResult } from "../builders/BuildManager";
import { AppPermissionType, TouchPoint, DeviceButtonType } from "../common/Project";
import { tryAcquiringLock } from "../utilities/common";
import {
  DeviceInfo,
  DevicePlatform,
  DeviceRotation,
  DeviceSettings,
  FrameRateReport,
} from "../common/State";
import { ChildProcess } from "../utilities/subprocess";

const LEFT_META_HID_CODE = 0xe3;
const RIGHT_META_HID_CODE = 0xe7;
const V_KEY_HID_CODE = 0x19;
const C_KEY_HID_CODE = 0x06;

export const REBOOT_TIMEOUT = 3000;

export abstract class DeviceBase implements Disposable {
  protected preview: Preview | undefined;
  protected maestroProcess: ChildProcess | undefined;
  private previewStartPromise: Promise<string> | undefined;
  private acquired = false;
  private pressingLeftMetaKey = false;
  private pressingRightMetaKey = false;
  private _rotation: DeviceRotation = DeviceRotation.Portrait;

  private previewClosedEventEmitter = new EventEmitter<PreviewError | void>();

  public readonly onPreviewClosed = this.previewClosedEventEmitter.event;

  constructor(protected deviceSettings: DeviceSettings) {}

  abstract get lockFilePath(): string;

  public get previewURL() {
    return this.preview?.streamURL;
  }

  public get previewReady() {
    return this.preview?.streamURL !== undefined;
  }

  public get rotation() {
    return this._rotation;
  }

  async reboot(): Promise<void> {
    this.preview?.dispose();
    this.preview = undefined;
    this.previewStartPromise = undefined;
  }

  async updateDeviceSettings(settings: DeviceSettings) {
    this.deviceSettings = settings;
    this.applyPreviewSettings();

    return this.changeSettings(settings);
  }

  private applyPreviewSettings() {
    const preview = this.preview;
    if (preview && preview.streamURL) {
      if (this.deviceSettings.replaysEnabled) {
        preview.startReplays();
      } else {
        preview.stopReplays();
      }
      if (this.deviceSettings.showTouches) {
        preview.showTouches();
      } else {
        preview.hideTouches();
      }
      this.sendRotate(this._rotation);
    }
  }

  abstract setUpKeyboard(): void;
  abstract bootDevice(): Promise<void>;
  protected abstract changeSettings(settings: DeviceSettings): Promise<boolean>;
  abstract sendBiometricAuthorization(isMatch: boolean): Promise<void>;
  abstract getClipboard(): Promise<string | void>;
  abstract installApp(build: BuildResult, forceReinstall: boolean): Promise<void>;
  abstract launchApp(
    build: BuildResult,
    metroPort: number,
    devtoolsPort: number | undefined,
    launchArguments: string[],
    appRoot: string
  ): Promise<void>;
  abstract terminateApp(packageNameOrBundleID: string): Promise<void>;
<<<<<<< HEAD
  protected abstract makePreview(): Preview;
  protected abstract runMaestroTest(fileName: string): Promise<void>;
  protected abstract abortMaestroTest(): Promise<void>;
=======
  protected abstract makePreview(licenseToken?: string): Preview;
>>>>>>> 5de8b43e

  /**
   * @returns whether the file can be safely removed after the operation finished.
   */
  abstract sendFile(filePath: string): Promise<{ canSafelyRemove: boolean }>;
  abstract get platform(): DevicePlatform;
  abstract get deviceInfo(): DeviceInfo;
  abstract resetAppPermissions(
    appPermission: AppPermissionType,
    buildResult: BuildResult
  ): Promise<boolean>;
  abstract sendDeepLink(
    link: string,
    buildResult: BuildResult,
    terminateApp: boolean
  ): Promise<void>;

  async acquire() {
    const acquired = await tryAcquiringLock(this.lockFilePath);
    this.acquired = acquired;
    return acquired;
  }

  dispose() {
    if (this.acquired) {
      try {
        fs.unlinkSync(this.lockFilePath);
      } catch (_error) {
        // ignore ENOENT
      }
    }
    this.preview?.dispose();
    this.previewClosedEventEmitter.dispose();
  }

  public startReportingFrameRate(onFpsReport: (report: FrameRateReport) => void) {
    this.preview?.startReportingFrameRate(onFpsReport);
  }

  public stopReportingFrameRate() {
    this.preview?.stopReportingFrameRate();
  }

  public showTouches() {
    return this.preview?.showTouches();
  }

  public hideTouches() {
    return this.preview?.hideTouches();
  }

  public startRecording() {
    if (!this.preview) {
      throw new Error("Preview not started");
    }
    return this.preview.startRecording();
  }

  public async captureAndStopRecording(rotation: DeviceRotation) {
    if (!this.preview) {
      throw new Error("Preview not started");
    }
    return this.preview.captureAndStopRecording(rotation);
  }

  public async captureReplay(rotation: DeviceRotation) {
    if (!this.preview) {
      throw new Error("Preview not started");
    }
    return this.preview.captureReplay(rotation);
  }

  public async captureScreenshot(rotation: DeviceRotation) {
    if (!this.preview) {
      throw new Error("Preview not started");
    }
    return this.preview.captureScreenShot(rotation);
  }

  public sendTouches(
    touches: Array<TouchPoint>,
    type: "Up" | "Move" | "Down",
    rotation: DeviceRotation
  ) {
    this.preview?.sendTouches(touches, type, rotation);
  }

  public sendKey(keyCode: number, direction: "Up" | "Down") {
    // iOS simulator has a buggy behavior when sending cmd+V key combination.
    // It sometimes triggers paste action but with a very low success rate.
    // Other times it kicks in before the pasteboard is filled with the content
    // therefore pasting the previously copied content instead.
    // As a temporary workaround, we disable sending cmd+V as key combination
    // entirely to prevent this buggy behavior. Users can still paste content
    // using the context menu method as they'd do on an iOS device.
    // This is not an ideal workaround as people may still trigger cmd+v by
    // pressing V first and then cmd, but it is good enough to filter out
    // the majority of the noisy behavior since typically you press cmd first.
    // Similarly, when pasting into Android Emulator, cmd+V has results in a
    // side effect of typing the letter "v" into the text field (the same
    // applies to cmd+C).
    if (keyCode === LEFT_META_HID_CODE) {
      this.pressingLeftMetaKey = direction === "Down";
    } else if (keyCode === RIGHT_META_HID_CODE) {
      this.pressingRightMetaKey = direction === "Down";
    }

    if (
      (this.pressingLeftMetaKey || this.pressingRightMetaKey) &&
      (keyCode === C_KEY_HID_CODE || keyCode === V_KEY_HID_CODE)
    ) {
      // ignore sending C and V when meta key is pressed
    } else {
      this.preview?.sendKey(keyCode, direction);
    }
  }

  public sendButton(button: DeviceButtonType, direction: "Up" | "Down") {
    this.preview?.sendButton(button, direction);
  }

  public async sendClipboard(text: string) {
    return this.preview?.sendClipboard(text);
  }

  public sendWheel(point: TouchPoint, deltaX: number, deltaY: number) {
    this.preview?.sendWheel(point, deltaX, deltaY);
  }

  public sendRotate(rotation: DeviceRotation) {
    this._rotation = rotation;
    this.preview?.rotateDevice(rotation);
  }

  private previewClosedListener = (error: PreviewError | void) => {
    this.previewStartPromise = undefined;
    this.preview?.dispose();
    this.preview = undefined;
    this.previewClosedEventEmitter.fire(error);
  };

  public async startPreview(licenseToken?: string) {
    if (!this.previewStartPromise) {
      this.preview = this.makePreview(licenseToken);
      this.preview.onClosed(this.previewClosedListener);
      this.previewStartPromise = this.preview.start();
      this.previewStartPromise.then(() => {
        this.applyPreviewSettings();
      });
    }
    return this.previewStartPromise;
  }

  public async startMaestroTest(fileName: string) {
    await this.runMaestroTest(fileName);
  }

  public async stopMaestroTest() {
    await this.abortMaestroTest();
  }
}<|MERGE_RESOLUTION|>--- conflicted
+++ resolved
@@ -93,13 +93,9 @@
     appRoot: string
   ): Promise<void>;
   abstract terminateApp(packageNameOrBundleID: string): Promise<void>;
-<<<<<<< HEAD
-  protected abstract makePreview(): Preview;
+  protected abstract makePreview(licenseToken?: string): Preview;
   protected abstract runMaestroTest(fileName: string): Promise<void>;
   protected abstract abortMaestroTest(): Promise<void>;
-=======
-  protected abstract makePreview(licenseToken?: string): Preview;
->>>>>>> 5de8b43e
 
   /**
    * @returns whether the file can be safely removed after the operation finished.
