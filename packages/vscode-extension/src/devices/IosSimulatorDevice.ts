--- conflicted
+++ resolved
@@ -76,18 +76,13 @@
     ]);
   }
 
-<<<<<<< HEAD
   async bootDevice(settings: DeviceSettings) {
-    const deviceSetLocation = getOrCreateDeviceSet();
+    const deviceSetLocation = getOrCreateDeviceSet(this.deviceUDID);
 
     if (await this.shouldUpdateLocale(settings.locale)) {
       await this.changeLocale(settings.locale);
     }
 
-=======
-  async bootDevice() {
-    const deviceSetLocation = getOrCreateDeviceSet(this.deviceUDID);
->>>>>>> 40cb5343
     try {
       await exec("xcrun", ["simctl", "--set", deviceSetLocation, "boot", this.deviceUDID], {
         allowNonZeroExit: true,
@@ -105,7 +100,7 @@
   }
 
   private async shouldUpdateLocale(locale: Locale): Promise<boolean> {
-    const deviceSetLocation = getOrCreateDeviceSet();
+    const deviceSetLocation = getOrCreateDeviceSet(this.deviceUDID);
     const deviceLocale = await exec("/usr/libexec/PlistBuddy", [
       "-c",
       `print :AppleLocale`,
@@ -124,20 +119,15 @@
     return true;
   }
 
-<<<<<<< HEAD
   async changeSettings(settings: DeviceSettings, ignoreChecks?: boolean): Promise<boolean> {
     let shouldRestart = false;
-    const deviceSetLocation = getOrCreateDeviceSet();
+    const deviceSetLocation = getOrCreateDeviceSet(this.deviceUDID);
 
     if (await this.shouldUpdateLocale(settings.locale)) {
       shouldRestart = true;
       this.changeLocale(settings.locale);
     }
 
-=======
-  async changeSettings(settings: DeviceSettings) {
-    const deviceSetLocation = getOrCreateDeviceSet(this.deviceUDID);
->>>>>>> 40cb5343
     await exec("xcrun", [
       "simctl",
       "--set",
