import { getAppCachesDir } from "../utilities/common";
import { DeviceBase } from "./DeviceBase";
import { Preview } from "./preview";
import { Logger } from "../Logger";
import { exec } from "../utilities/subprocess";
import { getAvailableIosRuntimes } from "../utilities/iosRuntimes";
import { IOSDeviceInfo, IOSRuntimeInfo, Platform } from "../common/DeviceManager";
import { BuildResult, IOSBuildResult } from "../builders/BuildManager";
import path from "path";
import fs from "fs";
import { AppPermissionType, DeviceSettings } from "../common/Project";
import { EXPO_GO_BUNDLE_ID, fetchExpoLaunchDeeplink } from "../builders/expoGo";
import { ExecaError } from "execa";

interface SimulatorInfo {
  availability?: string;
  state?: string;
  isAvailable?: boolean;
  name: string;
  udid: string;
  version?: string;
  availabilityError?: string;
  type?: "simulator" | "device" | "catalyst";
  booted?: boolean;
  lastBootedAt?: string;
  deviceTypeIdentifier: string;
}

interface SimulatorData {
  devices: { [runtimeID: string]: SimulatorInfo[] };
}

type PrivacyServiceName =
  | "all"
  | "calendar"
  | "contacts-limited"
  | "contacts"
  | "location"
  | "location-always"
  | "photos-add"
  | "photos"
  | "media-library"
  | "microphone"
  | "motion"
  | "reminders"
  | "siri";

export class IosSimulatorDevice extends DeviceBase {
  constructor(private readonly deviceUDID: string) {
    super();
  }

  public get platform(): Platform {
    return Platform.IOS;
  }

  get lockFilePath(): string {
    const deviceSetLocation = getDeviceSetLocation();
    const pidFile = path.join(deviceSetLocation, this.deviceUDID, "lock.pid");
    return pidFile;
  }

  public dispose() {
    super.dispose();
    return exec("xcrun", ["simctl", "--set", getOrCreateDeviceSet(), "shutdown", this.deviceUDID]);
  }

  async bootDevice() {
    const deviceSetLocation = getOrCreateDeviceSet();
    try {
      await exec("xcrun", ["simctl", "--set", deviceSetLocation, "boot", this.deviceUDID], {
        allowNonZeroExit: true,
      });
    } catch (e) {
      const isAlreadyBooted = (e as ExecaError).stderr?.includes("current state: Booted");
      if (isAlreadyBooted) {
        Logger.debug("Device already booted");
      } else {
        throw e;
      }
    }
  }

  async changeSettings(settings: DeviceSettings) {
    const deviceSetLocation = getOrCreateDeviceSet();
    await exec("xcrun", [
      "simctl",
      "--set",
      deviceSetLocation,
      "ui",
      this.deviceUDID,
      "appearance",
      settings.appearance,
    ]);
    await exec("xcrun", [
      "simctl",
      "--set",
      deviceSetLocation,
      "ui",
      this.deviceUDID,
      "content_size",
      convertToSimctlSize(settings.contentSize),
    ]);
    if (settings.location.isDisabled) {
      await exec("xcrun", [
        "simctl",
        "--set",
        deviceSetLocation,
        "location",
        this.deviceUDID,
        "clear",
      ]);
    } else {
      await exec("xcrun", [
        "simctl",
        "--set",
        deviceSetLocation,
        "location",
        this.deviceUDID,
        "set",
        `${settings.location.latitude.toString()},${settings.location.longitude.toString()}`,
      ]);
    }
  }

  async configureMetroPort(bundleID: string, metroPort: number) {
    const deviceSetLocation = getOrCreateDeviceSet();
    const { stdout: appDataLocation } = await exec("xcrun", [
      "simctl",
      "--set",
      deviceSetLocation,
      "get_app_container",
      this.deviceUDID,
      bundleID,
      "data",
    ]);
    const userDefaultsLocation = path.join(
      appDataLocation,
      "Library",
      "Preferences",
      `${bundleID}.plist`
    );
    Logger.debug(`Defaults location ${userDefaultsLocation}`);
    try {
      await exec(
        "/usr/libexec/PlistBuddy",
        [
          "-c",
          "Delete :RCT_jsLocation",
          "-c",
          `Add :RCT_jsLocation string localhost:${metroPort}`,
          userDefaultsLocation,
        ],
        { allowNonZeroExit: true }
      );
    } catch (e) {
      // Delete command fails if the key doesn't exists, but later commands run regardless,
      // despite that process exits with non-zero code. We can ignore this error.
    }
  }

  async launchWithBuild(build: IOSBuildResult) {
    const deviceSetLocation = getOrCreateDeviceSet();
    await exec("xcrun", [
      "simctl",
      "--set",
      deviceSetLocation,
      "launch",
      "--terminate-running-process",
      this.deviceUDID,
      build.bundleID,
    ]);
  }

  async launchWithExpoDeeplink(bundleID: string, expoDeeplink: string) {
    // For Expo dev-client and Expo Go setup, we use deeplink to launch the app. For this approach to work we do the following:
    // 1. Add the deeplink to the scheme approval list
    // 2. Terminate the app if it's running
    // 3. Open the deeplink
    const deviceSetLocation = getOrCreateDeviceSet();

    // Add the deeplink to the scheme approval list:
    const schema = new URL(expoDeeplink).protocol.slice(0, -1);
    await exec("/usr/libexec/PlistBuddy", [
      "-c",
      "Clear dict",
      "-c",
      `Add :com.apple.CoreSimulator.CoreSimulatorBridge-->${schema} string ${bundleID}`,
      path.join(
        deviceSetLocation,
        this.deviceUDID,
        "data",
        "Library",
        "Preferences",
        "com.apple.launchservices.schemeapproval.plist"
      ),
    ]);

    // Terminate the app if it's running:
    try {
      await exec(
        "xcrun",
        ["simctl", "--set", deviceSetLocation, "terminate", this.deviceUDID, bundleID],
        { allowNonZeroExit: true }
      );
    } catch (e) {
      // terminate will exit with non-zero code when the app wasn't running. we ignore this error
    }

    // Use openurl to open the deeplink:
    await exec("xcrun", [
      "simctl",
      "--set",
      deviceSetLocation,
      "openurl",
      this.deviceUDID,
      expoDeeplink,
      // TODO: disableOnboarding param causes error while launching
      // + "&disableOnboarding=1", // disable onboarding dialog via deeplink query param
    ]);
  }

  async launchApp(build: IOSBuildResult, metroPort: number, devtoolsPort: number) {
    if (build.platform !== Platform.IOS) {
      throw new Error("Invalid platform");
    }
    const deepLinkChoice = build.bundleID === EXPO_GO_BUNDLE_ID ? "expo-go" : "expo-dev-client";
    const expoDeeplink = await fetchExpoLaunchDeeplink(metroPort, "ios", deepLinkChoice);
    if (expoDeeplink) {
      this.launchWithExpoDeeplink(build.bundleID, expoDeeplink);
    } else {
      await this.configureMetroPort(build.bundleID, metroPort);
      await this.launchWithBuild(build);
    }
  }

  async installApp(build: BuildResult, forceReinstall: boolean) {
    if (build.platform !== Platform.IOS) {
      throw new Error("Invalid platform");
    }
    const deviceSetLocation = getOrCreateDeviceSet();
    if (forceReinstall) {
      try {
        await exec(
          "xcrun",
          ["simctl", "--set", deviceSetLocation, "uninstall", this.deviceUDID, build.bundleID],
          { allowNonZeroExit: true }
        );
      } catch (e) {
        Logger.error("Error while uninstalling will be ignored", e);
      }
    }
    await exec("xcrun", [
      "simctl",
      "--set",
      deviceSetLocation,
      "install",
      this.deviceUDID,
      build.appPath,
    ]);
  }

  async resetAppPermissions(appPermission: AppPermissionType, build: BuildResult) {
    if (build.platform !== Platform.IOS) {
      throw new Error("Invalid platform");
    }
<<<<<<< HEAD
=======
    const privacyServiceName: PrivacyServiceName = appPermission;
>>>>>>> dddddd65
    await exec("xcrun", [
      "simctl",
      "--set",
      getOrCreateDeviceSet(),
      "privacy",
      this.deviceUDID,
      "reset",
<<<<<<< HEAD
      convertToSimctlPermission(appPermission),
=======
      privacyServiceName,
>>>>>>> dddddd65
      build.bundleID,
    ]);
    return false;
  }

  makePreview(): Preview {
    return new Preview(["ios", this.deviceUDID, getOrCreateDeviceSet()]);
  }
}

export async function getNewestAvailableIosRuntime() {
  const runtimesData = await getAvailableIosRuntimes();

  // sort available runtimes by version
  runtimesData.sort((a, b) => (a.version.localeCompare(b.version) ? -1 : 1));

  // pick the newest runtime
  return runtimesData[0];
}

export async function removeIosRuntimes(runtimeIDs: string[]) {
  const removalPromises = runtimeIDs.map((runtimeID) => {
    return exec("xcrun", ["simctl", "runtime", "delete", runtimeID], {});
  });
  return Promise.all(removalPromises);
}

export async function removeIosSimulator(udid: string | undefined, location: SimulatorDeviceSet) {
  if (!udid) {
    return;
  }

  let deviceSetArgs: string[] = [];
  if (location === SimulatorDeviceSet.RN_IDE) {
    const setDirectory = getOrCreateDeviceSet();
    deviceSetArgs = ["--set", setDirectory];
  }

  return exec("xcrun", ["simctl", ...deviceSetArgs, "delete", udid]);
}

export async function listSimulators(
  location: SimulatorDeviceSet = SimulatorDeviceSet.RN_IDE
): Promise<IOSDeviceInfo[]> {
  let deviceSetArgs: string[] = [];
  if (location === SimulatorDeviceSet.RN_IDE) {
    const deviceSetLocation = getOrCreateDeviceSet();
    deviceSetArgs = ["--set", deviceSetLocation];
  }
  const { stdout } = await exec("xcrun", ["simctl", ...deviceSetArgs, "list", "devices", "--json"]);
  const parsedData: SimulatorData = JSON.parse(stdout);

  const { devices: devicesPerRuntime } = parsedData;
  const runtimes = await getAvailableIosRuntimes();

  const simulators = Object.entries(devicesPerRuntime)
    .map(([runtimeID, devices]) => {
      const runtime = runtimes.find((item) => item.identifier === runtimeID);

      return devices.map((device) => {
        return {
          id: `ios-${device.udid}`,
          platform: Platform.IOS as const,
          UDID: device.udid,
          name: device.name,
          systemName: runtime?.name ?? "Unknown",
          available: device.isAvailable ?? false,
          deviceIdentifier: device.deviceTypeIdentifier,
          runtimeInfo: runtime!,
        };
      });
    })
    .flat();

  return simulators;
}

export enum SimulatorDeviceSet {
  Default,
  RN_IDE,
}

export async function createSimulator(
  deviceName: string,
  deviceIdentifier: string,
  runtime: IOSRuntimeInfo,
  deviceSet: SimulatorDeviceSet
) {
  Logger.debug(`Create simulator ${deviceIdentifier} with runtime ${runtime.identifier}`);

  let locationArgs: string[] = [];
  if (deviceSet === SimulatorDeviceSet.RN_IDE) {
    const deviceSetLocation = getOrCreateDeviceSet();
    locationArgs = ["--set", deviceSetLocation];
  }

  // create new simulator with selected runtime
  const { stdout: UDID } = await exec("xcrun", [
    "simctl",
    ...locationArgs,
    "create",
    deviceName,
    deviceIdentifier,
    runtime.identifier,
  ]);

  return {
    id: `ios-${UDID}`,
    platform: Platform.IOS,
    UDID,
    name: deviceName,
    systemName: runtime.name,
    available: true, // assuming if create command went through, it's available
    deviceIdentifier: deviceIdentifier,
    runtimeInfo: runtime,
  } as IOSDeviceInfo;
}

function getDeviceSetLocation() {
  const appCachesDir = getAppCachesDir();
  return path.join(appCachesDir, "Devices", "iOS");
}

function getOrCreateDeviceSet() {
  const deviceSetLocation = getDeviceSetLocation();
  if (!fs.existsSync(deviceSetLocation)) {
    fs.mkdirSync(deviceSetLocation, { recursive: true });
  }

  return deviceSetLocation;
}

function convertToSimctlSize(size: DeviceSettings["contentSize"]): string {
  switch (size) {
    case "xsmall":
      return "extra-small";
    case "small":
      return "small";
    case "normal":
      return "medium";
    case "large":
      return "large";
    case "xlarge":
      return "extra-large";
    case "xxlarge":
      return "extra-extra-large";
    case "xxxlarge":
      return "extra-extra-extra-large";
  }
}

function convertToSimctlPermission(permissionType: AppPermissionType): string {
  switch (permissionType) {
    case "all":
      return "all";
    case "location":
      return "location";
    case "photos":
      return "photos";
    case "contacts":
      return "contacts";
    case "calendar":
      return "calendar";
  }
}<|MERGE_RESOLUTION|>--- conflicted
+++ resolved
@@ -264,10 +264,7 @@
     if (build.platform !== Platform.IOS) {
       throw new Error("Invalid platform");
     }
-<<<<<<< HEAD
-=======
     const privacyServiceName: PrivacyServiceName = appPermission;
->>>>>>> dddddd65
     await exec("xcrun", [
       "simctl",
       "--set",
@@ -275,11 +272,7 @@
       "privacy",
       this.deviceUDID,
       "reset",
-<<<<<<< HEAD
-      convertToSimctlPermission(appPermission),
-=======
       privacyServiceName,
->>>>>>> dddddd65
       build.bundleID,
     ]);
     return false;
@@ -429,19 +422,4 @@
     case "xxxlarge":
       return "extra-extra-extra-large";
   }
-}
-
-function convertToSimctlPermission(permissionType: AppPermissionType): string {
-  switch (permissionType) {
-    case "all":
-      return "all";
-    case "location":
-      return "location";
-    case "photos":
-      return "photos";
-    case "contacts":
-      return "contacts";
-    case "calendar":
-      return "calendar";
-  }
 }