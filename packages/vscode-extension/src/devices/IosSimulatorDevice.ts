import path from "path";
import fs from "fs";
import assert from "assert";
import { ExecaChildProcess, ExecaError } from "execa";
import mime from "mime";
import _ from "lodash";
import * as vscode from "vscode";
import { Disposable } from "vscode";
import { getAppCachesDir, getOldAppCachesDir } from "../utilities/common";
import { DeviceBase } from "./DeviceBase";
import { Preview } from "./preview";
import { Logger } from "../Logger";
import { exec, lineReader } from "../utilities/subprocess";
import { getAvailableIosRuntimes } from "../utilities/iosRuntimes";
import { BuildResult } from "../builders/BuildManager";
import { AppPermissionType } from "../common/Project";
import { EXPO_GO_BUNDLE_ID, fetchExpoLaunchDeeplink, getExpoVersion } from "../builders/expoGo";
import { IOSBuildResult } from "../builders/buildIOS";
import { OutputChannelRegistry } from "../project/OutputChannelRegistry";
import { Output } from "../common/OutputChannel";
import {
  DevicePlatform,
  DevicesByType,
  DeviceSettings,
  DeviceType,
  InstallationError,
  InstallationErrorReason,
  IOSDeviceInfo,
  IOSRuntimeInfo,
  Locale,
} from "../common/State";
import { checkXcodeExists } from "../utilities/checkXcodeExists";
import { Platform } from "../utilities/platform";
import { DeviceAlreadyUsedError } from "./DeviceAlreadyUsedError";
import { DevicesProvider } from "./DevicesProvider";
import { StateManager } from "../project/StateManager";

interface SimulatorInfo {
  availability?: string;
  state?: string;
  isAvailable?: boolean;
  name: string;
  udid: string;
  version?: string;
  displayName: string;
  availabilityError?: string;
  type?: "simulator" | "device" | "catalyst";
  booted?: boolean;
  lastBootedAt?: string;
  deviceTypeIdentifier?: string;
}

interface SimulatorData {
  devices: { [runtimeID: string]: SimulatorInfo[] };
}

type PrivacyServiceName =
  | "all"
  | "calendar"
  | "contacts-limited"
  | "contacts"
  | "location"
  | "location-always"
  | "photos-add"
  | "photos"
  | "media-library"
  | "microphone"
  | "motion"
  | "reminders"
  | "siri";

export class IosSimulatorDevice extends DeviceBase {
  private runningAppProcess: ExecaChildProcess | undefined;

  constructor(
    deviceSettings: DeviceSettings,
    private readonly deviceUDID: string,
    private readonly _deviceInfo: IOSDeviceInfo,
    private readonly outputChannelRegistry: OutputChannelRegistry
  ) {
    super(deviceSettings);
  }

  public get platform(): DevicePlatform {
    return DevicePlatform.IOS;
  }

  public get deviceInfo(): IOSDeviceInfo {
    return this._deviceInfo;
  }

  public get lockFilePath(): string {
    const deviceSetLocation = getDeviceSetLocation(this.deviceUDID);
    const pidFile = path.join(deviceSetLocation, this.deviceUDID, "lock.pid");
    return pidFile;
  }

  private get nativeLogsOutputChannel() {
    return this.outputChannelRegistry.getOrCreateOutputChannel(Output.IosDevice);
  }
  private get maestroLogsOutputChannel() {
    return this.outputChannelRegistry.getOrCreateOutputChannel(Output.MaestroIos);
  }

  public dispose() {
    super.dispose();
    this.runningAppProcess?.cancel();
    return exec(
      "xcrun",
      ["simctl", "--set", getOrCreateDeviceSet(this.deviceUDID), "shutdown", this.deviceUDID],
      {
        reject: false, // we ignore the error here, as the shutdown command may fail if the device is already shutdown
      }
    );
  }

  public async reboot() {
    super.reboot();
    this.runningAppProcess?.cancel();
    await exec(
      "xcrun",
      ["simctl", "--set", getOrCreateDeviceSet(this.deviceUDID), "shutdown", this.deviceUDID],
      {
        reject: false, // we ignore the error here, as the shutdown command may fail if the device is already shutdown
      }
    );

    await this.internalBootDevice();
  }

  public setUpKeyboard() {
    this.preview?.setUpKeyboard();
  }

  private async internalBootDevice() {
    const deviceSetLocation = getOrCreateDeviceSet(this.deviceUDID);
    try {
      await exec("xcrun", ["simctl", "--set", deviceSetLocation, "boot", this.deviceUDID], {
        allowNonZeroExit: true,
      });
    } catch (e) {
      const isAlreadyBooted = (e as ExecaError).stderr?.includes("current state: Booted");
      if (isAlreadyBooted) {
        Logger.debug("Device already booted");
      } else {
        throw e;
      }
    }
  }

  async bootDevice() {
    if (await this.shouldUpdateLocale(this.deviceSettings.locale)) {
      await this.changeLocale(this.deviceSettings.locale);
    }

    await this.internalBootDevice();

    await this.changeSettings(this.deviceSettings);
  }

  private async shouldUpdateLocale(locale: Locale): Promise<boolean> {
    const deviceSetLocation = getOrCreateDeviceSet(this.deviceUDID);
    const deviceLocale = await exec("/usr/libexec/PlistBuddy", [
      "-c",
      `print :AppleLocale`,
      path.join(
        deviceSetLocation,
        this.deviceUDID,
        "data",
        "Library",
        "Preferences",
        ".GlobalPreferences.plist"
      ),
    ]);
    if (deviceLocale.stdout === locale) {
      return false;
    }
    return true;
  }

  async changeSettings(settings: DeviceSettings): Promise<boolean> {
    let shouldRestart = false;
    const deviceSetLocation = getOrCreateDeviceSet(this.deviceUDID);

    if (await this.shouldUpdateLocale(settings.locale)) {
      shouldRestart = true;
      this.changeLocale(settings.locale);
    }

    await exec("xcrun", [
      "simctl",
      "--set",
      deviceSetLocation,
      "ui",
      this.deviceUDID,
      "appearance",
      settings.appearance,
    ]);
    await exec("xcrun", [
      "simctl",
      "--set",
      deviceSetLocation,
      "ui",
      this.deviceUDID,
      "content_size",
      convertToSimctlSize(settings.contentSize),
    ]);
    if (settings.location.isDisabled) {
      await exec("xcrun", [
        "simctl",
        "--set",
        deviceSetLocation,
        "location",
        this.deviceUDID,
        "clear",
      ]);
    } else {
      await exec("xcrun", [
        "simctl",
        "--set",
        deviceSetLocation,
        "location",
        this.deviceUDID,
        "set",
        `${settings.location.latitude.toString()},${settings.location.longitude.toString()}`,
      ]);
    }
    await exec("xcrun", [
      "simctl",
      "--set",
      deviceSetLocation,
      "spawn",
      this.deviceUDID,
      "notifyutil",
      "-s",
      "com.apple.BiometricKit.enrollmentChanged",
      settings.hasEnrolledBiometrics ? "1" : "0",
    ]);
    await exec("xcrun", [
      "simctl",
      "--set",
      deviceSetLocation,
      "spawn",
      this.deviceUDID,
      "notifyutil",
      "-p",
      "com.apple.BiometricKit.enrollmentChanged",
    ]);

    return shouldRestart;
  }

  async sendBiometricAuthorization(isMatch: boolean) {
    const deviceSetLocation = getOrCreateDeviceSet(this.deviceUDID);
    await exec("xcrun", [
      "simctl",
      "--set",
      deviceSetLocation,
      "spawn",
      this.deviceUDID,
      "notifyutil",
      "-p",
      isMatch
        ? "com.apple.BiometricKit_Sim.fingerTouch.match"
        : "com.apple.BiometricKit_Sim.fingerTouch.nomatch",
    ]);
  }

  public async sendClipboard(text: string) {
    const deviceSetLocation = getOrCreateDeviceSet(this.deviceUDID);
    await exec("xcrun", ["simctl", "--set", deviceSetLocation, "pbcopy", this.deviceUDID], {
      input: text,
    });
  }

  public async getClipboard() {
    const deviceSetLocation = getOrCreateDeviceSet(this.deviceUDID);
    const { stdout } = await exec("xcrun", [
      "simctl",
      "--set",
      deviceSetLocation,
      "pbpaste",
      this.deviceUDID,
    ]);

    return stdout;
  }

  private async changeLocale(newLocale: Locale): Promise<boolean> {
    const deviceSetLocation = getOrCreateDeviceSet(this.deviceUDID);
    const languageCode = newLocale.match(/([^_-]*)/)![1];
    await exec("/usr/libexec/PlistBuddy", [
      "-c",
      `set :AppleLanguages:0 ${languageCode}`,
      "-c",
      `set :AppleLocale ${newLocale}`,
      path.join(
        deviceSetLocation,
        this.deviceUDID,
        "data",
        "Library",
        "Preferences",
        ".GlobalPreferences.plist"
      ),
    ]);
    return true;
  }

  async configureMetroPort(bundleID: string, metroPort: number) {
    const deviceSetLocation = getOrCreateDeviceSet(this.deviceUDID);
    const { stdout: appDataLocation } = await exec("xcrun", [
      "simctl",
      "--set",
      deviceSetLocation,
      "get_app_container",
      this.deviceUDID,
      bundleID,
      "data",
    ]);
    const userDefaultsLocation = path.join(
      appDataLocation,
      "Library",
      "Preferences",
      `${bundleID}.plist`
    );
    Logger.debug(`Defaults location ${userDefaultsLocation}`);
    await exec(
      "/usr/libexec/PlistBuddy",
      [
        "-c",
        "Delete :RCT_jsLocation",
        "-c",
        `Add :RCT_jsLocation string localhost:${metroPort}`,
        userDefaultsLocation,
      ],
      { allowNonZeroExit: true, reject: false }
    );

    // Simulator may keep the defaults in memory with cfprefsd, we restart the daemon to make sure
    // it reads the latest values from disk.
    // We'd normally try to use defaults command that would write the updates via the daemon, however
    // for some reason that doesn't work with custom device sets.
    await exec(
      "xcrun",
      [
        "simctl",
        "--set",
        deviceSetLocation,
        "spawn",
        this.deviceUDID,
        "launchctl",
        "stop",
        "com.apple.cfprefsd.xpc.daemon",
      ],
      { reject: false }
    );

    // Restarting cfprefsd breaks the SpringBoard process which in particular controls things like
    // the appearance settings. We need to restart it following the cfprefsd reset.
    await exec(
      "xcrun",
      [
        "simctl",
        "--set",
        deviceSetLocation,
        "spawn",
        this.deviceUDID,
        "launchctl",
        "kickstart",
        "-k",
        "system/com.apple.SpringBoard",
      ],
      { reject: false }
    );

    // Restarting SpringBoard process breaks the backboardd which in particular controls things like
    // the rotation settings. We need to restart it following the cfprefsd springboard reset.
    await exec(
      "xcrun",
      [
        "simctl",
        "--set",
        deviceSetLocation,
        "spawn",
        this.deviceUDID,
        "launchctl",
        "kickstart",
        "-k",
        "system/com.apple.backboardd",
      ],
      { reject: false }
    );
  }

  async terminateApp(bundleID: string) {
    const deviceSetLocation = getOrCreateDeviceSet(this.deviceUDID);

    // Terminate the app if it's running:
    try {
      await exec(
        "xcrun",
        ["simctl", "--set", deviceSetLocation, "terminate", this.deviceUDID, bundleID],
        { allowNonZeroExit: true }
      );
    } catch (e) {
      // terminate will exit with non-zero code when the app wasn't running. we ignore this error
    }
  }

  /**
   * This function terminates any running applications. Might be useful when you launch a new application
   * before terminating the previous one.
   */
  async terminateAnyRunningApplications() {
    const deviceSetLocation = getOrCreateDeviceSet(this.deviceUDID);
    const { stdout } = await exec("xcrun", [
      "simctl",
      "--set",
      deviceSetLocation,
      "listapps",
      this.deviceUDID,
    ]);

    const regex = /ApplicationType = User;\s*[^{}]*?\bCFBundleIdentifier = "([^"]+)/g;

    const matches = [];
    let match;
    while ((match = regex.exec(stdout)) !== null) {
      matches.push(match[1]);
    }

    await Promise.all(matches.map(async (e) => await this.terminateApp(e)));
  }

  async launchWithBuild(build: IOSBuildResult, launchArguments: string[]) {
    const deviceSetLocation = getOrCreateDeviceSet(this.deviceUDID);

    await this.terminateAnyRunningApplications();

    if (this.runningAppProcess) {
      this.runningAppProcess.kill(9);
    }

    this.nativeLogsOutputChannel.clear();

    const launchAppArgs = [
      "simctl",
      "--set",
      deviceSetLocation,
      "launch",
      "--console",
      "--terminate-running-process",
      this.deviceUDID,
      build.bundleID,
      ...launchArguments,
    ];

    this.runningAppProcess = exec("xcrun", launchAppArgs);

    lineReader(this.runningAppProcess).onLineRead((line) =>
      this.nativeLogsOutputChannel?.appendLine(line)
    );
  }

  async launchWithExpoDeeplink(bundleID: string, expoDeeplink: string) {
    // For Expo dev-client and Expo Go setup, we use deeplink to launch the app. For this approach to work we do the following:
    // 1. Add the deeplink to the scheme approval list via defaults
    // 2. Terminate any app if it's running
    // 3. Open the deeplink
    const deviceSetLocation = getOrCreateDeviceSet(this.deviceUDID);

    // Add the deeplink to the scheme approval list:
    const schema = new URL(expoDeeplink).protocol.slice(0, -1);
    await exec("xcrun", [
      "simctl",
      "--set",
      deviceSetLocation,
      "spawn",
      this.deviceUDID,
      "defaults",
      "write",
      "com.apple.launchservices.schemeapproval",
      `com.apple.CoreSimulator.CoreSimulatorBridge-->${schema}`,
      "-string",
      bundleID,
    ]);

    await this.terminateAnyRunningApplications();

    // Use openurl to open the deeplink:
    await exec("xcrun", [
      "simctl",
      "--set",
      deviceSetLocation,
      "openurl",
      this.deviceUDID,
      expoDeeplink,
      // TODO: disableOnboarding param causes error while launching
      // + "&disableOnboarding=1", // disable onboarding dialog via deeplink query param
    ]);
  }

  async launchApp(
    build: BuildResult,
    metroPort: number,
    _devtoolsPort: number | undefined,
    launchArguments: string[],
    appRoot: string
  ) {
    if (build.platform !== DevicePlatform.IOS) {
      throw new Error("Invalid platform");
    }
    const deepLinkChoice = build.bundleID === EXPO_GO_BUNDLE_ID ? "expo-go" : "expo-dev-client";
    const expoDeeplink = await fetchExpoLaunchDeeplink(metroPort, "ios", deepLinkChoice);
    if (expoDeeplink) {
      Logger.info("Expo deeplink detected", expoDeeplink);
      const expoVersion = getExpoVersion(appRoot);
      // parseInt will return int corresponding to the major version
      if (parseInt(expoVersion) >= 52) {
        // for Expo SDK 52+ we can use the --initialUrl parameter to pass to the launched process on iOS
        // this option allows us to avoid launching via deeplink and this way to avoid linking permission
        // overrides as well as allows us to capture the process logs into the output channel.
        assert(
          !launchArguments.includes("--initialUrl"),
          "Launch arguments include --initialUrl parameter. This parameter is not supported for expo-go and dev-client setups. Please remove it from the launch arguments."
        );
        Logger.info(
          "Launching the app",
          build.bundleID,
          "using --initialUrl parameter",
          expoDeeplink
        );

        const launchArgsWithInitialUrl = [...launchArguments, "--initialUrl", expoDeeplink];
        await this.launchWithBuild(build, launchArgsWithInitialUrl);
      } else {
        // for older Expo SDKs we need to launch via deeplink
        Logger.info("Launching the app", build.bundleID, "via deeplink", expoDeeplink);
        this.launchWithExpoDeeplink(build.bundleID, expoDeeplink);
      }
    } else {
      Logger.info("Launching app using bundle ID without deeplink");
      await this.configureMetroPort(build.bundleID, metroPort);
      await this.launchWithBuild(build, launchArguments);
    }
  }

  async locateInstalledAppBuildHashFile(build: IOSBuildResult) {
    const deviceSetLocation = getOrCreateDeviceSet(this.deviceUDID);
    try {
      const { stdout: appContainerLocation } = await exec("xcrun", [
        "simctl",
        "--set",
        deviceSetLocation,
        "get_app_container",
        this.deviceUDID,
        build.bundleID,
        "app",
      ]);
      return path.join(appContainerLocation, ".radonide.buildhash");
    } catch (error) {
      return undefined;
    }
  }

  async checkInstalledAppBuildHashFile(build: IOSBuildResult) {
    const buildHashFileLocation = await this.locateInstalledAppBuildHashFile(build);
    if (buildHashFileLocation === undefined) {
      return null;
    }
    try {
      const buildHash = await fs.promises.readFile(buildHashFileLocation, "utf8");
      return buildHash === build.buildHash;
    } catch (error) {
      return null;
    }
  }

  async updateInstalledAppBuildHash(build: IOSBuildResult) {
    const buildHashFileLocation = await this.locateInstalledAppBuildHashFile(build);
    if (buildHashFileLocation !== undefined) {
      await fs.promises.writeFile(buildHashFileLocation, build.buildHash);
    }
  }

  async installApp(build: BuildResult, forceReinstall: boolean) {
    if (build.platform !== DevicePlatform.IOS) {
      throw new InstallationError("Invalid platform", InstallationErrorReason.InvalidPlatform);
    }

    try {
      const startTime = performance.now();
      const deviceSetLocation = getOrCreateDeviceSet(this.deviceUDID);
      if (forceReinstall) {
        try {
          await exec(
            "xcrun",
            ["simctl", "--set", deviceSetLocation, "uninstall", this.deviceUDID, build.bundleID],
            { allowNonZeroExit: true }
          );
        } catch (e) {
          Logger.error("Error while uninstalling will be ignored", e);
        }
      } else {
        const isInstalled = await this.checkInstalledAppBuildHashFile(build);
        if (isInstalled) {
          const skipInstallDurationSec = (performance.now() - startTime) / 1000;
          Logger.info(
            `App is already installed, skipping installation. Took ${skipInstallDurationSec.toFixed(
              2
            )} sec.`
          );
          return;
        }
      }

      await exec("xcrun", [
        "simctl",
        "--set",
        deviceSetLocation,
        "install",
        this.deviceUDID,
        build.appPath,
      ]);
      const installDurationSec = (performance.now() - startTime) / 1000;
      Logger.info(`App installed. Took ${installDurationSec.toFixed(2)} sec.`);
      await this.updateInstalledAppBuildHash(build);
    } catch (e) {
      const message =
        typeof e === "object" && e !== null && "message" in e ? String(e.message) : String(e);
      throw new InstallationError(message, InstallationErrorReason.Unknown);
    }
  }

  async resetAppPermissions(appPermission: AppPermissionType, build: BuildResult) {
    if (build.platform !== DevicePlatform.IOS) {
      throw new Error("Invalid platform");
    }
    const privacyServiceName: PrivacyServiceName = appPermission;
    await exec("xcrun", [
      "simctl",
      "--set",
      getOrCreateDeviceSet(this.deviceUDID),
      "privacy",
      this.deviceUDID,
      "reset",
      privacyServiceName,
      build.bundleID,
    ]);
    return false;
  }

  async sendDeepLink(link: string, build: BuildResult) {
    if (build.platform !== DevicePlatform.IOS) {
      throw new Error("Invalid platform");
    }

    await exec("xcrun", [
      "simctl",
      "--set",
      getOrCreateDeviceSet(this.deviceUDID),
      "openurl",
      this.deviceUDID,
      link,
    ]);
  }

  makePreview(licenseToken?: string): Preview {
    const args = [
      "ios",
      "--id",
      this.deviceUDID,
      "--device-set",
      getOrCreateDeviceSet(this.deviceUDID),
    ];
    if (licenseToken !== undefined) {
      args.push("-t", licenseToken);
    }
    return new Preview(args);
  }

  public async sendFile(filePath: string) {
    const fileExtension = path.extname(filePath);
    if (SUPPORTED_FILE_URL_EXTS.includes(fileExtension)) {
      await exec("xcrun", [
        "simctl",
        "--set",
        getOrCreateDeviceSet(this.deviceUDID),
        "openurl",
        this.deviceUDID,
        `file://${filePath}`,
      ]);
      return { canSafelyRemove: false };
    }
    if (!isMediaFile(filePath)) {
      throw new Error(
        `Unsupported file type "${fileExtension}". ` +
          `Only images, video files and SSL certificates are currently supported.`
      );
    }
    const args = [
      "simctl",
      "--set",
      getOrCreateDeviceSet(this.deviceUDID),
      "addmedia",
      this.deviceUDID,
      filePath,
    ];
    await exec("xcrun", args);
    return { canSafelyRemove: true };
  }

  protected async runMaestroTest(fileName: string) {
    const document = await vscode.workspace.openTextDocument(fileName);
    if (document.isDirty) {
      await document.save();
    }

    this.maestroLogsOutputChannel.show(true);
    this.maestroLogsOutputChannel.appendLine("");
<<<<<<< HEAD
    this.maestroLogsOutputChannel.appendLine(`Starting a Maestro flow from ${fileName} on ${this.deviceInfo.displayName}`);
=======
    this.maestroLogsOutputChannel.appendLine(
      `Starting a Maestro flow from ${fileName} on ${this.deviceInfo.displayName}`
    );
>>>>>>> f6e459d3

    // Right now Maestro uses xcodebuild test-without-building for running iOS tests,
    // which does not support simulators located outside the default device set.
    // The creators provide a prebuilt test runner that can be ran through simctl,
    // and even have have written working code that uses it, but as for now
    // there's no built-in way to call these methods with Maestro CLI.
    // As a workaround, we replace the xcodebuild command with instructions
    // similar to what Maestro would do in prebuilt mode, and wrap the xcrun
    // command to provide our own device set with the --set flag.
    const shimPath = path.resolve(__dirname, "..", "scripts", "shims");
<<<<<<< HEAD
    
    const maestroProcess = exec(
      "maestro",
      ["--device", this.deviceUDID, "test", fileName],
      {
        buffer: false,
        stdin: "ignore",
        env: {
          PATH: `${shimPath}:${process.env.PATH}`,
        },
      }
    );
=======

    const maestroProcess = exec("maestro", ["--device", this.deviceUDID, "test", fileName], {
      buffer: false,
      stdin: "ignore",
      env: {
        PATH: `${shimPath}:${process.env.PATH}`,
      },
    });
>>>>>>> f6e459d3
    this.maestroProcess = maestroProcess;

    lineReader(maestroProcess).onLineRead(this.maestroLogsOutputChannel.appendLine);

    const resultOrError = await maestroProcess.catch((e) => e);
    const exitCode = resultOrError.exitCode ?? 1;

    this.maestroProcess = undefined;
    if (exitCode !== 0) {
      this.maestroLogsOutputChannel.appendLine(`Maestro test failed with exit code ${exitCode}`);
    } else {
      this.maestroLogsOutputChannel.appendLine("Maestro test completed successfully!");
    }
  }

  protected async abortMaestroTest(): Promise<void> {
    if (!this.maestroProcess) {
      return;
    }

    this.maestroLogsOutputChannel.appendLine("Aborting Maestro test...");

    const proc = this.maestroProcess;
    try {
      proc.kill();
    } catch (e) {}

    const killer = setTimeout(() => {
      try {
        proc.kill(9);
      } catch (e) {}
    }, 3000);

    try {
      await proc;
    } catch (_e) {}

    clearTimeout(killer);
    this.maestroProcess = undefined;
    this.maestroLogsOutputChannel.appendLine("Maestro test aborted");
  }
}

const SUPPORTED_FILE_URL_EXTS = [
  // SSL Certificates:
  ".cer",
  ".pem",
];

function isMediaFile(filePath: string): boolean {
  const type = mime.lookup(filePath);
  return type.startsWith("image/") || type.startsWith("video/");
}

export async function getNewestAvailableIosRuntime() {
  const runtimesData = await getAvailableIosRuntimes();

  // sort available runtimes by version
  runtimesData.sort((a, b) => (a.version.localeCompare(b.version) ? -1 : 1));

  // pick the newest runtime
  return runtimesData[0];
}

export async function removeIosRuntimes(runtimeIDs: string[]) {
  const removalPromises = runtimeIDs.map((runtimeID) => {
    return exec("xcrun", ["simctl", "runtime", "delete", runtimeID], {});
  });
  return Promise.all(removalPromises);
}

export async function renameIosSimulator(udid: string | undefined, newDisplayName: string) {
  if (!udid) {
    return;
  }

  return await exec("xcrun", [
    "simctl",
    "--set",
    getOrCreateDeviceSet(udid),
    "rename",
    udid,
    newDisplayName,
  ]);
}

export async function removeIosSimulator(udid: string | undefined, location: SimulatorDeviceSet) {
  if (!udid) {
    return;
  }

  let deviceSetArgs: string[] = [];
  if (location === SimulatorDeviceSet.RN_IDE) {
    const setDirectory = getOrCreateDeviceSet(udid);
    deviceSetArgs = ["--set", setDirectory];
  }

  return exec("xcrun", ["simctl", ...deviceSetArgs, "delete", udid]);
}

async function listSimulatorsForLocation(location?: string) {
  let deviceSetArgs: string[] = [];
  if (location) {
    deviceSetArgs = ["--set", location];
  }
  try {
    const { stdout } = await exec(
      "xcrun",
      ["simctl", ...deviceSetArgs, "list", "devices", "--json"],
      { allowNonZeroExit: true }
    );
    const parsedData: SimulatorData = JSON.parse(stdout);

    const { devices: devicesPerRuntime } = parsedData;

    return Object.entries(devicesPerRuntime);
  } catch (e) {
    // ignore errors because some locations might not exist
  }
  return [];
}

export async function listSimulators(location: SimulatorDeviceSet): Promise<IOSDeviceInfo[]> {
  let devicesPerRuntime;
  if (location === SimulatorDeviceSet.RN_IDE) {
    const deviceSetLocation = getOrCreateDeviceSet();

    devicesPerRuntime = await listSimulatorsForLocation(deviceSetLocation);

    const oldDeviceSetLocation = getOldDeviceSetLocation();
    const oldDevicesPerRuntime = await listSimulatorsForLocation(oldDeviceSetLocation);

    devicesPerRuntime = devicesPerRuntime.concat(oldDevicesPerRuntime);
  } else {
    devicesPerRuntime = await listSimulatorsForLocation();
  }

  const runtimes = await getAvailableIosRuntimes();

  const simulators = devicesPerRuntime
    .map(([runtimeID, devices]) => {
      const runtime = runtimes.find((item) => item.identifier === runtimeID);

      return devices
        .map((device) => {
          if (!device.deviceTypeIdentifier) {
            return undefined;
          }
          return {
            id: `ios-${device.udid}`,
            platform: DevicePlatform.IOS as const,
            UDID: device.udid,
            modelId: device.deviceTypeIdentifier,
            systemName: runtime?.name ?? "Unknown",
            displayName: device.name,
            deviceType: device.deviceTypeIdentifier.includes("iPad")
              ? DeviceType.Tablet
              : DeviceType.Phone,
            available: device.isAvailable ?? false,
            runtimeInfo: runtime,
          };
        })
        .filter((e) => e !== undefined);
    })
    .flat();
  if (location === SimulatorDeviceSet.RN_IDE) {
    await ensureUniqueDisplayNames(simulators);
  }
  return simulators;
}

export enum SimulatorDeviceSet {
  Default,
  RN_IDE,
}

export async function createSimulatorWithRuntimeId(
  deviceTypeId: string,
  displayName: string,
  runtimeId: string,
  deviceSet: SimulatorDeviceSet
) {
  Logger.debug(`Create simulator ${deviceTypeId} with runtime ${runtimeId}`);

  let locationArgs: string[] = [];
  if (deviceSet === SimulatorDeviceSet.RN_IDE) {
    const deviceSetLocation = getOrCreateDeviceSet();
    locationArgs = ["--set", deviceSetLocation];
  }

  // create new simulator with selected runtime
  const { stdout: UDID } = await exec("xcrun", [
    "simctl",
    ...locationArgs,
    "create",
    displayName,
    deviceTypeId,
    runtimeId,
  ]);

  return UDID;
}

export async function createSimulator(
  deviceTypeId: string,
  displayName: string,
  runtime: IOSRuntimeInfo,
  deviceSet: SimulatorDeviceSet
) {
  const UDID = await createSimulatorWithRuntimeId(
    deviceTypeId,
    displayName,
    runtime.identifier,
    deviceSet
  );
  return {
    id: `ios-${UDID}`,
    platform: DevicePlatform.IOS,
    UDID,
    modelId: deviceTypeId,
    systemName: runtime.name,
    displayName: displayName,
    available: true, // assuming if create command went through, it's available
    runtimeInfo: runtime,
  } as IOSDeviceInfo;
}

function getDeviceSetLocation(deviceUDID?: string) {
  const appCachesDir = getAppCachesDir();
  const deviceSetLocation = path.join(appCachesDir, "Devices", "iOS");
  if (!deviceUDID) {
    return deviceSetLocation;
  }
  const oldDeviceSetLocation = getOldDeviceSetLocation();
  if (!fs.existsSync(oldDeviceSetLocation)) {
    return deviceSetLocation;
  }
  const devices = fs.readdirSync(oldDeviceSetLocation);
  if (devices.includes(deviceUDID)) {
    return oldDeviceSetLocation;
  }
  return deviceSetLocation;
}

function getOldDeviceSetLocation() {
  const oldAppCachesDir = getOldAppCachesDir();
  return path.join(oldAppCachesDir, "Devices", "iOS");
}

function getOrCreateDeviceSet(deviceUDID?: string) {
  let deviceSetLocation = getDeviceSetLocation(deviceUDID);
  if (!fs.existsSync(deviceSetLocation)) {
    fs.mkdirSync(deviceSetLocation, { recursive: true });
  }

  return deviceSetLocation;
}

function convertToSimctlSize(size: DeviceSettings["contentSize"]): string {
  switch (size) {
    case "xsmall":
      return "extra-small";
    case "small":
      return "small";
    case "normal":
      return "medium";
    case "large":
      return "large";
    case "xlarge":
      return "extra-large";
    case "xxlarge":
      return "extra-extra-large";
    case "xxxlarge":
      return "extra-extra-extra-large";
  }
}

async function ensureUniqueDisplayNames(devices: IOSDeviceInfo[]) {
  const devicesByDisplayName = _.groupBy(devices, "displayName");
  const uniqueNames = new Set<string>(Object.keys(devicesByDisplayName));

  for (const [displayName, devicesWithSameName] of Object.entries(devicesByDisplayName)) {
    let duplicateCounter = 1;
    let newName = `${displayName} (${duplicateCounter})`;
    for (const device of devicesWithSameName.slice(1)) {
      while (uniqueNames.has(newName)) {
        duplicateCounter += 1;
        newName = `${displayName} (${duplicateCounter})`;
      }
      uniqueNames.add(newName);
      device.displayName = newName;
      await renameIosSimulator(device.UDID, newName);
    }
  }
}

export class IosSimulatorProvider implements DevicesProvider<IOSDeviceInfo>, Disposable {
  constructor(
    private stateManager: StateManager<DevicesByType>,
    private outputChannelRegistry: OutputChannelRegistry
  ) {}

  public async listDevices() {
    let shouldLoadSimulators = Platform.OS === "macos";

    if (!shouldLoadSimulators) {
      return [];
    }

    if (!(await checkXcodeExists())) {
      Logger.debug("Couldn't list iOS simulators as XCode installation wasn't found");
      return [];
    }

    try {
      const simulators = await listSimulators(SimulatorDeviceSet.RN_IDE);
      this.stateManager.updateState({ iosSimulators: simulators });
      return simulators;
    } catch (e) {
      Logger.error("Error fetching simulators", e);
      return [];
    }
  }

  public async acquireDevice(
    deviceInfo: IOSDeviceInfo,
    deviceSettings: DeviceSettings
  ): Promise<IosSimulatorDevice | undefined> {
    if (deviceInfo.platform !== DevicePlatform.IOS) {
      return undefined;
    }

    if (Platform.OS !== "macos") {
      throw new Error("Invalid platform. Expected macos.");
    }

    const simulators = await listSimulators(SimulatorDeviceSet.RN_IDE);
    const simulatorInfo = simulators.find((device) => device.id === deviceInfo.id);
    if (!simulatorInfo || simulatorInfo.platform !== DevicePlatform.IOS) {
      throw new Error(`Simulator ${deviceInfo.id} not found`);
    }
    const device = new IosSimulatorDevice(
      deviceSettings,
      simulatorInfo.UDID,
      simulatorInfo,
      this.outputChannelRegistry
    );

    if (await device.acquire()) {
      return device;
    }

    device.dispose();
    throw new DeviceAlreadyUsedError();
  }

  public dispose() {
    this.stateManager.dispose();
  }
}<|MERGE_RESOLUTION|>--- conflicted
+++ resolved
@@ -718,13 +718,9 @@
 
     this.maestroLogsOutputChannel.show(true);
     this.maestroLogsOutputChannel.appendLine("");
-<<<<<<< HEAD
-    this.maestroLogsOutputChannel.appendLine(`Starting a Maestro flow from ${fileName} on ${this.deviceInfo.displayName}`);
-=======
     this.maestroLogsOutputChannel.appendLine(
       `Starting a Maestro flow from ${fileName} on ${this.deviceInfo.displayName}`
     );
->>>>>>> f6e459d3
 
     // Right now Maestro uses xcodebuild test-without-building for running iOS tests,
     // which does not support simulators located outside the default device set.
@@ -735,20 +731,6 @@
     // similar to what Maestro would do in prebuilt mode, and wrap the xcrun
     // command to provide our own device set with the --set flag.
     const shimPath = path.resolve(__dirname, "..", "scripts", "shims");
-<<<<<<< HEAD
-    
-    const maestroProcess = exec(
-      "maestro",
-      ["--device", this.deviceUDID, "test", fileName],
-      {
-        buffer: false,
-        stdin: "ignore",
-        env: {
-          PATH: `${shimPath}:${process.env.PATH}`,
-        },
-      }
-    );
-=======
 
     const maestroProcess = exec("maestro", ["--device", this.deviceUDID, "test", fileName], {
       buffer: false,
@@ -757,7 +739,6 @@
         PATH: `${shimPath}:${process.env.PATH}`,
       },
     });
->>>>>>> f6e459d3
     this.maestroProcess = maestroProcess;
 
     lineReader(maestroProcess).onLineRead(this.maestroLogsOutputChannel.appendLine);
