--- conflicted
+++ resolved
@@ -3,11 +3,7 @@
 import { EOL } from "node:os";
 import assert from "assert";
 import { v4 as uuidv4 } from "uuid";
-<<<<<<< HEAD
-import * as vscode from "vscode";
-=======
 import { Disposable } from "vscode";
->>>>>>> 8c2017c8
 import { Preview } from "./preview";
 import { REBOOT_TIMEOUT } from "./DeviceBase";
 import { cancellableRetry } from "../utilities/retry";
@@ -20,11 +16,7 @@
 import { CancelError, CancelToken } from "../utilities/cancelToken";
 import { OutputChannelRegistry } from "../project/OutputChannelRegistry";
 import {
-<<<<<<< HEAD
-  AndroidDeviceInfo,
-=======
   AndroidEmulatorInfo,
->>>>>>> 8c2017c8
   AndroidSystemImageInfo,
   CameraSettings,
   DeviceInfo,
@@ -68,22 +60,13 @@
   constructor(
     deviceSettings: DeviceSettings,
     private readonly avdId: string,
-<<<<<<< HEAD
-    private readonly info: AndroidDeviceInfo,
-    private readonly outputChannelRegistry: OutputChannelRegistry
-=======
     private readonly info: DeviceInfo,
     outputChannelRegistry: OutputChannelRegistry
->>>>>>> 8c2017c8
   ) {
     super(deviceSettings, outputChannelRegistry);
   }
 
-<<<<<<< HEAD
-  get deviceInfo(): AndroidDeviceInfo {
-=======
   public get deviceInfo(): DeviceInfo {
->>>>>>> 8c2017c8
     return this.info;
   }
 
@@ -93,16 +76,6 @@
     return pidFile;
   }
 
-<<<<<<< HEAD
-  private get nativeLogsOutputChannel() {
-    return this.outputChannelRegistry.getOrCreateOutputChannel(Output.AndroidDevice);
-  }
-  private get maestroLogsOutputChannel() {
-    return this.outputChannelRegistry.getOrCreateOutputChannel(Output.MaestroAndroid);
-  }
-
-=======
->>>>>>> 8c2017c8
   public dispose(): void {
     super.dispose();
     this.nativeLogsCancelToken?.cancel();
@@ -481,239 +454,6 @@
 
     lineReader(process).onLineRead(this.nativeLogsOutputChannel.appendLine);
   }
-<<<<<<< HEAD
-
-  async launchApp(build: BuildResult, metroPort: number, devtoolsPort?: number) {
-    if (build.platform !== DevicePlatform.Android) {
-      throw new Error("Invalid platform");
-    }
-    // terminate the app before launching, otherwise launch commands won't actually start the process which
-    // may be in a bad state
-    await this.terminateApp(build.packageName);
-
-    this.mirrorNativeLogs(build);
-
-    const deepLinkChoice =
-      build.packageName === EXPO_GO_PACKAGE_NAME ? "expo-go" : "expo-dev-client";
-    const expoDeeplink = await fetchExpoLaunchDeeplink(metroPort, "android", deepLinkChoice);
-    if (expoDeeplink) {
-      await this.configureExpoDevMenu(build.packageName);
-      await this.launchWithExpoDeeplink(metroPort, devtoolsPort, expoDeeplink);
-    } else {
-      await this.configureMetroPort(build.packageName, metroPort);
-      await this.launchWithBuild(build);
-    }
-  }
-
-  async installApp(build: BuildResult, forceReinstall: boolean) {
-    if (build.platform !== DevicePlatform.Android) {
-      throw new InstallationError("Invalid platform", InstallationErrorReason.InvalidPlatform);
-    }
-
-    // allowNonZeroExit is set to true to not print errors when INSTALL_FAILED_UPDATE_INCOMPATIBLE occurs.
-    const installApk = (allowDowngrade: boolean) =>
-      exec(
-        ADB_PATH,
-        ["-s", this.serial!, "install", ...(allowDowngrade ? ["-d"] : []), "-r", build.apkPath],
-        { allowNonZeroExit: true }
-      );
-
-    const uninstallApp = async (packageName: string) => {
-      try {
-        await retry(
-          () =>
-            exec(ADB_PATH, ["-s", this.serial!, "uninstall", packageName], {
-              allowNonZeroExit: true,
-            }),
-          2,
-          1000
-        );
-      } catch (e) {
-        Logger.error("Error while uninstalling will be ignored", e);
-      }
-    };
-
-    // adb install sometimes fails because we call it too early after the device is initialized.
-    // we haven't found a better way to test if device is ready and already wait for boot_completed
-    // flag in waitForEmulatorOnline. But even after that even is delivered, adb install also sometimes
-    // fails claiming it is too early. The workaround therefore is to retry install command.
-    if (forceReinstall) {
-      await uninstallApp(build.packageName);
-    }
-    try {
-      await retry(
-        async (retryNumber) => {
-          if (retryNumber === 0) {
-            await installApk(false);
-          } else if (retryNumber === 1) {
-            // There's a chance that same emulator was used in newer version of Expo
-            // and then RN IDE was opened on older project, in which case installation
-            // will fail. We use -d flag which allows for downgrading debuggable
-            // applications (see `adb shell pm`, install command)
-            await installApk(true);
-          } else {
-            // If the app is still not installed, we try to uninstall it first to
-            // avoid "INSTALL_FAILED_UPDATE_INCOMPATIBLE: Existing package <name>
-            // signatures do not match newer version; ignoring!" error. This error
-            // may come when building locally and with EAS.
-            await uninstallApp(build.packageName);
-            await installApk(true);
-          }
-        },
-        2,
-        1000
-      );
-    } catch (e) {
-      const message =
-        typeof e === "object" && e !== null && "message" in e
-          ? String((e as any).message)
-          : String(e);
-      if (
-        message.includes("INSTALL_FAILED_INSUFFICIENT_STORAGE") ||
-        message.includes("not enough space")
-      ) {
-        throw new InstallationError(
-          "Not enough space on device, consider switching device.",
-          InstallationErrorReason.NotEnoughStorage
-        );
-      }
-      throw new InstallationError(message, InstallationErrorReason.Unknown);
-    }
-  }
-
-  async resetAppPermissions(appPermission: AppPermissionType, build: BuildResult) {
-    if (build.platform !== DevicePlatform.Android) {
-      throw new Error("Invalid platform");
-    }
-    if (appPermission !== "all") {
-      Logger.warn(
-        "Resetting all privacy permission as individual permissions aren't currently supported on Android."
-      );
-    }
-    await exec(ADB_PATH, [
-      "-s",
-      this.serial!,
-      "shell",
-      "pm",
-      "reset-permissions",
-      build.packageName,
-    ]);
-    return true; // Android will terminate the process if any of the permissions were granted prior to reset-permissions call
-  }
-
-  async terminateApp(packageName: string) {
-    await exec(ADB_PATH, ["-s", this.serial!, "shell", "am", "force-stop", packageName]);
-  }
-
-  async sendDeepLink(link: string, build: BuildResult) {
-    if (build.platform !== DevicePlatform.Android) {
-      throw new Error("Invalid platform");
-    }
-
-    await exec(ADB_PATH, [
-      "-s",
-      this.serial!,
-      "shell",
-      "am",
-      "start",
-      "-W",
-      "-a",
-      "android.intent.action.VIEW",
-      "-d",
-      link,
-      build.packageName,
-    ]);
-  }
-
-  makePreview(): Preview {
-    return new Preview(["android", "--id", this.serial!]);
-  }
-
-  async sendBiometricAuthorization(isMatch: boolean) {
-    // TODO: implement android biometric authorization
-  }
-
-  async getClipboard() {
-    // No need to copy clipboard, Android Emulator syncs it for us whenever a user clicks on 'Copy'
-  }
-
-  public async sendFile(filePath: string) {
-    const args = ["push", "-q", filePath, `/sdcard/Download/${path.basename(filePath)}`];
-    await exec(ADB_PATH, ["-s", this.serial!, ...args]);
-    // Notify the media scanner about the new file
-    await exec(ADB_PATH, [
-      "-s",
-      this.serial!,
-      "shell",
-      "am",
-      "broadcast",
-      "-a",
-      "android.intent.action.MEDIA_SCANNER_SCAN_FILE",
-      "--receiver-include-background",
-      "-d",
-      `file:///sdcard/Download`,
-    ]);
-    return { canSafelyRemove: true };
-  }
-
-  protected async runMaestroTest(fileName: string) {
-    const document = await vscode.workspace.openTextDocument(fileName);
-    if (document.isDirty) {
-      await document.save();
-    }
-    
-    this.maestroLogsOutputChannel.show(true);
-    this.maestroLogsOutputChannel.appendLine("");
-    this.maestroLogsOutputChannel.appendLine(`Starting a Maestro flow from ${fileName} on ${this.deviceInfo.displayName}`);
-
-    const maestroProcess = exec(
-      "maestro",
-      ["--device", this.serial || "emulator", "test", fileName],
-      { buffer: false, stdin: "ignore" }
-    );
-    this.maestroProcess = maestroProcess;
-
-    lineReader(maestroProcess).onLineRead(this.maestroLogsOutputChannel.appendLine);
-
-    const resultOrError = await maestroProcess.catch((e) => e);
-    const exitCode = resultOrError.exitCode ?? 1;
-
-    this.maestroProcess = undefined;
-    if (exitCode !== 0) {
-      this.maestroLogsOutputChannel.appendLine(`Maestro test failed with exit code ${exitCode}`);
-    } else {
-      this.maestroLogsOutputChannel.appendLine("Maestro test completed successfully!");
-    }
-  }
-
-  protected async abortMaestroTest(): Promise<void> {
-    if (!this.maestroProcess) {
-      return;
-    }
-
-    this.maestroLogsOutputChannel.appendLine("Aborting Maestro test...");
-
-    const proc = this.maestroProcess;
-    try {
-      proc.kill();
-    } catch (e) {}
-
-    const killer = setTimeout(() => {
-      try {
-        proc.kill(9);
-      } catch (e) {}
-    }, 3000);
-
-    try {
-      await proc;
-    } catch (_e) {}
-
-    clearTimeout(killer);
-    this.maestroProcess = undefined;
-    this.maestroLogsOutputChannel.appendLine("Maestro test aborted");
-  }
-=======
->>>>>>> 8c2017c8
 }
 
 export async function createEmulator(
