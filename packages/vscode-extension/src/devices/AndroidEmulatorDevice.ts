import path from "path";
import fs from "fs";
import { EOL } from "node:os";
import assert from "assert";
import xml2js from "xml2js";
import { v4 as uuidv4 } from "uuid";
import { Preview } from "./preview";
import {
  DEVICE_SETTINGS_DEFAULT,
  DEVICE_SETTINGS_KEY,
  DeviceBase,
  REBOOT_TIMEOUT,
} from "./DeviceBase";
import { retry, cancellableRetry } from "../utilities/retry";
import { getAppCachesDir, getNativeABI, getOldAppCachesDir } from "../utilities/common";
import { ANDROID_HOME } from "../utilities/android";
import { ChildProcess, exec, lineReader } from "../utilities/subprocess";
import { BuildResult } from "../builders/BuildManager";
import { Logger } from "../Logger";
import { AppPermissionType, CameraSettings, DeviceSettings, Locale } from "../common/Project";
import { getAndroidSystemImages } from "../utilities/sdkmanager";
import { EXPO_GO_PACKAGE_NAME, fetchExpoLaunchDeeplink } from "../builders/expoGo";
import { Platform } from "../utilities/platform";
import { AndroidBuildResult } from "../builders/buildAndroid";
import { CancelError, CancelToken } from "../utilities/cancelToken";
import { extensionContext } from "../utilities/extensionContext";
import { Output } from "../common/OutputChannel";
<<<<<<< HEAD
import { AndroidSystemImageInfo, DeviceInfo, DevicePlatform, DeviceType } from "../common/State";
import { OutputChannelRegistry } from "../project/OutputChannelRegistry";
=======
import {
  AndroidSystemImageInfo,
  DeviceInfo,
  DevicePlatform,
  DeviceType,
  InstallationError,
  InstallationErrorReason,
} from "../common/State";
>>>>>>> e4d0a0f3

export const EMULATOR_BINARY = path.join(
  ANDROID_HOME,
  "emulator",
  Platform.select({
    macos: "emulator",
    windows: "emulator.exe",
    linux: "emulator",
  })
);
const ADB_PATH = path.join(
  ANDROID_HOME,
  "platform-tools",
  Platform.select({
    macos: "adb",
    windows: "adb.exe",
    linux: "adb",
  })
);

const DISPOSE_TIMEOUT = 9000;

const DEVICE_SETTINGS_EMULATOR_DEFAULT = {
  ...DEVICE_SETTINGS_DEFAULT,
  camera: {
    back: "virtualscene" as const,
    front: "emulated" as const,
  },
};

interface EmulatorProcessInfo {
  pid: number;
  serialPort: number;
  adbPort: number;
  avdName: string;
  avdDir: string;
  grpcPort: number;
  grpcToken: string;
}

export class AndroidEmulatorDevice extends DeviceBase {
  private emulatorProcess: ChildProcess | undefined;
  private serial: string | undefined;
  private nativeLogsCancelToken: CancelToken | undefined;
  protected override deviceSettings: DeviceSettings = extensionContext.workspaceState.get(
    DEVICE_SETTINGS_KEY,
    DEVICE_SETTINGS_EMULATOR_DEFAULT
  );

  constructor(
    private readonly avdId: string,
    private readonly info: DeviceInfo
  ) {
    super();
  }

  public get platform(): DevicePlatform {
    return DevicePlatform.Android;
  }

  get deviceInfo(): DeviceInfo {
    return this.info;
  }

  get lockFilePath(): string {
    const avdDirectory = getAvdDirectoryLocation(this.avdId);
    const pidFile = path.join(avdDirectory, `${this.avdId}.avd`, "lock.pid");
    return pidFile;
  }

  private get nativeLogsOutputChannel() {
    return OutputChannelRegistry.getOrCreateOutputChannel(Output.AndroidDevice);
  }

  public dispose(): void {
    super.dispose();
    this.emulatorProcess?.kill();
    this.nativeLogsCancelToken?.cancel();
    // If the emulator process does not shut down initially due to ongoing activities or processes,
    // a forced termination (kill signal) is sent after a certain timeout period.
    setTimeout(() => {
      this.emulatorProcess?.kill(9);
    }, DISPOSE_TIMEOUT);
  }

  async changeSettings(settings: DeviceSettings): Promise<boolean> {
    assert(this.serial, "Device serial is not set. Cannot change settings.");
    // Apply runtime settings that don't require boot
    await exec(ADB_PATH, [
      "-s",
      this.serial,
      "shell",
      "settings",
      "put",
      "system",
      "font_scale",
      convertToAdbFontSize(settings.contentSize).toString(),
      "&&",
      `cmd uimode night ${settings.appearance === "light" ? "no" : "yes"}`,
    ]);
    // location_mode: LOCATION_MODE_OFF: 0 LOCATION_MODE_HIGH_ACCURACY: 3 LOCATION_MODE_BATTERY_SAVING: 2 LOCATION_MODE_SENSORS_ONLY: 1
    if (settings.location.isDisabled) {
      await exec(ADB_PATH, [
        "-s",
        this.serial,
        "shell",
        "settings",
        "put",
        "secure",
        "location_mode",
        "0",
      ]);
    } else {
      await exec(ADB_PATH, [
        "-s",
        this.serial,
        "shell",
        "settings",
        "put",
        "secure",
        "location_mode",
        "3",
      ]);

      // This is a work around for the problem with emu geo command not working  when passed, 0 0 coordinates
      // when provided coordinates are close enough to 0 that the adb assumes they are 0 we pass the smallest
      // working number instead. Moreover note that geo fix command takes arguments:
      // $longitude , $latitude so the order is reversed compared to most conventions
      const areCoordinatesToCloseToZero =
        Math.abs(settings.location.latitude) < 0.00001 &&
        Math.abs(settings.location.longitude) < 0.00001;
      const lat = areCoordinatesToCloseToZero ? "0.00001" : settings.location.latitude.toString();
      const long = areCoordinatesToCloseToZero ? "0.00001" : settings.location.longitude.toString();
      await exec(ADB_PATH, ["-s", this.serial, "emu", "geo", "fix", long, lat]);
    }

    // Apply settings that require emulator reboot
    const updatedLocale = await this.maybeChangeLocale(settings.locale);
    const updatedCameraSettings =
      settings.camera !== undefined && (await this.maybeChangeCameraSettings(settings.camera));
    const shouldReboot = updatedLocale || updatedCameraSettings;

    // if the boot settings were changed, we need to restart the emulator
    return shouldReboot;
  }

  /**
   * Checks the current locale of the Android emulator device and updates it if necessary.
   *
   * @param locale - The desired locale to set on the device (e.g., "en_US").
   * @param deviceSerial - The serial number of the target Android emulator device.
   * @returns A promise that resolves to `true` if the locale was changed, or `false` if no change was needed.
   */
  private async maybeChangeLocale(locale: Locale): Promise<boolean> {
    assert(this.serial, "Device serial is not set. Cannot change locale.");
    const newLocale = locale.replace("_", "-");

    try {
      const { stdout: rawCurrentLocale } = await exec(ADB_PATH, [
        "-s",
        this.serial,
        "shell",
        "settings",
        "get",
        "system",
        "system_locales",
      ]);

      // if user did not use the device before it might not have system_locales property
      // as en-US is the default locale, used by the system, when no setting is provided
      // we assume that no value in stdout is the same as en-US on some devices
      // stdout is a string "null" instead of undefined so we need to handle it separately
      const currentLocale =
        rawCurrentLocale === "null" || rawCurrentLocale === undefined ? "en-US" : rawCurrentLocale;
      const needsUpdate = currentLocale !== newLocale;
      if (!needsUpdate) {
        return false; // no need to change locale
      }
    } catch (error) {
      Logger.warn("Failed to get current locale settings from the Android emulator.", error);
      return false;
    }

    try {
      await exec(ADB_PATH, [
        "-s",
        this.serial,
        "shell",
        "settings",
        "put",
        "system",
        "system_locales",
        newLocale,
      ]);

      // this is needed to make sure that changes will persist
      await exec(ADB_PATH, ["-s", this.serial, "shell", "sync"]);

      // TODO:  Find a way to change or remove persist.sys.locale without root access. note: removing the whole
      // data/property/persistent_properties file would also work as we persist device settings globally in Radon IDE
      const { stdout } = await exec(ADB_PATH, [
        "-s",
        this.serial,
        "shell",
        "getprop",
        "persist.sys.locale",
      ]);

      if (stdout) {
        Logger.warn(
          "Updating locale will not take effect as the device has altered locale via system settings which always takes precedence over the device setting the IDE uses."
        );
      }

      return true;
    } catch (error) {
      Logger.warn("Failed to apply locale settings changes to the Android emulator.", error);
      return false;
    }
  }

  /**
   * Checks and updates the camera settings in the Android emulator configuration file if necessary.
   *
   * @param cameraSettings - An object specifying the desired camera settings for the emulator.
   * @returns A promise that resolves to `true` if the configuration was updated, or `false` if no changes were necessary.
   */
  private async maybeChangeCameraSettings(cameraSettings: CameraSettings): Promise<boolean> {
    let configContent: string;
    try {
      configContent = await this.readConfigFile();
    } catch (error) {
      Logger.warn("Failed to read current emulator camera settings.", error);
      return false; // If we cannot read the config, we assume no changes are needed
    }
    const configLines = configContent.split("\n");
    let currentBackCamera = "emulated";
    let currentFrontCamera = "none";

    configLines.forEach((line: string) => {
      const [key, value] = line.split("=");
      if (key === "hw.camera.back") {
        currentBackCamera = value;
      } else if (key === "hw.camera.front") {
        currentFrontCamera = value;
      }
    });

    const backNeedsUpdate =
      cameraSettings?.back !== undefined && currentBackCamera !== cameraSettings.back;
    const frontNeedsUpdate =
      cameraSettings?.front !== undefined && currentFrontCamera !== cameraSettings.front;

    const needsUpdate = backNeedsUpdate || frontNeedsUpdate;
    if (!needsUpdate) {
      return false;
    }

    const newConfigLines = configLines.map((line) => {
      const [key] = line.split("=");
      if (backNeedsUpdate && key === "hw.camera.back") {
        return `hw.camera.back=${cameraSettings.back}`;
      }
      if (frontNeedsUpdate && key === "hw.camera.front") {
        return `hw.camera.front=${cameraSettings.front}`;
      }
      return line;
    });

    const newConfig = newConfigLines.join("\n");
    try {
      await this.writeConfigFile(newConfig);
    } catch (error) {
      Logger.warn(
        "Failed to write updated camera settings to the emulator configuration file.",
        error
      );
      return false; // If we cannot write the config, we assume no changes were made
    }
    return true;
  }

  private async readConfigFile(): Promise<string> {
    const avdDirectory = getAvdDirectoryLocation(this.avdId);
    const configIni = path.join(avdDirectory, `${this.avdId}.avd`, "config.ini");
    return await fs.promises.readFile(configIni, "utf-8");
  }

  private async writeConfigFile(configContent: string): Promise<void> {
    const avdDirectory = getAvdDirectoryLocation(this.avdId);
    const configIni = path.join(avdDirectory, `${this.avdId}.avd`, "config.ini");
    await fs.promises.writeFile(configIni, configContent, "utf-8");
  }

  /**
   * This method restarts the emulator process using SIGKILL signal.
   * Should be used for the situations when quick reboot is necessary
   * and when we don't care about the emulator's process state
   */
  private async forcefullyResetDevice() {
    this.emulatorProcess?.kill(9);
    await this.internalBootDevice();
  }

  public async reboot() {
    super.reboot();
    const { promise, resolve } = Promise.withResolvers<void>();

    // Emulator might take a long time to exit gracefully, so we set a timeout
    // to forcefully reset the device if it doesn't exit within the specified time.
    const timeout = setTimeout(async () => {
      this.emulatorProcess?.off("exit", exitListener);
      await this.forcefullyResetDevice();
      resolve();
    }, REBOOT_TIMEOUT);

    const exitListener = async () => {
      clearTimeout(timeout);
      await this.internalBootDevice();
      resolve();
    };

    if (this.emulatorProcess) {
      this.emulatorProcess.on("exit", exitListener);
      this.emulatorProcess.kill();
    } else {
      await this.internalBootDevice();
      resolve();
    }

    return promise;
  }

  public setUpKeyboard() {
    // Keyboard setup is not required on Android Emulator devices.
  }

  async bootDevice(): Promise<void> {
    await this.internalBootDevice();

    let shouldRestart = await this.changeSettings(this.deviceSettings);
    if (shouldRestart) {
      await this.forcefullyResetDevice();
    }
  }

  async internalBootDevice() {
    // this prevents booting device with the same AVD twice
    await ensureOldEmulatorProcessExited(this.avdId);

    const avdDirectory = getOrCreateAvdDirectory(this.avdId);

    const subprocess = exec(
      EMULATOR_BINARY,
      [
        "-avd",
        this.avdId,
        "-qt-hide-window",
        "-no-boot-anim",
        "-grpc-use-token",
        "-no-snapshot-save",
        "-writable-system",
      ],
      { env: { ANDROID_AVD_HOME: avdDirectory } }
    );
    this.emulatorProcess = subprocess;

    const initPromise = new Promise<string>((resolve, reject) => {
      subprocess.catch(reject).then(() => {
        // we expect the process to produce an expected output that we listed for
        // below and resolve the promise earlier. However, if the process exists
        // and the promise is still not resolved we should reject it such that we
        // don't hold other code waiting for it indefinitely.
        reject(new Error("Emulator process exited without producing expected output"));
      });

      lineReader(subprocess).onLineRead(async (line) => {
        Logger.debug("Emulator output", line);
        if (line.includes("Advertising in:")) {
          const match = line.match(/Advertising in: (\S+)/);
          const iniFile = match![1];
          const emulatorInfo = await parseAvdIniFile(iniFile);
          const emulatorSerial = `emulator-${emulatorInfo.serialPort}`;
          try {
            await waitForEmulatorOnline(emulatorSerial, 60000);
            resolve(emulatorSerial);
          } catch (error) {
            reject(new Error(`Emulator did not come online: ${error}`));
          }
        }
      });
    });

    this.serial = await initPromise;
  }

  async configureExpoDevMenu(packageName: string) {
    if (packageName === "host.exp.exponent") {
      // For expo go we are unable to change this setting as the APK is not debuggable
      return;
    }
    // this code disables expo devmenu popup when the app is launched. When dev menu
    // is displayed, it blocks the JS loop and hence react devtools are unable to establish
    // the connection, and hence we never get the app ready event.
    const prefsXML = `<?xml version='1.0' encoding='utf-8' standalone='yes' ?>\n<map><boolean name="isOnboardingFinished" value="true"/></map>`;
    await exec(
      ADB_PATH,
      [
        "-s",
        this.serial!,
        "shell",
        `run-as ${packageName} sh -c 'mkdir -p /data/data/${packageName}/shared_prefs && cat > /data/data/${packageName}/shared_prefs/expo.modules.devmenu.sharedpreferences.xml'`,
      ],
      {
        // pass serialized prefs as input:
        input: prefsXML,
      }
    );
  }

  async configureMetroPort(packageName: string, metroPort: number) {
    // read preferences
    let prefs: { map: any };
    try {
      const { stdout } = await exec(
        ADB_PATH,
        [
          "-s",
          this.serial!,
          "shell",
          "run-as",
          packageName,
          "cat",
          `/data/data/${packageName}/shared_prefs/${packageName}_preferences.xml`,
        ],
        { allowNonZeroExit: true }
      );
      prefs = await xml2js.parseStringPromise(stdout, { explicitArray: true });
      // test if prefs.map is an object, otherwise we just start from an empty prefs
      if (typeof prefs.map !== "object") {
        throw new Error("Invalid prefs file format");
      }
    } catch (e) {
      // preferences file does not exists
      prefs = { map: {} };
    }

    // filter out existing debug_http_host record
    prefs.map.string = prefs.map.string?.filter((s: any) => s.$.name !== "debug_http_host") || [];
    // add new debug_http_host record pointing to 10.0.2.2:metroPort (localhost from emulator)
    prefs.map.string.push({ $: { name: "debug_http_host" }, _: `10.0.2.2:${metroPort}` });
    const prefsXML = new xml2js.Builder().buildObject(prefs);

    // write prefs
    await exec(
      ADB_PATH,
      [
        "-s",
        this.serial!,
        "shell",
        `run-as ${packageName} sh -c 'mkdir -p /data/data/${packageName}/shared_prefs && cat > /data/data/${packageName}/shared_prefs/${packageName}_preferences.xml'`,
      ],
      {
        // pass serialized prefs as input:
        input: prefsXML,
      }
    );
  }

  async launchWithBuild(build: AndroidBuildResult) {
    await exec(ADB_PATH, [
      "-s",
      this.serial!,
      "shell",
      "monkey",
      "-p",
      build.packageName,
      "-c",
      "android.intent.category.LAUNCHER",
      "1",
    ]);
  }

  async launchWithExpoDeeplink(
    metroPort: number,
    devtoolsPort: number | undefined,
    expoDeeplink: string
  ) {
    // For Expo dev-client and expo go setup, we use deeplink to launch the app. Since Expo's manifest is configured to
    // return localhost:PORT as the destination, we need to setup adb reverse for metro port first.
    await exec(ADB_PATH, ["-s", this.serial!, "reverse", `tcp:${metroPort}`, `tcp:${metroPort}`]);
    if (devtoolsPort !== undefined) {
      await exec(ADB_PATH, [
        "-s",
        this.serial!,
        "reverse",
        `tcp:${devtoolsPort}`,
        `tcp:${devtoolsPort}`,
      ]);
    }
    // next, we open the link
    await exec(ADB_PATH, [
      "-s",
      this.serial!,
      "shell",
      "am",
      "start",
      "-a",
      "android.intent.action.VIEW",
      "-d",
      expoDeeplink,
    ]);
  }

  async mirrorNativeLogs(build: AndroidBuildResult) {
    if (this.nativeLogsCancelToken) {
      this.nativeLogsCancelToken.cancel();
    }

    this.nativeLogsCancelToken = new CancelToken();

    const extractPidFromLogcat = async (cancelToken: CancelToken) =>
      new Promise<string>((resolve, reject) => {
        const regexString = `Start proc ([0-9]{4}):${build.packageName}`;
        const process = exec(ADB_PATH, [
          "-s",
          this.serial!,
          "logcat",
          "-e",
          regexString,
          "-T",
          "1",
        ]);
        cancelToken.adapt(process);

        lineReader(process).onLineRead((line) => {
          const regex = new RegExp(regexString);

          if (regex.test(line)) {
            const groups = regex.exec(line);
            const pid = groups?.[1];
            process.kill();

            if (pid) {
              resolve(pid);
            } else {
              reject(new Error("PID not found"));
            }
          }
        });

        // We should be able to get pid immediately, if we're not getting it in 10s, then we reject to not run this process indefinitely.
        setTimeout(() => {
          process.kill();
          reject(new Error("Timeout while waiting for app to start to get the process PID."));
        }, 10000);
      });

    this.nativeLogsOutputChannel.clear();
    const pid = await extractPidFromLogcat(this.nativeLogsCancelToken);
    const process = exec(ADB_PATH, ["-s", this.serial!, "logcat", "--pid", pid]);
    this.nativeLogsCancelToken.adapt(process);

    lineReader(process).onLineRead(this.nativeLogsOutputChannel.appendLine);
  }

  async launchApp(build: BuildResult, metroPort: number, devtoolsPort?: number) {
    if (build.platform !== DevicePlatform.Android) {
      throw new Error("Invalid platform");
    }
    // terminate the app before launching, otherwise launch commands won't actually start the process which
    // may be in a bad state
    await this.terminateApp(build.packageName);

    this.mirrorNativeLogs(build);

    const deepLinkChoice =
      build.packageName === EXPO_GO_PACKAGE_NAME ? "expo-go" : "expo-dev-client";
    const expoDeeplink = await fetchExpoLaunchDeeplink(metroPort, "android", deepLinkChoice);
    if (expoDeeplink) {
      await this.configureExpoDevMenu(build.packageName);
      await this.launchWithExpoDeeplink(metroPort, devtoolsPort, expoDeeplink);
    } else {
      await this.configureMetroPort(build.packageName, metroPort);
      await this.launchWithBuild(build);
    }
  }

  async installApp(build: BuildResult, forceReinstall: boolean) {
    if (build.platform !== DevicePlatform.Android) {
      throw new InstallationError("Invalid platform", InstallationErrorReason.InvalidPlatform);
    }

    // allowNonZeroExit is set to true to not print errors when INSTALL_FAILED_UPDATE_INCOMPATIBLE occurs.
    const installApk = (allowDowngrade: boolean) =>
      exec(
        ADB_PATH,
        ["-s", this.serial!, "install", ...(allowDowngrade ? ["-d"] : []), "-r", build.apkPath],
        { allowNonZeroExit: true }
      );

    const uninstallApp = async (packageName: string) => {
      try {
        await retry(
          () =>
            exec(ADB_PATH, ["-s", this.serial!, "uninstall", packageName], {
              allowNonZeroExit: true,
            }),
          2,
          1000
        );
      } catch (e) {
        Logger.error("Error while uninstalling will be ignored", e);
      }
    };

    // adb install sometimes fails because we call it too early after the device is initialized.
    // we haven't found a better way to test if device is ready and already wait for boot_completed
    // flag in waitForEmulatorOnline. But even after that even is delivered, adb install also sometimes
    // fails claiming it is too early. The workaround therefore is to retry install command.
    if (forceReinstall) {
      await uninstallApp(build.packageName);
    }
    try {
      await retry(
        async (retryNumber) => {
          if (retryNumber === 0) {
            await installApk(false);
          } else if (retryNumber === 1) {
            // There's a chance that same emulator was used in newer version of Expo
            // and then RN IDE was opened on older project, in which case installation
            // will fail. We use -d flag which allows for downgrading debuggable
            // applications (see `adb shell pm`, install command)
            await installApk(true);
          } else {
            // If the app is still not installed, we try to uninstall it first to
            // avoid "INSTALL_FAILED_UPDATE_INCOMPATIBLE: Existing package <name>
            // signatures do not match newer version; ignoring!" error. This error
            // may come when building locally and with EAS.
            await uninstallApp(build.packageName);
            await installApk(true);
          }
        },
        2,
        1000
      );
    } catch (e) {
      const message =
        typeof e === "object" && e !== null && "message" in e
          ? String((e as any).message)
          : String(e);
      if (
        message.includes("INSTALL_FAILED_INSUFFICIENT_STORAGE") ||
        message.includes("not enough space")
      ) {
        throw new InstallationError(
          "Not enough space on device, consider switching device.",
          InstallationErrorReason.NotEnoughStorage
        );
      }
      throw new InstallationError(message, InstallationErrorReason.Unknown);
    }
  }

  async resetAppPermissions(appPermission: AppPermissionType, build: BuildResult) {
    if (build.platform !== DevicePlatform.Android) {
      throw new Error("Invalid platform");
    }
    if (appPermission !== "all") {
      Logger.warn(
        "Resetting all privacy permission as individual permissions aren't currently supported on Android."
      );
    }
    await exec(ADB_PATH, [
      "-s",
      this.serial!,
      "shell",
      "pm",
      "reset-permissions",
      build.packageName,
    ]);
    return true; // Android will terminate the process if any of the permissions were granted prior to reset-permissions call
  }

  async terminateApp(packageName: string) {
    await exec(ADB_PATH, ["-s", this.serial!, "shell", "am", "force-stop", packageName]);
  }

  async sendDeepLink(link: string, build: BuildResult) {
    if (build.platform !== DevicePlatform.Android) {
      throw new Error("Invalid platform");
    }

    await exec(ADB_PATH, [
      "-s",
      this.serial!,
      "shell",
      "am",
      "start",
      "-W",
      "-a",
      "android.intent.action.VIEW",
      "-d",
      link,
      build.packageName,
    ]);
  }

  makePreview(): Preview {
    return new Preview(["android", "--id", this.serial!]);
  }

  async sendBiometricAuthorization(isMatch: boolean) {
    // TODO: implement android biometric authorization
  }

  async getClipboard() {
    // No need to copy clipboard, Android Emulator syncs it for us whenever a user clicks on 'Copy'
  }

  public async sendFile(filePath: string) {
    const args = ["push", "-q", filePath, `/sdcard/Download/${path.basename(filePath)}`];
    await exec(ADB_PATH, ["-s", this.serial!, ...args]);
    // Notify the media scanner about the new file
    await exec(ADB_PATH, [
      "-s",
      this.serial!,
      "shell",
      "am",
      "broadcast",
      "-a",
      "android.intent.action.MEDIA_SCANNER_SCAN_FILE",
      "--receiver-include-background",
      "-d",
      `file:///sdcard/Download`,
    ]);
    return { canSafelyRemove: true };
  }
}

export async function createEmulator(
  modelId: string,
  displayName: string,
  systemImage: AndroidSystemImageInfo
) {
  const avdDirectory = getOrCreateAvdDirectory();
  const avdId = uuidv4();
  const avdIni = path.join(avdDirectory, `${avdId}.ini`);
  const avdLocation = path.join(avdDirectory, `${avdId}.avd`);
  const configIni = path.join(avdLocation, "config.ini");

  fs.mkdirSync(avdLocation, { recursive: true });

  const avdIniData = [
    ["avd.ini.encoding", "UTF-8"],
    ["path", avdLocation],
  ];
  const avdIniContent = avdIniData.map(([key, value]) => `${key}=${value}`).join("\n");
  await fs.promises.writeFile(avdIni, avdIniContent, "utf-8");

  const configIniData = [
    ["AvdId", avdId],
    ["PlayStore.enabled", "true"],
    ["abi.type", getNativeABI()],
    ["avd.ini.displayname", displayName],
    ["avd.ini.encoding", "UTF-8"],
    ["disk.dataPartition.size", "6442450944"],
    ["fastboot.chosenSnapshotFile", ""],
    ["fastboot.forceChosenSnapshotBoot", "no"],
    ["fastboot.forceColdBoot", "no"],
    ["fastboot.forceFastBoot", "yes"],
    ["hw.accelerometer", "yes"],
    ["hw.arc", "false"],
    ["hw.audioInput", "yes"],
    ["hw.battery", "yes"],
    ["hw.camera.back", "virtualscene"],
    ["hw.camera.front", "emulated"],
    ["hw.cpu.arch", getNativeQemuArch()],
    ["hw.cpu.ncore", "4"],
    ["hw.dPad", "no"],
    ["hw.device.manufacturer", "Google"],
    ["hw.device.name", modelId],
    ["hw.gps", "yes"],
    ["hw.gpu.enabled", "yes"],
    ["hw.gpu.mode", "auto"],
    ["hw.initialOrientation", "Portrait"],
    ["hw.keyboard", "yes"],
    ["hw.lcd.density", "420"],
    ["hw.lcd.height", "2400"],
    ["hw.lcd.width", "1080"],
    ["hw.mainKeys", "no"],
    ["hw.ramSize", "1536"],
    ["hw.sdCard", "yes"],
    ["hw.sensors.orientation", "yes"],
    ["hw.sensors.proximity", "yes"],
    ["hw.trackBall", "no"],
    ["image.sysdir.1", systemImage.location],
    ["runtime.network.latency", "none"],
    ["runtime.network.speed", "full"],
    ["sdcard.size", "512M"],
    ["showDeviceFrame", "no"],
    ["tag.display", "Google Play"],
    ["tag.id", "google_apis_playstore"],
    ["vm.heapSize", "228"],
  ];
  const configIniContent = configIniData.map(([key, value]) => `${key}=${value}`).join("\n");
  await fs.promises.writeFile(configIni, configIniContent, "utf-8");
  return {
    id: `android-${avdId}`,
    platform: DevicePlatform.Android,
    avdId,
    modelId: modelId,
    systemName: systemImage.name,
    displayName: displayName,
    deviceType: DeviceType.Phone,
    available: true, // TODO: there is no easy way to check if emulator is available, we'd need to parse config.ini
  } as DeviceInfo;
}
const UUID_REGEX = /[0-9a-f]{8}-[0-9a-f]{4}-[0-9a-f]{4}-[0-9a-f]{4}-[0-9a-f]{12}/;
async function getAvdIds(avdDirectory: string) {
  const { stdout } = await exec(EMULATOR_BINARY, ["-list-avds"], {
    env: { ANDROID_AVD_HOME: avdDirectory },
  });

  // filters out error messages and empty lines
  // https://github.com/react-native-community/cli/issues/1801#issuecomment-1980580355
  return stdout.split(EOL).filter((id) => UUID_REGEX.test(id));
}

export async function listEmulators() {
  const avdDirectory = getOrCreateAvdDirectory();
  const emulators = listEmulatorsForDirectory(avdDirectory);
  const oldAvdDirectory = getOldAvdDirectoryLocation();
  const oldEmulators = listEmulatorsForDirectory(oldAvdDirectory);

  const combinedEmulators = await Promise.all([emulators, oldEmulators]);

  return combinedEmulators[0].concat(combinedEmulators[1]);
}

async function listEmulatorsForDirectory(avdDirectory: string) {
  const avdIds = await getAvdIds(avdDirectory);
  const systemImages = await getAndroidSystemImages();
  return Promise.all(
    avdIds.map(async (avdId) => {
      const avdConfigPath = path.join(avdDirectory, `${avdId}.avd`, "config.ini");
      const { displayName, modelId, systemImageDir } = await parseAvdConfigIniFile(avdConfigPath);

      const systemImageName = systemImages.find(
        (image: AndroidSystemImageInfo) => image.location === systemImageDir
      )?.name;

      return {
        id: `android-${avdId}`,
        platform: DevicePlatform.Android,
        avdId,
        modelId: modelId,
        systemName: systemImageName ?? "Unknown",
        displayName: displayName,
        available: true, // TODO: there is no easy way to check if emulator is available, we'd need to parse config.ini
      } as DeviceInfo;
    })
  );
}

async function ensureOldEmulatorProcessExited(avdId: string) {
  let runningPid: string | undefined;
  const command = Platform.select({
    macos: "ps",
    windows:
      'powershell.exe "Get-WmiObject Win32_Process | Select-Object ProcessId, CommandLine | ConvertTo-Csv -NoTypeInformation"',
    linux: "ps",
  });
  const args = Platform.select({
    macos: ["-Ao", "pid,command"],
    windows: [],
    linux: ["-Ao", "pid,command"],
  });
  const subprocess = exec(command, args);
  const regexpPattern = new RegExp(`(\\d+).*qemu.*-avd ${avdId}`);
  lineReader(subprocess).onLineRead(async (line) => {
    const regExpResult = regexpPattern.exec(line);
    if (regExpResult) {
      runningPid = regExpResult[1];
    }
  });
  await subprocess;
  if (runningPid) {
    process.kill(Number(runningPid), 9);
  }
}

export async function renameEmulator(avdId: string, newDisplayName: string) {
  const avdDirectory = getOrCreateAvdDirectory();
  const avdLocation = path.join(avdDirectory, `${avdId}.avd`);
  const configIni = path.join(avdLocation, "config.ini");

  try {
    const oldConfig = await fs.promises.readFile(configIni, "utf-8");
    const config = oldConfig
      .split("\n")
      .map((line) => {
        if (line.startsWith("avd.ini.displayname=")) {
          return `avd.ini.displayname=${newDisplayName}`;
        }
        return line;
      })
      .join("\n");

    await fs.promises.writeFile(configIni, config, "utf-8");
  } catch (e) {
    throw new Error(`Failed to rename device`);
  }
}

export async function removeEmulator(avdId: string) {
  // ensure to kill emulator process before removing avd files used by that process
  if (Platform.OS === "windows") {
    await ensureOldEmulatorProcessExited(avdId);
  }

  const avdDirectory = getOrCreateAvdDirectory(avdId);
  const removeAvd = fs.promises.rm(path.join(avdDirectory, `${avdId}.avd`), {
    recursive: true,
  });
  const removeIni = fs.promises.rm(path.join(avdDirectory, `${avdId}.ini`));
  return Promise.all([removeAvd, removeIni])
    .catch(() => {
      /* ignore errors when removing */
    })
    .then(() => {});
}

async function parseAvdConfigIniFile(filePath: string) {
  const content = await fs.promises.readFile(filePath, "utf-8");

  let displayName: string | undefined;
  let modelId: string | undefined;
  let systemImageDir: string | undefined;
  content.split("\n").forEach((line: string) => {
    const [key, value] = line.split("=");
    switch (key) {
      case "avd.ini.displayname":
        displayName = value;
        break;
      case "hw.device.name":
        modelId = value;
        break;
      case "image.sysdir.1":
        systemImageDir = value.includes(ANDROID_HOME) ? value : path.join(ANDROID_HOME, value);
        break;
    }
  });
  if (!displayName || !modelId || !systemImageDir) {
    throw new Error(`Couldn't parse AVD ${filePath}`);
  }

  return { displayName, modelId, systemImageDir };
}

async function parseAvdIniFile(filePath: string) {
  const content = await fs.promises.readFile(filePath, "utf-8");

  const info: Partial<EmulatorProcessInfo> = {
    pid: parseInt(filePath.match(/^pid_(\d+)\.ini$/)?.[1] ?? "0"),
  };
  Logger.debug("Parsing ini file", filePath);

  content.split("\n").forEach((line: string) => {
    const [key, value] = line.split("=");
    switch (key) {
      case "port.serial":
        info.serialPort = parseInt(value);
        break;
      case "port.adb":
        info.adbPort = parseInt(value);
        break;
      case "avd.name":
        info.avdName = value;
        break;
      case "avdDir":
        info.avdDir = value;
        break;
      case "grpc.port":
        info.grpcPort = parseInt(value);
        break;
      case "grpc.token":
        info.grpcToken = value;
        break;
    }
  });

  return info as EmulatorProcessInfo;
}

async function waitForEmulatorOnline(serial: string, timeoutMs: number) {
  const cancelToken = new CancelToken();
  const timeout = setTimeout(() => {
    cancelToken.cancel();
  }, timeoutMs);

  try {
    const ADB_WAIT_RETRIES = 3;
    const ADB_WAIT_RETRY_INTERVAL = 500;
    await cancellableRetry(
      () =>
        exec(ADB_PATH, [
          "-s",
          serial,
          "wait-for-device",
          "shell",
          "while [[ -z $(getprop sys.boot_completed) ]]; do sleep 0.5; done; input keyevent 82",
        ]),
      cancelToken,
      ADB_WAIT_RETRIES,
      ADB_WAIT_RETRY_INTERVAL
    );

    // If booting device and building the application was fast enough, the emulators network internals
    // would not be loaded before the start of the application. This in turn would cause PackagerStatusCheck
    // (https://github.com/facebook/react-native/blob/main/packages/react-native/ReactAndroid/src/main/java/com/facebook/react/devsupport/PackagerStatusCheck.kt)
    // to fail and the application would think that there is no metro server.
    await cancelToken.adapt(
      exec(ADB_PATH, [
        "-s",
        serial,
        "shell",
        `while ! ping -c 1 10.0.2.2>/dev/null 2>&1; do sleep 0.5; done;`,
      ])
    );

    clearTimeout(timeout);
  } catch (error) {
    if (error instanceof CancelError) {
      throw new Error("Timeout waiting for emulator to boot");
    }
    throw error;
  }
}

function getOrCreateAvdDirectory(avd?: string) {
  const avdDirectory = getAvdDirectoryLocation(avd);
  if (!fs.existsSync(avdDirectory)) {
    fs.mkdirSync(avdDirectory, { recursive: true });
  }

  return avdDirectory;
}

function getOldAvdDirectoryLocation() {
  const oldAppCachesDir = getOldAppCachesDir();
  return path.join(oldAppCachesDir, "Devices", "Android", "avd");
}

function getAvdDirectoryLocation(avd?: string) {
  const appCachesDir = getAppCachesDir();
  const avdDirectory = path.join(appCachesDir, "Devices", "Android", "avd");
  if (!avd) {
    return avdDirectory;
  }

  const oldAvdDirectory = getOldAvdDirectoryLocation();
  if (!fs.existsSync(oldAvdDirectory)) {
    return avdDirectory;
  }
  const devices = fs.readdirSync(oldAvdDirectory);
  if (devices.includes(`${avd}.avd`)) {
    return oldAvdDirectory;
  }
  return avdDirectory;
}

function convertToAdbFontSize(size: DeviceSettings["contentSize"]): number {
  switch (size) {
    case "xsmall":
      return 0.75;
    case "small":
      return 0.85;
    case "normal":
      return 1;
    case "large":
      return 1.3;
    case "xlarge":
      return 1.4;
    case "xxlarge":
      return 1.5;
    case "xxxlarge":
      return 1.6;
  }
}

enum CPU_ARCH {
  X86 = "x86",
  X86_64 = "x86_64",
  ARM = "arm",
  ARM64 = "arm64",
}

function getNativeQemuArch() {
  switch (process.arch) {
    case "x64":
      return CPU_ARCH.X86_64;
    case "ia32":
      return CPU_ARCH.X86;
    case "arm":
      return CPU_ARCH.ARM;
    case "arm64":
      return CPU_ARCH.ARM64;
    default:
      throw new Error("Unsupported CPU architecture.");
  }
}<|MERGE_RESOLUTION|>--- conflicted
+++ resolved
@@ -25,10 +25,6 @@
 import { CancelError, CancelToken } from "../utilities/cancelToken";
 import { extensionContext } from "../utilities/extensionContext";
 import { Output } from "../common/OutputChannel";
-<<<<<<< HEAD
-import { AndroidSystemImageInfo, DeviceInfo, DevicePlatform, DeviceType } from "../common/State";
-import { OutputChannelRegistry } from "../project/OutputChannelRegistry";
-=======
 import {
   AndroidSystemImageInfo,
   DeviceInfo,
@@ -37,7 +33,7 @@
   InstallationError,
   InstallationErrorReason,
 } from "../common/State";
->>>>>>> e4d0a0f3
+import { OutputChannelRegistry } from "../project/OutputChannelRegistry";
 
 export const EMULATOR_BINARY = path.join(
   ANDROID_HOME,
