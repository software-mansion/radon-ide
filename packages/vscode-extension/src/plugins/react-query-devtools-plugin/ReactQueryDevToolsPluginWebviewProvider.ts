import {
  CancellationToken,
  ExtensionContext,
  Uri,
  Webview,
  WebviewView,
  WebviewViewProvider,
  WebviewViewResolveContext,
} from "vscode";
import { extensionContext } from "../../utilities/extensionContext";
import { getUri } from "../../utilities/getUri";
import { getNonce } from "../../utilities/getNonce";
import { IDE } from "../../project/ide";
import { REACT_QUERY_PLUGIN_ID } from "./react-query-devtools-plugin";
import { reportToolOpened, reportToolVisibilityChanged } from "../../project/tools";

const PATH = "dist/react-query-devtools/assets/";

function generateWebviewContent(
  context: ExtensionContext,
  webview: Webview,
  extensionUri: Uri
): string {
  const nonce = getNonce();
  const baseUri = getUri(webview, extensionUri, [PATH]);

  return /*html*/ `
    <!doctype html>
    <html lang="en">
      <head>
        <base href="${baseUri}">
        <meta charset="UTF-8" />
        <title>React Query DevTools</title>
        <meta name="viewport" content="width=device-width, initial-scale=1.0" />
        <meta http-equiv="Content-Security-Policy"
          content="default-src 'none';
          img-src vscode-resource: http: https: data:;
          media-src vscode-resource: http: https:;
          style-src ${webview.cspSource} 'unsafe-inline';
          script-src 'nonce-${nonce}';
          font-src vscode-resource: https:;"
        />
        <script type="module" nonce="${nonce}" src="index.js"></script>
        <style>
          body {
            padding: 0;
            display: block;
          }

          #app {
            padding: 0;
            height: 100vh!important;
          }

          .tsqd-text-logo-container {
            display: none!important;
          }

          .tsqd-action-mock-offline-behavior {
            display: none!important;
          }
        </style>
      </head>
      <body>
        <div id="app"></div>
      </body>
    </html>
  `;
}

export class ReactQueryDevToolsPluginWebviewProvider implements WebviewViewProvider {
  constructor(private readonly context: ExtensionContext) {}

  public resolveWebviewView(
    webviewView: WebviewView,
    context: WebviewViewResolveContext,
    token: CancellationToken
  ): void {
    reportToolOpened(REACT_QUERY_PLUGIN_ID);

    const webview = webviewView.webview;

    webview.options = {
      enableScripts: true,
      localResourceRoots: [Uri.joinPath(this.context.extensionUri, PATH)],
    };

    webview.html = generateWebviewContent(extensionContext, webview, extensionContext.extensionUri);

    const inspectorBridge = IDE.getInstanceIfExists()?.project?.deviceSession?.inspectorBridge;

<<<<<<< HEAD
    const listener = inspectorBridge?.onEvent("pluginMessage", (payload) => {
      if (payload.scope === REACT_QUERY_PLUGIN_ID) {
        const { scope, ...data } = payload;
        webview.postMessage({ scope, data });
=======
    const listener = inspectorBridge?.onEvent("pluginMessage", ({ pluginId, type, data }) => {
      if (pluginId === REACT_QUERY_PLUGIN_ID) {
        webview.postMessage({ scope: pluginId, data: { data, type } });
>>>>>>> 7adae62c
      }
    });

    webview.onDidReceiveMessage((message) => {
<<<<<<< HEAD
      // inspectorBridge?.sendPluginMessage("RNIDE_pluginMessage", message); WTF!!!
=======
      inspectorBridge?.sendPluginMessage(REACT_QUERY_PLUGIN_ID, message.type, message.data);
>>>>>>> 7adae62c
    });

    webviewView.onDidChangeVisibility(() => {
      reportToolVisibilityChanged(REACT_QUERY_PLUGIN_ID, webviewView.visible);
    });

    webviewView.onDidDispose(() => {
      listener?.dispose();
    });
  }
}<|MERGE_RESOLUTION|>--- conflicted
+++ resolved
@@ -89,25 +89,14 @@
 
     const inspectorBridge = IDE.getInstanceIfExists()?.project?.deviceSession?.inspectorBridge;
 
-<<<<<<< HEAD
-    const listener = inspectorBridge?.onEvent("pluginMessage", (payload) => {
-      if (payload.scope === REACT_QUERY_PLUGIN_ID) {
-        const { scope, ...data } = payload;
-        webview.postMessage({ scope, data });
-=======
     const listener = inspectorBridge?.onEvent("pluginMessage", ({ pluginId, type, data }) => {
       if (pluginId === REACT_QUERY_PLUGIN_ID) {
         webview.postMessage({ scope: pluginId, data: { data, type } });
->>>>>>> 7adae62c
       }
     });
 
     webview.onDidReceiveMessage((message) => {
-<<<<<<< HEAD
-      // inspectorBridge?.sendPluginMessage("RNIDE_pluginMessage", message); WTF!!!
-=======
       inspectorBridge?.sendPluginMessage(REACT_QUERY_PLUGIN_ID, message.type, message.data);
->>>>>>> 7adae62c
     });
 
     webviewView.onDidChangeVisibility(() => {
