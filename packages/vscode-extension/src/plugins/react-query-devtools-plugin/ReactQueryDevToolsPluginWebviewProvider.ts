import {
  CancellationToken,
  ExtensionContext,
  Uri,
  Webview,
  WebviewView,
  WebviewViewProvider,
  WebviewViewResolveContext,
} from "vscode";
import { extensionContext } from "../../utilities/extensionContext";
import { getUri } from "../../utilities/getUri";
import { getNonce } from "../../utilities/getNonce";
import { IDE } from "../../project/ide";
import { REACT_QUERY_PLUGIN_ID } from "./react-query-devtools-plugin";
import { reportToolOpened, reportToolVisibilityChanged } from "../../project/tools";

const PATH = "dist/react-query-devtools/assets/";

function generateWebviewContent(
  context: ExtensionContext,
  webview: Webview,
  extensionUri: Uri
): string {
  const nonce = getNonce();
  const baseUri = getUri(webview, extensionUri, [PATH]);

  return /*html*/ `
    <!doctype html>
    <html lang="en">
      <head>
        <base href="${baseUri}">
        <meta charset="UTF-8" />
        <title>React Query DevTools</title>
        <meta name="viewport" content="width=device-width, initial-scale=1.0" />
        <meta http-equiv="Content-Security-Policy"
          content="default-src 'none';
          img-src vscode-resource: http: https: data:;
          media-src vscode-resource: http: https:;
          style-src ${webview.cspSource} 'unsafe-inline';
          script-src 'nonce-${nonce}';
          font-src vscode-resource: https:;"
        />
        <script type="module" nonce="${nonce}" src="index.js"></script>
        <style>
          body {
            padding: 0;
            display: block;
          }

          #app {
            padding: 0;
            height: 100vh!important;
          }

          .tsqd-text-logo-container {
            display: none!important;
          }

          .tsqd-action-mock-offline-behavior {
            display: none!important;
          }
        </style>
      </head>
      <body>
        <div id="app"></div>
      </body>
    </html>
  `;
}

export class ReactQueryDevToolsPluginWebviewProvider implements WebviewViewProvider {
  constructor(private readonly context: ExtensionContext) {}

  public resolveWebviewView(
    webviewView: WebviewView,
    context: WebviewViewResolveContext,
    token: CancellationToken
  ): void {
    reportToolOpened(REACT_QUERY_PLUGIN_ID);

    const webview = webviewView.webview;

    webview.options = {
      enableScripts: true,
      localResourceRoots: [Uri.joinPath(this.context.extensionUri, PATH)],
    };

<<<<<<< HEAD
    webview.html = generateWebviewContent(extensionContext, webview, extensionContext.extensionUri);

    const inspectorBridge = IDE.getInstanceIfExists()?.project?.deviceSession?.inspectorBridge;
=======
    const devTools = IDE.getInstanceIfExists()?.project?.deviceSession?.devtools;
>>>>>>> f2cb0d71

    const listener = inspectorBridge?.onEvent("pluginMessage", ({ pluginId, type, data }) => {
      if (pluginId === REACT_QUERY_PLUGIN_ID) {
        webview.postMessage({ scope: pluginId, data: { data, type } });
      }
    });

    webview.onDidReceiveMessage((message) => {
      inspectorBridge?.sendPluginMessage(REACT_QUERY_PLUGIN_ID, message.type, message.data);
    });

    webviewView.onDidChangeVisibility(() => {
      reportToolVisibilityChanged(REACT_QUERY_PLUGIN_ID, webviewView.visible);
    });

    webviewView.onDidDispose(() => {
      listener?.dispose();
    });

    webview.html = generateWebviewContent(extensionContext, webview, extensionContext.extensionUri);

    devTools?.send("RNIDE_pluginMessage", {
      scope: REACT_QUERY_PLUGIN_ID,
      type: "init",
    });
  }
}<|MERGE_RESOLUTION|>--- conflicted
+++ resolved
@@ -85,13 +85,7 @@
       localResourceRoots: [Uri.joinPath(this.context.extensionUri, PATH)],
     };
 
-<<<<<<< HEAD
-    webview.html = generateWebviewContent(extensionContext, webview, extensionContext.extensionUri);
-
     const inspectorBridge = IDE.getInstanceIfExists()?.project?.deviceSession?.inspectorBridge;
-=======
-    const devTools = IDE.getInstanceIfExists()?.project?.deviceSession?.devtools;
->>>>>>> f2cb0d71
 
     const listener = inspectorBridge?.onEvent("pluginMessage", ({ pluginId, type, data }) => {
       if (pluginId === REACT_QUERY_PLUGIN_ID) {
@@ -113,9 +107,6 @@
 
     webview.html = generateWebviewContent(extensionContext, webview, extensionContext.extensionUri);
 
-    devTools?.send("RNIDE_pluginMessage", {
-      scope: REACT_QUERY_PLUGIN_ID,
-      type: "init",
-    });
+    inspectorBridge?.sendPluginMessage(REACT_QUERY_PLUGIN_ID, "init", {});
   }
 }