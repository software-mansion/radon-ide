--- conflicted
+++ resolved
@@ -22,15 +22,10 @@
       })
     );
     this.devtoolsListeners.push(
-<<<<<<< HEAD
-      this.inspectorBridge.onEvent("rendersReported", (payload) => {
-        this.eventEmitter.emit("rendersReported", payload);
-=======
       this.inspectorBridge.onEvent("pluginMessage", ({ pluginId, type, data }) => {
         if (pluginId === RENDER_OUTLINES_PLUGIN_ID && type === "rendersReported") {
           this.eventEmitter.emit("rendersReported", data);
         }
->>>>>>> 7adae62c
       })
     );
   }
@@ -54,11 +49,6 @@
 
   setEnabled(isEnabled: boolean) {
     this.isEnabled = isEnabled;
-<<<<<<< HEAD
-    this.inspectorBridge.sendPluginMessage("render-outlines", "updateInstrumentationOptions", {
-      isEnabled,
-    });
-=======
     this.inspectorBridge.sendPluginMessage(
       RENDER_OUTLINES_PLUGIN_ID,
       "updateInstrumentationOptions",
@@ -66,7 +56,6 @@
         isEnabled,
       }
     );
->>>>>>> 7adae62c
   }
 
   addEventListener<K extends keyof RenderOutlinesEventMap>(
