import { EventEmitter } from "stream";
import { Disposable } from "vscode";
import {
  RENDER_OUTLINES_PLUGIN_ID,
  RenderOutlinesEventListener,
  RenderOutlinesEventMap,
  RenderOutlinesInterface,
} from "../../common/RenderOutlines";
import { Devtools } from "../../project/devtools";
import { ToolPlugin } from "../../project/tools";
import { disposeAll } from "../../utilities/disposables";

export class RenderOutlinesPlugin implements ToolPlugin, RenderOutlinesInterface, Disposable {
  private eventEmitter = new EventEmitter();
  private isEnabled = false;
  private devtoolsListeners: Disposable[] = [];

  constructor(private devtools: Devtools) {
    this.devtoolsListeners.push(
<<<<<<< HEAD
      this.devtools.addListener("RNIDE_appReady", () => {
=======
      this.devtools.onEvent("RNIDE_appReady", () => {
>>>>>>> df7274a9
        this.setEnabled(this.isEnabled);
      })
    );
    this.devtoolsListeners.push(
<<<<<<< HEAD
      this.devtools.addListener("RNIDE_rendersReported", (payload) => {
=======
      this.devtools.onEvent("RNIDE_rendersReported", (payload) => {
>>>>>>> df7274a9
        this.eventEmitter.emit("rendersReported", payload);
      })
    );
  }

  public readonly id = RENDER_OUTLINES_PLUGIN_ID;
  public readonly label = "Outline Renders";
  public readonly available = true;
  public readonly persist = false;

  activate(): void {
    this.setEnabled(true);
  }

  deactivate(): void {
    this.setEnabled(false);
  }

  dispose() {
    disposeAll(this.devtoolsListeners);
  }

  setEnabled(isEnabled: boolean) {
    this.isEnabled = isEnabled;
    this.devtools.send("RNIDE_updateInstrumentationOptions", { isEnabled });
  }

  addEventListener<K extends keyof RenderOutlinesEventMap>(
    type: K,
    listener: RenderOutlinesEventListener<RenderOutlinesEventMap[K]>
  ): void {
    this.eventEmitter.addListener(type, listener);
  }

  removeEventListener<K extends keyof RenderOutlinesEventMap>(
    type: K,
    listener: RenderOutlinesEventListener<RenderOutlinesEventMap[K]>
  ): void {
    this.eventEmitter.removeListener(type, listener);
  }
}<|MERGE_RESOLUTION|>--- conflicted
+++ resolved
@@ -17,20 +17,12 @@
 
   constructor(private devtools: Devtools) {
     this.devtoolsListeners.push(
-<<<<<<< HEAD
-      this.devtools.addListener("RNIDE_appReady", () => {
-=======
       this.devtools.onEvent("RNIDE_appReady", () => {
->>>>>>> df7274a9
         this.setEnabled(this.isEnabled);
       })
     );
     this.devtoolsListeners.push(
-<<<<<<< HEAD
-      this.devtools.addListener("RNIDE_rendersReported", (payload) => {
-=======
       this.devtools.onEvent("RNIDE_rendersReported", (payload) => {
->>>>>>> df7274a9
         this.eventEmitter.emit("rendersReported", payload);
       })
     );
