import { commands, Disposable, window } from "vscode";
import { RadonInspectorBridge } from "../../project/bridge";
import { ToolKey, ToolPlugin } from "../../project/tools";
import { extensionContext } from "../../utilities/extensionContext";

import { Logger } from "../../Logger";
import { NetworkDevtoolsWebviewProvider } from "./NetworkDevtoolsWebviewProvider";
import { disposeAll } from "../../utilities/disposables";
<<<<<<< HEAD
import { openContentInEditor, showDismissableError } from "../../utilities/editorOpeners";

import { RequestData, RequestOptions } from "../../network/types/network";
import {
  WebviewMessage,
  CDPMessage,
  WebviewCommand,
} from "../../network/types/panelMessageProtocol";

type BroadcastListener = (message: WebviewMessage) => void;
=======
import { CDPNetworkCommand, WebviewCDPMessage, WebviewCommand } from "../../network/types/cdp";
>>>>>>> 892e7e21

export const NETWORK_PLUGIN_ID = "network";

const LANGUAGE_BY_CONTENT_TYPE = {
  "application/json": "json",
  "text/json": "json",
  "text/html": "html",
  "application/xhtml+xml": "html",
  "text/xml": "xml",
  "application/xml": "xml",
  "text/css": "css",
  "text/javascript": "javascript",
  "application/javascript": "javascript",
  "application/x-javascript": "javascript",
  "text/plain": "text",
};

function determineLanguage(contentType: string, body: string): string {
  const contentTypeLowerCase = contentType.toLowerCase();

  for (const [contentTypeKey, language] of Object.entries(LANGUAGE_BY_CONTENT_TYPE)) {
    if (contentTypeLowerCase.includes(contentTypeKey)) {
      return language;
    }
  }

  // Fallback: try to guess based on content structure
  const trimmedBody = body.trim();
  if (trimmedBody.startsWith("<?xml") || trimmedBody.startsWith("<")) {
    return trimmedBody.includes("<!DOCTYPE html") || trimmedBody.includes("<html") ? "html" : "xml";
  }
  if (trimmedBody.startsWith("{") || trimmedBody.startsWith("[")) {
    return "json";
  }

  return "text";
}

function formatDataBasedOnLanguage(body: string, language: string): string {
  if (language === "json") {
    try {
      const parsed = JSON.parse(body);
      return JSON.stringify(parsed, null, 2);
    } catch {
      // If JSON parsing fails, return original body
    }
  }
  return body;
}

let initialized = false;
async function initialize() {
  if (initialized) {
    return;
  }
  Logger.debug("Initilizing Network tool");
  initialized = true;

  const networkDevtoolsWebviewProvider = new NetworkDevtoolsWebviewProvider(extensionContext);

  extensionContext.subscriptions.push(
    networkDevtoolsWebviewProvider,
    window.registerWebviewViewProvider(`RNIDE.Tool.Network.view`, networkDevtoolsWebviewProvider, {
      webviewOptions: { retainContextWhenHidden: true },
    })
  );
}

<<<<<<< HEAD
export class NetworkPlugin implements ToolPlugin {
  public readonly id: ToolKey = NETWORK_PLUGIN_ID;
  public readonly label = "Network";
  public readonly persist = true;

  public pluginAvailable = true;
  public toolInstalled = false;

  private devtoolsListeners: Disposable[] = [];
  private broadcastListeners: BroadcastListener[] = [];

  constructor(private readonly inspectorBridge: RadonInspectorBridge) {
    initialize();
  }

  private async fetchResponse(requestData: RequestData): Promise<Response> {
    const fetchOptions: RequestOptions = {
      method: requestData.method,
      headers: requestData.headers || {},
    };

    if (requestData.postData) {
      fetchOptions.body = requestData.postData;
    }

    return fetch(requestData.url, fetchOptions);
  }

  private async handleFetchFullResponseBody(requestData: RequestData | undefined): Promise<void> {
    if (!requestData) {
      Logger.warn("fetchFullResponseBody called without request data");
      return;
    }

    try {
      const response = await this.fetchResponse(requestData);
      const contentType = response.headers.get("content-type") || "";
      const responseBody = await response.text();

      const language = determineLanguage(contentType, responseBody);
      const formattedData = formatDataBasedOnLanguage(responseBody, language);

      openContentInEditor(formattedData, language);
    } catch (error) {
      Logger.error("Failed to fetch response body:", error);
      showDismissableError("Could not fetch response data.");
    }
  }

  private handleCDPMessage(message: WebviewMessage & { command: WebviewCommand.CDPCall }): void {
    const { payload } = message;
=======
interface CDPMessage {
  method: string;
  params: unknown;
  id?: string;
}

type BroadcastListener = (message: CDPMessage) => void;

export class NetworkPlugin implements ToolPlugin {
  public readonly id: ToolKey = NETWORK_PLUGIN_ID;
  public readonly label = "Network";
>>>>>>> 892e7e21

    if (payload.method.startsWith("Network.")) {
      this.sendCDPMessage(payload);
    } else {
      Logger.warn("Unknown CDP method received");
    }
  }

<<<<<<< HEAD
  private handleIDEMessage(message: WebviewMessage & { command: WebviewCommand.IDECall }): void {
    const { payload } = message;

    switch (payload.method) {
      case "IDE.fetchFullResponseBody":
        this.handleFetchFullResponseBody(payload.params?.request);
        break;
      default:
        Logger.warn("Unknown IDE method received");
    }
  }

  handleWebviewMessage(message: WebviewMessage) {
    try {
      switch (message.command) {
        case WebviewCommand.CDPCall:
          this.handleCDPMessage(message);
          break;
        case WebviewCommand.IDECall:
          this.handleIDEMessage(message);
          break;
        default:
          Logger.warn("Unknown message type received");
      }
    } catch (error) {
      Logger.error("Invalid WebSocket message format:", error);
    }
  }

  private sendCDPMessage(messageData: CDPMessage) {
    this.inspectorBridge.sendPluginMessage("network", "cdp-message", messageData);
  }

  /**
   * Parse CDPMessage into WebviewMessage format and broadcast to all listeners
   */
  private broadcastCDPMessage(message: string) {
    try {
      const webviewMessage: WebviewMessage = {
        command: WebviewCommand.CDPCall,
        payload: JSON.parse(message),
      };
      this.broadcastListeners.forEach((cb) => cb(webviewMessage));
    } catch {
      console.error("Failed to parse CDP message:", message);
    }
  }

  /**
   * All pluginMessages sent to the panel follow @type {WebviewMessage} format:
   *
   * Message Flow:
   * - React Native app sends network events (requests, responses) via inspector bridge
   * - Bridge forwards messages to this plugin with pluginId: "network"
   * - Plugin transforms bridge messages into WebviewMessage format
   * - Messages are broadcasted via WebSocket to all connected NetworkPanel clients
   */
  private setupListeners() {
    // Broadcast network messages from the app to Network Panel Webview
    this.devtoolsListeners.push(
      this.inspectorBridge.onEvent("pluginMessage", (payload) => {
        if (payload.pluginId === "network") {
          this.broadcastCDPMessage(payload.data);
        }
      })
    );

    // Enable network monitoring when app is ready
    this.devtoolsListeners.push(
      this.inspectorBridge.onEvent("appReady", () => {
        this.sendCDPMessage({ method: "Network.enable", params: {} });
      })
    );
  }

=======
  private devtoolsListeners: Disposable[] = [];
  private broadcastListeners: BroadcastListener[] = [];

  constructor(private readonly inspectorBridge: RadonInspectorBridge) {
    initialize();
  }

  private sendCDPMessage(messageData: CDPMessage) {
    this.inspectorBridge.sendPluginMessage("network", "cdp-message", messageData);
  }

  handleWebviewMessage(event: WebviewCDPMessage) {
    if (event.command === WebviewCommand.CDPCall) {
      this.sendCDPMessage({
        id: event.id,
        method: event.method,
        params: event.params ?? {},
      });
    }
  }

>>>>>>> 892e7e21
  onMessageBroadcast(cb: BroadcastListener): Disposable {
    this.broadcastListeners.push(cb);
    return new Disposable(() => {
      let index = this.broadcastListeners.indexOf(cb);
      if (index !== -1) {
        this.broadcastListeners.splice(index, 1);
      }
    });
  }

  activate(): void {
    commands.executeCommand("setContext", `RNIDE.Tool.Network.available`, true);
<<<<<<< HEAD
    this.setupListeners();
    this.sendCDPMessage({ method: "Network.enable", params: {} });
=======

    this.devtoolsListeners.push(
      this.inspectorBridge.onEvent("pluginMessage", (payload) => {
        if (payload.pluginId === "network") {
          this.broadcastListeners.forEach((cb) => cb(payload.data));
        }
      })
    );

    this.devtoolsListeners.push(
      this.inspectorBridge.onEvent("appReady", () => {
        this.sendCDPMessage({ method: CDPNetworkCommand.Enable, params: {} });
      })
    );

    this.sendCDPMessage({ method: CDPNetworkCommand.Enable, params: {} });
>>>>>>> 892e7e21
  }

  deactivate(): void {
    disposeAll(this.devtoolsListeners);
    this.sendCDPMessage({ method: CDPNetworkCommand.Disable, params: {} });
    commands.executeCommand("setContext", `RNIDE.Tool.Network.available`, false);
  }

  public openTool(): void {
    commands.executeCommand(`RNIDE.Tool.Network.view.focus`);
  }

  public dispose(): void {
    disposeAll(this.devtoolsListeners);
  }
}<|MERGE_RESOLUTION|>--- conflicted
+++ resolved
@@ -6,7 +6,6 @@
 import { Logger } from "../../Logger";
 import { NetworkDevtoolsWebviewProvider } from "./NetworkDevtoolsWebviewProvider";
 import { disposeAll } from "../../utilities/disposables";
-<<<<<<< HEAD
 import { openContentInEditor, showDismissableError } from "../../utilities/editorOpeners";
 
 import { RequestData, RequestOptions } from "../../network/types/network";
@@ -17,9 +16,6 @@
 } from "../../network/types/panelMessageProtocol";
 
 type BroadcastListener = (message: WebviewMessage) => void;
-=======
-import { CDPNetworkCommand, WebviewCDPMessage, WebviewCommand } from "../../network/types/cdp";
->>>>>>> 892e7e21
 
 export const NETWORK_PLUGIN_ID = "network";
 
@@ -80,6 +76,9 @@
 
   const networkDevtoolsWebviewProvider = new NetworkDevtoolsWebviewProvider(extensionContext);
 
+
+  const networkDevtoolsWebviewProvider = new NetworkDevtoolsWebviewProvider(extensionContext);
+
   extensionContext.subscriptions.push(
     networkDevtoolsWebviewProvider,
     window.registerWebviewViewProvider(`RNIDE.Tool.Network.view`, networkDevtoolsWebviewProvider, {
@@ -88,7 +87,6 @@
   );
 }
 
-<<<<<<< HEAD
 export class NetworkPlugin implements ToolPlugin {
   public readonly id: ToolKey = NETWORK_PLUGIN_ID;
   public readonly label = "Network";
@@ -98,6 +96,7 @@
   public toolInstalled = false;
 
   private devtoolsListeners: Disposable[] = [];
+  private broadcastListeners: BroadcastListener[] = [];
   private broadcastListeners: BroadcastListener[] = [];
 
   constructor(private readonly inspectorBridge: RadonInspectorBridge) {
@@ -140,19 +139,6 @@
 
   private handleCDPMessage(message: WebviewMessage & { command: WebviewCommand.CDPCall }): void {
     const { payload } = message;
-=======
-interface CDPMessage {
-  method: string;
-  params: unknown;
-  id?: string;
-}
-
-type BroadcastListener = (message: CDPMessage) => void;
-
-export class NetworkPlugin implements ToolPlugin {
-  public readonly id: ToolKey = NETWORK_PLUGIN_ID;
-  public readonly label = "Network";
->>>>>>> 892e7e21
 
     if (payload.method.startsWith("Network.")) {
       this.sendCDPMessage(payload);
@@ -161,7 +147,6 @@
     }
   }
 
-<<<<<<< HEAD
   private handleIDEMessage(message: WebviewMessage & { command: WebviewCommand.IDECall }): void {
     const { payload } = message;
 
@@ -237,29 +222,6 @@
     );
   }
 
-=======
-  private devtoolsListeners: Disposable[] = [];
-  private broadcastListeners: BroadcastListener[] = [];
-
-  constructor(private readonly inspectorBridge: RadonInspectorBridge) {
-    initialize();
-  }
-
-  private sendCDPMessage(messageData: CDPMessage) {
-    this.inspectorBridge.sendPluginMessage("network", "cdp-message", messageData);
-  }
-
-  handleWebviewMessage(event: WebviewCDPMessage) {
-    if (event.command === WebviewCommand.CDPCall) {
-      this.sendCDPMessage({
-        id: event.id,
-        method: event.method,
-        params: event.params ?? {},
-      });
-    }
-  }
-
->>>>>>> 892e7e21
   onMessageBroadcast(cb: BroadcastListener): Disposable {
     this.broadcastListeners.push(cb);
     return new Disposable(() => {
@@ -272,27 +234,8 @@
 
   activate(): void {
     commands.executeCommand("setContext", `RNIDE.Tool.Network.available`, true);
-<<<<<<< HEAD
     this.setupListeners();
     this.sendCDPMessage({ method: "Network.enable", params: {} });
-=======
-
-    this.devtoolsListeners.push(
-      this.inspectorBridge.onEvent("pluginMessage", (payload) => {
-        if (payload.pluginId === "network") {
-          this.broadcastListeners.forEach((cb) => cb(payload.data));
-        }
-      })
-    );
-
-    this.devtoolsListeners.push(
-      this.inspectorBridge.onEvent("appReady", () => {
-        this.sendCDPMessage({ method: CDPNetworkCommand.Enable, params: {} });
-      })
-    );
-
-    this.sendCDPMessage({ method: CDPNetworkCommand.Enable, params: {} });
->>>>>>> 892e7e21
   }
 
   deactivate(): void {
