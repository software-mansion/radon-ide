--- conflicted
+++ resolved
@@ -1,62 +1,28 @@
-<<<<<<< HEAD
-import http, { Server } from "http";
 import { Disposable, window } from "vscode";
-import { WebSocketServer, WebSocket } from "ws";
 import { NetworkInspectorBridge, RadonInspectorBridge } from "../../project/bridge";
-=======
-import { commands, Disposable, window } from "vscode";
-import { RadonInspectorBridge } from "../../project/bridge";
->>>>>>> 9d6f3c9d
 import { ToolKey, ToolPlugin } from "../../project/tools";
 import { extensionContext } from "../../utilities/extensionContext";
 import { Logger } from "../../Logger";
 import { NetworkDevtoolsWebviewProvider } from "./NetworkDevtoolsWebviewProvider";
-<<<<<<< HEAD
 
 import LegacyArchitecture from "./LegacyArchitectureStrategy";
 import NewArchitecture from "./NewArchitectureStrategy";
-=======
-import { disposeAll } from "../../utilities/disposables";
-import { openContentInEditor, showDismissableError } from "../../utilities/editorOpeners";
-
-import { RequestData, RequestOptions } from "../../network/types/network";
-import {
-  WebviewMessage,
-  CDPMessage,
-  WebviewCommand,
-  IDEMessage,
-} from "../../network/types/panelMessageProtocol";
-
-import { determineLanguage } from "../../network/utils/requestFormatters";
-import { extractTheme } from "../../utilities/themeExtractor";
-
-type BroadcastListener = (message: WebviewMessage) => void;
-
-function formatDataBasedOnLanguage(body: string, language: string): string {
-  if (language === "json") {
-    try {
-      const parsed = JSON.parse(body);
-      return JSON.stringify(parsed, null, 2);
-    } catch {
-      // If JSON parsing fails, return original body
-    }
-  }
-  return body;
-}
->>>>>>> 9d6f3c9d
+import { WebviewMessage } from "../../network/types/panelMessageProtocol";
 
 export const NETWORK_PLUGIN_ID = "network";
-const NEW_ARCHITECTURE = true;
+const NEW_ARCHITECTURE = false;
 
 export interface ArchitectureStrategy {
   activate(): void;
   deactivate(): void;
   openTool(): void;
   dispose(): void;
-  websocketMessageHandler(message: unknown): void;
+  onMessageBroadcast(cb: BroadcastListener): Disposable;
+  handleWebviewMessage(message: WebviewMessage): void;
   readonly pluginAvailable: boolean;
 }
 
+export type BroadcastListener = (message: WebviewMessage) => void;
 
 let initialized = false;
 async function initialize() {
@@ -76,109 +42,13 @@
   );
 }
 
-<<<<<<< HEAD
-class NetworkCDPWebsocketBackend implements Disposable {
-  private server: Server;
-  private sessions: Set<WebSocket> = new Set();
-
-  constructor(private readonly websocketMessageHandler: (message: unknown) => void) {
-    this.server = http.createServer(() => {});
-    const wss = new WebSocketServer({ server: this.server });
-
-    wss.on("connection", (ws) => {
-      this.sessions.add(ws);
-
-      ws.on("message", (message) => {
-        try {
-          const payload = JSON.parse(message.toString());
-          if (payload.method.startsWith("Network.")) {
-            // forward message to devtools
-            this.websocketMessageHandler(payload);
-          } else if (payload.id) {
-            // send empty response otherwise
-            const response = { id: payload.id, result: {} };
-            ws.send(JSON.stringify(response));
-          }
-        } catch (err) {
-          console.error("Network CDP invalid message format:", err);
-        }
-      });
-=======
 export class NetworkPlugin implements ToolPlugin {
   public readonly id: ToolKey = NETWORK_PLUGIN_ID;
   public readonly label = "Network";
   public readonly persist = true;
->>>>>>> 9d6f3c9d
 
-  public pluginAvailable = true;
   public toolInstalled = false;
 
-  private devtoolsListeners: Disposable[] = [];
-  private broadcastListeners: BroadcastListener[] = [];
-
-  constructor(private readonly inspectorBridge: RadonInspectorBridge) {
-    initialize();
-  }
-
-  private async fetchResponse(requestData: RequestData): Promise<Response> {
-    const fetchOptions: RequestOptions = {
-      method: requestData.method,
-      headers: requestData.headers || {},
-    };
-
-    if (requestData.postData) {
-      fetchOptions.body = requestData.postData;
-    }
-
-    return fetch(requestData.url, fetchOptions);
-  }
-
-  private async handleFetchFullResponseBody(requestData: RequestData | undefined): Promise<void> {
-    if (!requestData) {
-      Logger.warn("fetchFullResponseBody called without request data");
-      return;
-    }
-
-    try {
-      const response = await this.fetchResponse(requestData);
-      const contentType = response.headers.get("content-type") || "";
-      const responseBody = await response.text();
-
-      const language = determineLanguage(contentType, responseBody);
-      const formattedData = formatDataBasedOnLanguage(responseBody, language);
-
-      openContentInEditor(formattedData, language);
-    } catch (error) {
-      Logger.error("Failed to fetch response body:", error);
-      showDismissableError("Could not fetch response data.");
-    }
-  }
-
-  private async handleGetTheme(message: IDEMessage) {
-    const { id, params } = message;
-    const { themeDescriptor } = params || {};
-    const theme = extractTheme(themeDescriptor);
-    this.sendIDEMessage({ method: "IDE.Theme", id, result: theme });
-  }
-
-  private handleCDPMessage(message: WebviewMessage & { command: WebviewCommand.CDPCall }): void {
-    const { payload } = message;
-
-    if (payload.method.startsWith("Network.")) {
-      this.sendCDPMessage(payload);
-    } else {
-      Logger.warn("Unknown CDP method received");
-    }
-  }
-
-<<<<<<< HEAD
-export class NetworkPlugin implements ToolPlugin {
-  public readonly id: ToolKey = NETWORK_PLUGIN_ID;
-  public readonly label = "Network";
-  public toolInstalled = false;
-  public readonly persist = true;
-
-  public readonly websocketBackend;
   private readonly strategy: ArchitectureStrategy;
 
   constructor(
@@ -186,99 +56,9 @@
     readonly networkBridge: NetworkInspectorBridge
   ) {
     this.strategy = NEW_ARCHITECTURE ? new NewArchitecture(this) : new LegacyArchitecture(this);
-    this.websocketBackend = new NetworkCDPWebsocketBackend((msg) =>
-      this.strategy.websocketMessageHandler(msg)
-    );
     initialize();
-=======
-  private handleIDEMessage(message: WebviewMessage & { command: WebviewCommand.IDECall }): void {
-    const { payload } = message;
-
-    switch (payload.method) {
-      case "IDE.fetchFullResponseBody":
-        this.handleFetchFullResponseBody(payload.params?.request);
-        break;
-      case "IDE.getTheme":
-        this.handleGetTheme(payload);
-        break;
-      default:
-        Logger.warn("Unknown IDE method received");
-    }
   }
 
-  public handleWebviewMessage(message: WebviewMessage) {
-    try {
-      switch (message.command) {
-        case WebviewCommand.CDPCall:
-          this.handleCDPMessage(message);
-          break;
-        case WebviewCommand.IDECall:
-          this.handleIDEMessage(message);
-          break;
-        default:
-          Logger.warn("Unknown message type received");
-      }
-    } catch (error) {
-      Logger.error("Invalid WebSocket message format:", error);
-    }
-  }
-
-  private sendCDPMessage(messageData: CDPMessage) {
-    this.inspectorBridge.sendPluginMessage("network", "cdp-message", messageData);
-  }
-
-  private sendIDEMessage(payload: IDEMessage) {
-    const message: WebviewMessage = {
-      command: WebviewCommand.IDECall,
-      payload,
-    };
-    this.broadcastListeners.forEach((cb) => cb(message));
-  }
-
-  /**
-   * Parse CDPMessage into WebviewMessage format and broadcast to all listeners
-   */
-  private broadcastCDPMessage(message: string) {
-    try {
-      const webviewMessage: WebviewMessage = {
-        command: WebviewCommand.CDPCall,
-        payload: JSON.parse(message),
-      };
-      this.broadcastListeners.forEach((cb) => cb(webviewMessage));
-    } catch {
-      console.error("Failed to parse CDP message:", message);
-    }
->>>>>>> 9d6f3c9d
-  }
-
-  /**
-   * All pluginMessages sent to the panel follow @type {WebviewMessage} format:
-   *
-   * Message Flow:
-   * - React Native app sends network events (requests, responses) via inspector bridge
-   * - Bridge forwards messages to this plugin with pluginId: "network"
-   * - Plugin transforms bridge messages into WebviewMessage format
-   * - Messages are broadcasted via WebSocket to all connected NetworkPanel clients
-   */
-  private setupListeners() {
-    // Broadcast network messages from the app to Network Panel Webview
-    this.devtoolsListeners.push(
-      this.inspectorBridge.onEvent("pluginMessage", (payload) => {
-        if (payload.pluginId === "network") {
-          this.broadcastCDPMessage(payload.data);
-        }
-      })
-    );
-
-    // Enable network monitoring when app is ready
-    this.devtoolsListeners.push(
-      this.inspectorBridge.onEvent("appReady", () => {
-        this.sendCDPMessage({ method: "Network.enable", params: {} });
-      })
-    );
-  }
-
-<<<<<<< HEAD
   public get pluginAvailable(): boolean {
     return this.strategy.pluginAvailable;
   }
@@ -297,35 +77,13 @@
 
   dispose() {
     this.strategy.dispose();
-=======
-  public onMessageBroadcast(cb: BroadcastListener): Disposable {
-    this.broadcastListeners.push(cb);
-    return new Disposable(() => {
-      let index = this.broadcastListeners.indexOf(cb);
-      if (index !== -1) {
-        this.broadcastListeners.splice(index, 1);
-      }
-    });
   }
 
-  public activate(): void {
-    commands.executeCommand("setContext", `RNIDE.Tool.Network.available`, true);
-    this.setupListeners();
-    this.sendCDPMessage({ method: "Network.enable", params: {} });
+  public onMessageBroadcast(cb: BroadcastListener): Disposable {
+    return this.strategy.onMessageBroadcast(cb);
   }
 
-  public deactivate(): void {
-    disposeAll(this.devtoolsListeners);
-    this.sendCDPMessage({ method: "Network.disable", params: {} });
-    commands.executeCommand("setContext", `RNIDE.Tool.Network.available`, false);
-  }
-
-  public openTool(): void {
-    commands.executeCommand(`RNIDE.Tool.Network.view.focus`);
-  }
-
-  public dispose(): void {
-    disposeAll(this.devtoolsListeners);
->>>>>>> 9d6f3c9d
+  handleWebviewMessage(message: WebviewMessage) {
+    this.strategy.handleWebviewMessage(message);
   }
 }