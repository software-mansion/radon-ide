import { commands, window, Webview, Disposable } from "vscode";
import { ToolKey, ToolPlugin } from "../../project/tools";
import { extensionContext } from "../../utilities/extensionContext";
import { RadonInspectorBridge } from "../../project/bridge";
import { ReduxDevToolsPluginWebviewProvider } from "./ReduxDevToolsPluginWebviewProvider";
import { disposeAll } from "../../utilities/disposables";

export const REDUX_PLUGIN_ID = "redux-devtools";
const REDUX_PLUGIN_PREFIX = "RNIDE.Tool.ReduxDevTools";

let initialzed = false;

function initialize() {
  if (initialzed) {
    return;
  }
  initialzed = true;
  extensionContext.subscriptions.push(
    window.registerWebviewViewProvider(
      `${REDUX_PLUGIN_PREFIX}.view`,
      new ReduxDevToolsPluginWebviewProvider(extensionContext),
      { webviewOptions: { retainContextWhenHidden: true } }
    )
  );
}

export class ReduxDevtoolsPlugin implements ToolPlugin {
  public readonly id: ToolKey = REDUX_PLUGIN_ID;
  public readonly label = "Redux DevTools";

  public available = false;
  public readonly persist = true;

  private connectedWebview?: Webview;
  private connectedWebviewListener?: Disposable;
  private devtoolsListeners: Disposable[] = [];

  constructor(private readonly inspectorBridge: RadonInspectorBridge) {
    initialize();
  }

  connectDevtoolsWebview(webview: Webview) {
    this.connectedWebviewListener?.dispose();
    this.connectedWebview = webview;
    this.connectedWebviewListener = webview.onDidReceiveMessage((message) => {
      this.inspectorBridge.sendPluginMessage(REDUX_PLUGIN_ID, message.type, message.data);
    });
  }

  disconnectDevtoolsWebview(webview: Webview) {
    if (this.connectedWebview === webview) {
      this.connectedWebview = undefined;
      this.connectedWebviewListener?.dispose();
    }
  }

  activate() {
    commands.executeCommand("setContext", `${REDUX_PLUGIN_PREFIX}.available`, true);
    this.devtoolsListeners.push(
<<<<<<< HEAD
      this.inspectorBridge.onEvent("pluginMessage", (payload) => {
        if (payload.scope === REDUX_PLUGIN_ID) {
          const { scope: _scope, ...data } = payload;
          this.connectedWebview?.postMessage({ scope: "RNIDE-redux-devtools", data });
=======
      this.inspectorBridge.onEvent("pluginMessage", ({ pluginId, type, data }) => {
        if (pluginId === REDUX_PLUGIN_ID) {
          this.connectedWebview?.postMessage({
            scope: "RNIDE-redux-devtools",
            data: {
              type,
              data,
            },
          });
>>>>>>> 7adae62c
        }
      })
    );
    this.devtoolsListeners.push(
      this.inspectorBridge.onEvent("appReady", () => {
        // Sometimes, the messaging channel (devtools) is established only after
        // the Redux store is created and after it sends the first message. In that
        // case, the "start" event never makes it to the webview.
        // To workaround this, we use "appReady" event which is sent after the messaging
        // channel is established. We then force reload the webview with redux devtools
        // which causes the devtools to initialize a new session and, as a consequence force the store
        // to reconnect.
        if (this.connectedWebview) {
          const html = this.connectedWebview.html;
          this.connectedWebview.html = "";
          this.connectedWebview.html = html;
        }
      })
    );
  }

  deactivate() {
    disposeAll(this.devtoolsListeners);
    commands.executeCommand("setContext", `${REDUX_PLUGIN_PREFIX}.available`, false);
  }

  openTool() {
    commands.executeCommand(`${REDUX_PLUGIN_PREFIX}.view.focus`);
  }

  dispose() {
    disposeAll(this.devtoolsListeners);
  }
}<|MERGE_RESOLUTION|>--- conflicted
+++ resolved
@@ -57,12 +57,6 @@
   activate() {
     commands.executeCommand("setContext", `${REDUX_PLUGIN_PREFIX}.available`, true);
     this.devtoolsListeners.push(
-<<<<<<< HEAD
-      this.inspectorBridge.onEvent("pluginMessage", (payload) => {
-        if (payload.scope === REDUX_PLUGIN_ID) {
-          const { scope: _scope, ...data } = payload;
-          this.connectedWebview?.postMessage({ scope: "RNIDE-redux-devtools", data });
-=======
       this.inspectorBridge.onEvent("pluginMessage", ({ pluginId, type, data }) => {
         if (pluginId === REDUX_PLUGIN_ID) {
           this.connectedWebview?.postMessage({
@@ -72,7 +66,6 @@
               data,
             },
           });
->>>>>>> 7adae62c
         }
       })
     );
