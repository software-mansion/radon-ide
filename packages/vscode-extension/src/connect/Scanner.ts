import { Disposable, workspace } from "vscode";
import { sleep } from "../utilities/retry";
import { RADON_CONNECT_PORT_KEY } from "./Connector";
import { extensionContext } from "../utilities/extensionContext";
import { Metro, MetroSession } from "../project/metro";
import { CancelToken } from "../utilities/cancelToken";
import { waitForDebuggerTarget } from "../project/DebuggerTarget";
import { OutputChannelRegistry } from "../project/OutputChannelRegistry";
export const PORT_SCAN_INTERVAL_MS = 4000;
export const DEFAULT_PORTS = [8081, 8082];

export type ScannerDelegate = {
  onPortStatusUpdated: () => void;
  onDeviceCandidateFound: (
    metro: MetroSession,
    websocketAddress: string,
    isUsingNewDebugger: boolean
  ) => Promise<void>;
};

function isInWorkspace(absoluteFilePath: string) {
  // first check if the provided path is a parent of any workspace folder
  return workspace.workspaceFolders?.some((folder) =>
    absoluteFilePath.startsWith(folder.uri.fsPath)
  );
}

const DEBUGGER_LOOKUP_TIMEOUT_MS = 5000;
export class Scanner implements Disposable {
  public portsStatus: Map<number, string> = new Map();
  private disposed = false;
  private delegate: ScannerDelegate | null = null;

  public constructor(
    delegate: ScannerDelegate,
    private readonly outputChannelRegistry: OutputChannelRegistry
  ) {
    this.delegate = delegate;
  }

  public dispose() {
    this.delegate = null;
    this.disposed = true;
  }

  public start() {
    this.scanPortsPeriodically();
  }

  private scanPortsPeriodically() {
    if (this.disposed) {
      return;
    }

    const customPort = extensionContext.workspaceState.get<number>(RADON_CONNECT_PORT_KEY);
    const ports = customPort ? [customPort, ...DEFAULT_PORTS] : DEFAULT_PORTS;

    Promise.all(ports.map(this.scanPort.bind(this)))
      .then(() => sleep(PORT_SCAN_INTERVAL_MS))
      .then(this.scanPortsPeriodically.bind(this));
  }

  private async verifyAndConnect(port: number, projectRoot: string) {
<<<<<<< HEAD
    const metro = new Metro(port, projectRoot, this.outputChannelRegistry);
=======
    const metro = new Metro(port, projectRoot, [projectRoot]);
>>>>>>> feaac732

    const timeoutCancelToken = new CancelToken();
    setTimeout(() => timeoutCancelToken.cancel(), DEBUGGER_LOOKUP_TIMEOUT_MS);

    const debuggerTarget = await waitForDebuggerTarget({ metro, cancelToken: timeoutCancelToken });

    if (!debuggerTarget) {
      this.portsStatus.set(port, "no connected device listed");
      return false;
    }
    if (!debuggerTarget.isUsingNewDebugger) {
      this.portsStatus.set(port, "using old debugger");
      return false;
    }

    this.portsStatus.set(port, "connecting...");
    await this.delegate?.onDeviceCandidateFound(
      metro,
      debuggerTarget.websocketAddress,
      debuggerTarget.isUsingNewDebugger
    );
  }

  private async scanPort(port: number) {
    try {
      if (!this.portsStatus.has(port)) {
        this.portsStatus.set(port, "scanning...");
      }
      const response = await fetch(`http://localhost:${port}/status`);
      if (response.ok) {
        // we expect metro to include a response header X-React-Native-Project-Root
        // that points to the project root folder
        const projectRoot = response.headers.get("X-React-Native-Project-Root");
        if (projectRoot && isInWorkspace(projectRoot)) {
          await this.verifyAndConnect(port, projectRoot);
        } else if (projectRoot) {
          this.portsStatus.set(port, "running for a different workspace");
        } else {
          this.portsStatus.set(port, "not recognized as metro process");
        }
      } else {
        this.portsStatus.set(port, "not running");
      }
    } catch (error) {
      this.portsStatus.set(port, "not running");
    } finally {
      this.delegate?.onPortStatusUpdated();
    }
  }
}<|MERGE_RESOLUTION|>--- conflicted
+++ resolved
@@ -61,11 +61,7 @@
   }
 
   private async verifyAndConnect(port: number, projectRoot: string) {
-<<<<<<< HEAD
-    const metro = new Metro(port, projectRoot, this.outputChannelRegistry);
-=======
-    const metro = new Metro(port, projectRoot, [projectRoot]);
->>>>>>> feaac732
+    const metro = new Metro(port, projectRoot, this.outputChannelRegistry, [projectRoot]);
 
     const timeoutCancelToken = new CancelToken();
     setTimeout(() => timeoutCancelToken.cancel(), DEBUGGER_LOOKUP_TIMEOUT_MS);
