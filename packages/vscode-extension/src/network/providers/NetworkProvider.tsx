import React, {
  createContext,
  PropsWithChildren,
  useContext,
  useMemo,
  useReducer,
  useRef,
  useState,
} from "react";
import useNetworkTracker, {
  NetworkTracker,
  networkTrackerInitialState,
} from "../hooks/useNetworkTracker";
import { NetworkFilterProvider } from "./NetworkFilterProvider";
import { NetworkLog } from "../types/networkLog";
import { NetworkPanelMessage } from "../types/panelMessageProtocol";
import { ResponseBodyData } from "../types/network";

interface NetworkProviderProps extends NetworkTracker {
  isRecording: boolean;
  isScrolling: boolean;
  toggleRecording: () => void;
  clearActivity: () => void;
  toggleScrolling: () => void;
  isTimelineVisible: boolean;
  toggleTimelineVisible: () => void;
  fetchAndOpenResponseInEditor: (networkLog: NetworkLog) => Promise<void>;
  getResponseBody: (networkLog: NetworkLog) => Promise<ResponseBodyData | undefined>;
}

const NetworkContext = createContext<NetworkProviderProps>({
  ...networkTrackerInitialState,
  isRecording: true,
  isScrolling: false,
  toggleRecording: () => {},
  clearActivity: () => {},
  toggleScrolling: () => {},
  isTimelineVisible: true,
  toggleTimelineVisible: () => {},
  getResponseBody: async () => undefined,
  fetchAndOpenResponseInEditor: async () => {},
});

export default function NetworkProvider({ children }: PropsWithChildren) {
  const networkTracker = useNetworkTracker();
  const { clearLogs, toggleNetwork, sendIDEMessage, sendCDPMessage, ws, networkLogs } =
    networkTracker;

  const [isTimelineVisible, toggleTimelineVisible] = useReducer((state) => !state, true);
  const [isScrolling, toggleScrolling] = useReducer((state) => !state, false);
  const [isRecording, setIsRecording] = useState(true);
  const responseBodiesRef = useRef<Record<string, ResponseBodyData | undefined>>({});

  const clearActivity = () => {
<<<<<<< HEAD
    clearLogs();
    setResponseBodies({});
=======
    networkTracker.clearLogs();
    responseBodiesRef.current = {};
>>>>>>> 99c72194
  };

  const toggleRecording = () => {
    setIsRecording((prev) => {
      toggleNetwork(prev);
      return !prev;
    });
  };

  const getResponseBody = (networkLog: NetworkLog): Promise<ResponseBodyData | undefined> => {
    const requestId = networkLog.requestId;

    if (!requestId || !ws) {
      return Promise.resolve(undefined);
    }

    if (responseBodiesRef.current[requestId]) {
      return Promise.resolve(responseBodiesRef.current[requestId]);
    }

    const id = Math.random().toString(36).substring(7);

    // Send the message to the network-plugin backend
    sendCDPMessage({
      id,
      method: "Network.getResponseBody",
      params: {
        requestId: requestId,
      },
    });

    // Add a listener to capture the response
    return new Promise((resolve) => {
      const listener = (message: MessageEvent<string>) => {
        try {
          const parsedMsg: NetworkPanelMessage = JSON.parse(message.data);
          if (parsedMsg.type !== "CDP" || parsedMsg.payload.id !== id) {
            return;
          }
<<<<<<< HEAD
          const bodyData = parsedMsg.payload.result as ResponseBodyData;
          setResponseBodies((prev) => ({
            ...prev,
            [requestId]: bodyData,
          }));
=======
          const bodyData: ResponseBodyData | undefined = parsedMsg.result;

          if (bodyData === undefined) {
            ws.removeEventListener("message", listener);
            resolve(responseBodiesRef.current[requestId]);
            return;
          }
>>>>>>> 99c72194

          responseBodiesRef.current[requestId] = bodyData;

          resolve(bodyData);
          ws.removeEventListener("message", listener);
        } catch (error) {
          console.error("Error parsing WebSocket message:", error);
        }
      };

      ws.addEventListener("message", listener);
    });
  };

  const fetchAndOpenResponseInEditor = async (networkLog: NetworkLog) => {
    const requestId = networkLog.requestId;
    const request = networkLog.request;

    if (!requestId || !ws || !request) {
      return Promise.resolve(undefined);
    }

    const id = Math.random().toString(36).substring(7);

    sendIDEMessage({
      id,
      method: "IDE.fetchFullResponseBody",
      params: {
        request: request,
      },
    });
  };

  const contextValue = useMemo(() => {
    return {
      ...networkTracker,
      networkLogs: networkLogs,
      isRecording,
      toggleRecording,
      isScrolling,
      clearActivity,
      toggleScrolling,
      isTimelineVisible,
      toggleTimelineVisible,
      getResponseBody,
      fetchAndOpenResponseInEditor,
    };
  }, [isRecording, isScrolling, isTimelineVisible, networkTracker.networkLogs]);

  return (
    <NetworkContext.Provider value={contextValue}>
      <NetworkFilterProvider>{children}</NetworkFilterProvider>
    </NetworkContext.Provider>
  );
}

export function useNetwork() {
  const context = useContext(NetworkContext);

  if (!context) {
    throw new Error("useNetwork must be used within a NetworkProvider");
  }

  return context;
}<|MERGE_RESOLUTION|>--- conflicted
+++ resolved
@@ -52,13 +52,8 @@
   const responseBodiesRef = useRef<Record<string, ResponseBodyData | undefined>>({});
 
   const clearActivity = () => {
-<<<<<<< HEAD
     clearLogs();
-    setResponseBodies({});
-=======
-    networkTracker.clearLogs();
     responseBodiesRef.current = {};
->>>>>>> 99c72194
   };
 
   const toggleRecording = () => {
@@ -98,21 +93,15 @@
           if (parsedMsg.type !== "CDP" || parsedMsg.payload.id !== id) {
             return;
           }
-<<<<<<< HEAD
-          const bodyData = parsedMsg.payload.result as ResponseBodyData;
-          setResponseBodies((prev) => ({
-            ...prev,
-            [requestId]: bodyData,
-          }));
-=======
-          const bodyData: ResponseBodyData | undefined = parsedMsg.result;
+          const bodyData: ResponseBodyData | undefined = parsedMsg.payload.result as
+            | ResponseBodyData
+            | undefined;
 
           if (bodyData === undefined) {
             ws.removeEventListener("message", listener);
             resolve(responseBodiesRef.current[requestId]);
             return;
           }
->>>>>>> 99c72194
 
           responseBodiesRef.current[requestId] = bodyData;
 
