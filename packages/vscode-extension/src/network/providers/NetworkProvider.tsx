--- conflicted
+++ resolved
@@ -1,10 +1,11 @@
-import { createContext, PropsWithChildren, useContext, useMemo, useReducer } from "react";
+import { createContext, PropsWithChildren, useContext, useMemo, useReducer, useState } from "react";
 import useNetworkTracker, {
   NetworkLog,
   NetworkTracker,
   networkTrackerInitialState,
 } from "../hooks/useNetworkTracker";
 import { NetworkFilterProvider } from "./NetworkFilterProvider";
+import { vscode } from "../../webview/utilities/vscode";
 
 interface NetworkProviderProps extends NetworkTracker {
   isScrolling: boolean;
@@ -23,28 +24,21 @@
   getResponseBody: async () => undefined,
 });
 
+// TODO: Use an enum with all possible call types if there will be more than one.
+// TODO: Move to share frontend-backend consts file
+const CDP_CALL = "cdp-call";
+
 export default function NetworkProvider({ children }: PropsWithChildren) {
   const networkTracker = useNetworkTracker();
 
   const [isTimelineVisible, toggleTimelineVisible] = useReducer((state) => !state, true);
   const [isScrolling, toggleScrolling] = useReducer((state) => !state, false);
-<<<<<<< HEAD
-=======
-  const [isRecording, setIsRecording] = useState(true);
   const [responseBodies, setResponseBodies] = useState<Record<string, unknown>>({});
 
   const clearActivity = () => {
-    networkTracker.clearLogs();
+    networkTracker.clearActivity();
     setResponseBodies({});
   };
-
-  const toggleRecording = () => {
-    setIsRecording((prev) => {
-      networkTracker.toggleNetwork(prev);
-      return !prev;
-    });
-  };
->>>>>>> 3c02a084
 
   const getResponseBody = (networkLog: NetworkLog) => {
     const ws = networkTracker.ws;
@@ -54,15 +48,14 @@
 
     const id = Math.random().toString(36).substring(7);
 
-    ws?.send(
-      JSON.stringify({
-        id,
-        method: "Network.getResponseBody",
-        params: {
-          requestId: networkLog.requestId,
-        },
-      })
-    );
+    vscode.postMessage({
+      command: CDP_CALL,
+      id,
+      method: "Network.getResponseBody",
+      params: {
+        requestId: networkLog.requestId,
+      },
+    });
 
     return new Promise((resolve) => {
       const listener = (message: MessageEvent) => {
@@ -93,6 +86,7 @@
       isTimelineVisible,
       toggleTimelineVisible,
       getResponseBody,
+      clearActivity,
     };
   }, [isScrolling, isTimelineVisible, networkTracker]);
 
