.response-tab-copy-button {
  background-color: var(--vscode-diffEditor-unchangedRegionBackground);
}

.response-tab-warning-icon {
  right: 52px;
  padding: 6px;
  background-color: var(--vscode-diffEditor-unchangedRegionBackground);
  border: 1px solid var(--vscode-button-border);
  border-radius: 2px;
  color: var(--vscode-notificationsWarningIcon-foreground);
  cursor: default;
  display: flex;
  align-items: center;
  justify-content: center;
  width: 32px;
  height: 32px;
  box-sizing: border-box;
}

.response-tab-truncated-warning {
  display: flex;
  align-items: center;
  color: var(--vscode-problemsWarningIcon-foreground);
  margin: 0 0 14px 0;
}

.response-tab-button-wrapper {
  position: sticky;
  top: 8px;
  right: 14px;
  display: flex;
  align-items: center;
  justify-content: center;
  gap: 4px;
<<<<<<< HEAD
  float: right;
}

.response-tab-pre {
=======
  z-index: 1;
}

.response-tab-pre,
.response-tab-pre > pre {
  white-space: pre-wrap;
  word-break: break-word;
>>>>>>> 28bbebbe
  margin: 0 14px 14px 0;
  font-size: var(--vscode-editor-font-size);
}

.shiki {
  background-color: transparent !important;

  & code {
    background-color: transparent !important;
  }
}<|MERGE_RESOLUTION|>--- conflicted
+++ resolved
@@ -33,20 +33,12 @@
   align-items: center;
   justify-content: center;
   gap: 4px;
-<<<<<<< HEAD
   float: right;
-}
-
-.response-tab-pre {
-=======
   z-index: 1;
 }
 
 .response-tab-pre,
 .response-tab-pre > pre {
-  white-space: pre-wrap;
-  word-break: break-word;
->>>>>>> 28bbebbe
   margin: 0 14px 14px 0;
   font-size: var(--vscode-editor-font-size);
 }
