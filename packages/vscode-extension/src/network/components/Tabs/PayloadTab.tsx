import { NetworkLog } from "../../types/networkLog";
import { getRequestPayload } from "../../utils/requestFormatters";
import TabActionButtons from "./TabActionButtons";
import HighlightedCodeBlock from "./HighlightedCodeBlock";
import "./PayloadAndResponseTab.css";
import { ThemeData } from "../../../common/theme";

interface PayloadTabProps {
  networkLog: NetworkLog;
  editorThemeData?: ThemeData;
}

const PayloadTab = ({ networkLog, editorThemeData }: PayloadTabProps) => {
  if (!networkLog.request) {
    return null;
  }

  const payloadData = getRequestPayload(networkLog);

  return (
    <>
      <TabActionButtons data={payloadData} disabled={!payloadData} />
<<<<<<< HEAD
      <div className="tab-padding">
        <pre className="response-tab-pre">{payloadData ?? NO_PAYLOAD_MESSAGE}</pre>
      </div>
=======
      <HighlightedCodeBlock
        content={payloadData}
        language="json"
        theme={editorThemeData}
        placeholder="No request body"
      />
>>>>>>> 28bbebbe
    </>
  );
};

export default PayloadTab;<|MERGE_RESOLUTION|>--- conflicted
+++ resolved
@@ -20,18 +20,14 @@
   return (
     <>
       <TabActionButtons data={payloadData} disabled={!payloadData} />
-<<<<<<< HEAD
       <div className="tab-padding">
-        <pre className="response-tab-pre">{payloadData ?? NO_PAYLOAD_MESSAGE}</pre>
-      </div>
-=======
-      <HighlightedCodeBlock
+        <HighlightedCodeBlock
         content={payloadData}
         language="json"
         theme={editorThemeData}
         placeholder="No request body"
       />
->>>>>>> 28bbebbe
+      </div>
     </>
   );
 };
