--- conflicted
+++ resolved
@@ -7,11 +7,8 @@
 import { NetworkLog } from "../../types/networkLog";
 import "./PayloadAndResponseTab.css";
 import { ThemeData } from "../../../common/theme";
-<<<<<<< HEAD
+import { ContentTypeHeader } from "../../types/network";
 import { NetworkEvent } from "../../types/panelMessageProtocol";
-=======
-import { ContentTypeHeader } from "../../types/network";
->>>>>>> 223dcf43
 
 interface ResponseTabProps {
   networkLog: NetworkLog;
