import "./ResponseTab.css";
import IconButton from "../../webview/components/shared/IconButton";
<<<<<<< HEAD
import { NetworkLog, responseBodyInfo } from "../hooks/useNetworkTracker";
import { formatJSONBody } from "../utils/requestFormatUtils";
import { useNetwork } from "../providers/NetworkProvider";
import TabActionButtons from "./TabActionButtons";
=======
import { NetworkLog } from "../hooks/useNetworkTracker";
import { useNetwork } from "../providers/NetworkProvider";
import { formatRequestBody } from "../utils/requestFormatters";
import { copyToClipboard } from "../utils/clipboard";
>>>>>>> 50078d61

interface ResponseTabProps {
  networkLog: NetworkLog;
  responseBody?: responseBodyInfo;
}

const NO_RESPONSE_MESSAGE = "No response body";

<<<<<<< HEAD
const ResponseTab = ({ networkLog, responseBody }: ResponseTabProps) => {
  const { fetchAndOpenResponseInEditor } = useNetwork();
  const { body = undefined, wasTruncated = false } = responseBody || {};
  const responseData = formatJSONBody(body);

  return (
    <>
      <TabActionButtons
        data={responseData}
        disabled={!responseData}
        additionalButtons={
          <IconButton
            className="response-tab-copy-button"
            tooltip={{ label: "Open request in new window", side: "bottom" }}
            onClick={() => {
              fetchAndOpenResponseInEditor(networkLog);
            }}
            disabled={!responseData}>
            <span className="codicon codicon-chrome-restore" />
          </IconButton>
        }
      />
      {wasTruncated && (
        <pre className="response-tab-truncated-warning">
          <span className="codicon codicon-warning" /> Response too large, showing truncated data.
        </pre>
      )}
      <pre className="response-tab-pre">{responseData ?? NO_RESPONSE_MESSAGE}</pre>
=======
  const responseData = formatRequestBody(responseBody);

  return (
    <>
      <IconButton
        className="response-tab-copy-button"
        tooltip={{ label: "Copy to Clipboard", side: "bottom" }}
        onClick={() => copyToClipboard(responseData)}>
        <span className="codicon codicon-copy" />
      </IconButton>
      <pre>{responseData}</pre>
>>>>>>> 50078d61
    </>
  );
};

export default ResponseTab;<|MERGE_RESOLUTION|>--- conflicted
+++ resolved
@@ -1,16 +1,9 @@
+import { NetworkLog } from "../hooks/useNetworkTracker";
+import { responseBodyInfo, useNetwork } from "../providers/NetworkProvider";
+import { getFormattedRequestBody } from "../utils/requestFormatters";
+import IconButton from "../../webview/components/shared/IconButton";
+import TabActionButtons from "./TabActionButtons";
 import "./ResponseTab.css";
-import IconButton from "../../webview/components/shared/IconButton";
-<<<<<<< HEAD
-import { NetworkLog, responseBodyInfo } from "../hooks/useNetworkTracker";
-import { formatJSONBody } from "../utils/requestFormatUtils";
-import { useNetwork } from "../providers/NetworkProvider";
-import TabActionButtons from "./TabActionButtons";
-=======
-import { NetworkLog } from "../hooks/useNetworkTracker";
-import { useNetwork } from "../providers/NetworkProvider";
-import { formatRequestBody } from "../utils/requestFormatters";
-import { copyToClipboard } from "../utils/clipboard";
->>>>>>> 50078d61
 
 interface ResponseTabProps {
   networkLog: NetworkLog;
@@ -19,11 +12,10 @@
 
 const NO_RESPONSE_MESSAGE = "No response body";
 
-<<<<<<< HEAD
 const ResponseTab = ({ networkLog, responseBody }: ResponseTabProps) => {
   const { fetchAndOpenResponseInEditor } = useNetwork();
   const { body = undefined, wasTruncated = false } = responseBody || {};
-  const responseData = formatJSONBody(body);
+  const responseData = getFormattedRequestBody(body);
 
   return (
     <>
@@ -48,19 +40,6 @@
         </pre>
       )}
       <pre className="response-tab-pre">{responseData ?? NO_RESPONSE_MESSAGE}</pre>
-=======
-  const responseData = formatRequestBody(responseBody);
-
-  return (
-    <>
-      <IconButton
-        className="response-tab-copy-button"
-        tooltip={{ label: "Copy to Clipboard", side: "bottom" }}
-        onClick={() => copyToClipboard(responseData)}>
-        <span className="codicon codicon-copy" />
-      </IconButton>
-      <pre>{responseData}</pre>
->>>>>>> 50078d61
     </>
   );
 };
