--- conflicted
+++ resolved
@@ -320,13 +320,7 @@
       {rowVirtualizer.getVirtualItems().map((virtualRow, index) => {
         const log = networkLogs[virtualRow.index];
         return (
-<<<<<<< HEAD
-          <VscodeTableRow
-            data-index={virtualRow.index}
-            data-testid={`network-panel-row-${getNetworkLogValue(log, NetworkLogColumn.Name)}`}
-=======
           <RowContextMenu
->>>>>>> cf43b602
             key={log.requestId}
             networkLog={log}
             handleSort={handleSort}
