--- conflicted
+++ resolved
@@ -1,12 +1,9 @@
 import classNames from "classnames";
-<<<<<<< HEAD
-import { useRef, useState, useEffect } from "react";
+import { useRef, useState, useEffect, useLayoutEffect, useMemo } from "react";
 import { useVirtualizer } from "@tanstack/react-virtual";
-=======
-import { useMemo, useLayoutEffect, useRef, useState } from "react";
 import { capitalize } from "lodash";
 import type { VscodeTable as VscodeTableElement } from "@vscode-elements/elements/dist/vscode-table/vscode-table.js";
->>>>>>> ef10fd82
+import type { VscodeTableRow as VscodeTableRowElement } from "@vscode-elements/elements/dist/vscode-table-row/vscode-table-row";
 import {
   VscodeTable,
   VscodeTableBody,
@@ -15,17 +12,11 @@
   VscodeTableHeaderCell,
   VscodeTableRow,
 } from "@vscode-elements/react-elements";
-<<<<<<< HEAD
-import type { VscodeTable as VscodeTableElement } from "@vscode-elements/elements/dist/vscode-table/vscode-table";
-import type { VscodeTableRow as VscodeTableRowElement } from "@vscode-elements/elements/dist/vscode-table-row/vscode-table-row";
-
-=======
 import IconButton from "../../webview/components/shared/IconButton";
 import { getNetworkLogValue, sortNetworkLogs } from "../utils/networkLogUtils";
 import { NetworkLogColumn } from "../types/network";
 import { useNetworkFilter } from "../providers/NetworkFilterProvider";
 import { SortDirection } from "../types/network";
->>>>>>> ef10fd82
 import { NetworkLog } from "../hooks/useNetworkTracker";
 import "./NetworkRequestLog.css";
 
@@ -41,18 +32,45 @@
   parentHeight: number | undefined;
 }
 
-<<<<<<< HEAD
 type logDetails = {
-  title: string;
-  getValue: (log: NetworkLog) => string | number | undefined;
+  title: NetworkLogColumn;
   getClass?: (log: NetworkLog) => string;
-=======
+};
+
 const SCROLL_TO_TOP_TIMEOUT = 200;
 const DEFAULT_SORT_STATE: SortState = {
   column: null,
   direction: null,
->>>>>>> ef10fd82
 };
+
+function getStatusClass(status: number | string | undefined) {
+  if (!status) {
+    return "";
+  }
+
+  const statusNum = Number(status);
+  if (statusNum >= 200 && statusNum < 400) {
+    return "status-success";
+  }
+
+  if (statusNum >= 400) {
+    return "status-error";
+  }
+
+  return "";
+}
+
+const LOG_DETAILS_CONFIG: logDetails[] = [
+  { title: NetworkLogColumn.Name },
+  {
+    title: NetworkLogColumn.Status,
+    getClass: (log: NetworkLog) => getStatusClass(log.response?.status) + " status",
+  },
+  { title: NetworkLogColumn.Method },
+  { title: NetworkLogColumn.Type },
+  { title: NetworkLogColumn.Size },
+  { title: NetworkLogColumn.Time },
+];
 
 /**
  * Navigates through the shadow DOM hierarchy to find the scrollable container within a VSCode table element.
@@ -70,61 +88,6 @@
   return table?._scrollableElement?._scrollableContainer;
 }
 
-function getStatusClass(status: number | string | undefined) {
-  if (!status) {
-    return "";
-  }
-
-  const statusNum = Number(status);
-  if (statusNum >= 200 && statusNum < 400) {
-    return "status-success";
-  }
-
-  if (statusNum >= 400) {
-    return "status-error";
-  }
-
-  return "";
-}
-
-const LOG_DETAILS_CONFIG: logDetails[] = [
-  {
-    title: "Name",
-    getValue: (log: NetworkLog) => log.request?.url.split("/").pop() || "(pending)",
-  },
-  {
-    title: "Status",
-    getValue: (log: NetworkLog) => log.response?.status || "(pending)",
-    getClass: (log: NetworkLog) => getStatusClass(log.response?.status) + " status",
-  },
-  { title: "Method", getValue: (log: NetworkLog) => log.request?.method || "(pending)" },
-  { title: "Type", getValue: (log: NetworkLog) => log.type || "(pending)" },
-  {
-    title: "Size",
-    getValue: (log: NetworkLog) => {
-      const size = log.encodedDataLength;
-      if (!size) {
-        return "(pending)";
-      }
-      const units = ["B", "KB", "MB", "GB", "TB"];
-      let unitIndex = 0;
-      let formattedSize = size;
-      while (formattedSize >= 1024 && unitIndex < units.length - 1) {
-        formattedSize /= 1024;
-        unitIndex++;
-      }
-      return `${parseFloat(formattedSize.toFixed(2) || "")} ${units[unitIndex]}`;
-    },
-  },
-  {
-    title: "Time",
-    getValue: (log: NetworkLog) =>
-      log.timeline?.durationMs ? `${log.timeline?.durationMs} ms` : "(pending)",
-  },
-];
-
-const SCROLL_TO_TOP_TIMEOUT = 200;
-
 const NetworkRequestLog = ({
   networkLogs,
   handleSelectedRequest,
@@ -133,13 +96,111 @@
 }: NetworkRequestLogProps) => {
   const tableRef = useRef<VscodeTableElement>(null);
   const [sortState, setSortState] = useState<SortState>(DEFAULT_SORT_STATE);
-  const [cellWidths, setCellWidths] = useState<number[]>([]);
   const { addColumnFilterToInputField } = useNetworkFilter();
 
   // Sort the network logs based on current sort state
   const sortedNetworkLogs = useMemo(() => {
     return sortNetworkLogs(networkLogs, sortState.column, sortState.direction);
   }, [networkLogs, sortState]);
+
+  const handleHeaderClick = (column: NetworkLogColumn) => {
+    setSortState((prevState) => {
+      // If clicking on the same column, cycle through: asc -> desc -> null
+      if (prevState.column === column) {
+        switch (prevState.direction) {
+          case SortDirection.Asc:
+            return { column, direction: SortDirection.Desc };
+          case SortDirection.Desc:
+            return { column: null, direction: null };
+          case null:
+          default:
+            return { column, direction: SortDirection.Asc };
+        }
+      }
+      // If clicking on a different column or no current sort, start with ascending
+      return { column, direction: SortDirection.Asc };
+    });
+  };
+
+  const handleHeaderFilterClick = (e: React.MouseEvent, column: NetworkLogColumn) => {
+    // If filter was clicked, do not trigger sorting by stopping propagation
+    e.stopPropagation();
+    addColumnFilterToInputField(column);
+  };
+
+  const getSortIcon = (column: NetworkLogColumn) => {
+    if (sortState.column !== column) {
+      return "hidden"; // No icon when not sorting by this column
+    }
+    return sortState.direction === SortDirection.Asc
+      ? "codicon-chevron-up"
+      : "codicon-chevron-down";
+  };
+
+  return (
+    <div className="table-container">
+      <div style={{ width: "100%", overflowX: "hidden" }}>
+        <VscodeTable
+          zebra
+          bordered-columns
+          resizable
+          responsive
+          style={{ height: parentHeight }}
+          ref={tableRef}>
+          <VscodeTableHeader slot="header">
+            {LOG_DETAILS_CONFIG.map(({ title }) => (
+              <VscodeTableHeaderCell key={title} onClick={() => handleHeaderClick(title)}>
+                <div className="table-header-cell">
+                  <span className="table-header-title">{capitalize(title)}</span>
+                  <IconButton onClick={(e) => handleHeaderFilterClick(e, title)}>
+                    <span className={`codicon codicon-filter-filled`}></span>
+                  </IconButton>
+                  <span className={`codicon ${getSortIcon(title)}`}></span>
+                </div>
+              </VscodeTableHeaderCell>
+            ))}
+          </VscodeTableHeader>
+          <TableBody
+            networkLogs={sortedNetworkLogs}
+            selectedNetworkLog={selectedNetworkLog}
+            handleSelectedRequest={handleSelectedRequest}
+            tableRef={tableRef}
+            parentHeight={parentHeight}
+          />
+        </VscodeTable>
+      </div>
+    </div>
+  );
+};
+
+interface TableBodyProps {
+  networkLogs: NetworkLog[];
+  selectedNetworkLog: NetworkLog | null;
+  handleSelectedRequest: (requestId: string | null) => void;
+  tableRef: React.RefObject<VscodeTableElement | null>;
+  parentHeight: number | undefined;
+}
+
+const CELL_DEFAULT_HEIGHT = 24;
+const ROW_OVERSCAN = 15;
+
+function TableBody({
+  networkLogs,
+  selectedNetworkLog,
+  handleSelectedRequest,
+  tableRef,
+  parentHeight,
+}: TableBodyProps) {
+  const [selectedRequestOffset, setSelectedRequestOffset] = useState<number>(0);
+  const [cellWidths, setCellWidths] = useState<number[]>([]);
+
+  const rowVirtualizer = useVirtualizer<HTMLDivElement, VscodeTableRowElement>({
+    count: networkLogs.length,
+    estimateSize: () => CELL_DEFAULT_HEIGHT,
+    getScrollElement: () =>
+      tableRef.current && (getScrollableTableContainer(tableRef.current) ?? null),
+    overscan: ROW_OVERSCAN,
+  });
 
   /**
    * Updates the cell widths based on the current sash (column bars) positions from the table component.
@@ -183,71 +244,7 @@
 
   useLayoutEffect(() => {
     updateCellWidths();
-  }, [sortedNetworkLogs]);
-
-  return (
-    <div className="table-container">
-      <div style={{ width: "100%", overflowX: "hidden" }}>
-        <VscodeTable
-          zebra
-          bordered-columns
-          resizable
-          responsive
-          style={{ height: parentHeight }}
-          ref={tableRef}>
-          <VscodeTableHeader slot="header">
-            {LOG_DETAILS_CONFIG.map(({ title }) => (
-              <VscodeTableHeaderCell key={title}>{title}</VscodeTableHeaderCell>
-            ))}
-          </VscodeTableHeader>
-          <TableBody
-            networkLogs={networkLogs}
-            selectedNetworkLog={selectedNetworkLog}
-            handleSelectedRequest={handleSelectedRequest}
-            tableRef={tableRef}
-            parentHeight={parentHeight}
-          />
-        </VscodeTable>
-      </div>
-    </div>
-  );
-};
-
-interface TableBodyProps {
-  networkLogs: NetworkLog[];
-  selectedNetworkLog: NetworkLog | null;
-  handleSelectedRequest: (requestId: string | null) => void;
-  tableRef: React.RefObject<VscodeTableElement | null>;
-  parentHeight: number | undefined;
-}
-
-const CELL_DEFAULT_HEIGHT = 24;
-const ROW_OVERSCAN = 15;
-
-<<<<<<< HEAD
-function TableBody({
-  networkLogs,
-  selectedNetworkLog,
-  handleSelectedRequest,
-  tableRef,
-  parentHeight,
-}: TableBodyProps) {
-  const [selectedRequestOffset, setSelectedRequestOffset] = useState<number>(0);
-
-  const rowVirtualizer = useVirtualizer<HTMLDivElement, VscodeTableRowElement>({
-    count: networkLogs.length,
-    estimateSize: () => CELL_DEFAULT_HEIGHT,
-    getScrollElement: () =>
-      tableRef.current && (getScrollableTableContainer(tableRef.current) ?? null),
-    overscan: ROW_OVERSCAN,
-  });
-=======
-    scrollableContainer.scrollTo({
-      top: selectedElement.offsetTop - table.clientHeight / 2,
-      behavior: "smooth",
-    });
-  }, [selectedNetworkLog?.requestId, sortedNetworkLogs]);
->>>>>>> ef10fd82
+  }, [networkLogs]);
 
   // If table's height changes and something is selected, scroll to the selected element
   useEffect(() => {
@@ -304,7 +301,6 @@
     handleSelectedRequest(id);
   };
 
-<<<<<<< HEAD
   return (
     <VscodeTableBody style={{ height: `${rowVirtualizer.getTotalSize()}px` }} slot="body">
       {rowVirtualizer.getVirtualItems().map((virtualRow, index) => {
@@ -328,106 +324,13 @@
                 virtualRow.index
               )
             }>
-            {LOG_DETAILS_CONFIG.map(({ title, getValue, getClass }) => (
-              <VscodeTableCell key={title} className={getClass ? getClass(log) : ""}>
-                {getValue(log)}
+            {LOG_DETAILS_CONFIG.map(({ title, getClass }, i) => (
+              <VscodeTableCell
+                key={`${log.requestId}-${title}`}
+                className={getClass?.(log) ?? ""}
+                style={{ width: cellWidths[i] || "auto" }}>
+                <div>{getNetworkLogValue(log, title)}</div>
               </VscodeTableCell>
-=======
-  const logDetailsConfig = useMemo(
-    () => [
-      { title: NetworkLogColumn.Name },
-      {
-        title: NetworkLogColumn.Status,
-        getClass: (log: NetworkLog) => getStatusClass(log.response?.status) + " status",
-      },
-      { title: NetworkLogColumn.Method },
-      { title: NetworkLogColumn.Type },
-      { title: NetworkLogColumn.Size },
-      { title: NetworkLogColumn.Time },
-    ],
-    []
-  );
-
-  const handleHeaderClick = (column: NetworkLogColumn) => {
-    setSortState((prevState) => {
-      // If clicking on the same column, cycle through: asc -> desc -> null
-      if (prevState.column === column) {
-        switch (prevState.direction) {
-          case SortDirection.Asc:
-            return { column, direction: SortDirection.Desc };
-          case SortDirection.Desc:
-            return { column: null, direction: null };
-          case null:
-          default:
-            return { column, direction: SortDirection.Asc };
-        }
-      }
-      // If clicking on a different column or no current sort, start with ascending
-      return { column, direction: SortDirection.Asc };
-    });
-  };
-
-  const handleHeaderFilterClick = (e: React.MouseEvent, column: NetworkLogColumn) => {
-    // If filter was clicked, do not trigger sorting by stopping propagation
-    e.stopPropagation();
-    addColumnFilterToInputField(column);
-  };
-
-  const getSortIcon = (column: NetworkLogColumn) => {
-    if (sortState.column !== column) {
-      return "hidden"; // No icon when not sorting by this column
-    }
-    return sortState.direction === SortDirection.Asc
-      ? "codicon-chevron-up"
-      : "codicon-chevron-down";
-  };
-
-  return (
-    <div className="table-container">
-      <div style={{ width: "100%", overflowX: "hidden" }}>
-        <VscodeTable
-          zebra
-          bordered-columns
-          resizable
-          responsive
-          style={{ height: parentHeight }}
-          ref={tableRef}>
-          <VscodeTableHeader slot="header">
-            {logDetailsConfig.map(({ title }) => (
-              <VscodeTableHeaderCell key={title} onClick={() => handleHeaderClick(title)}>
-                <div className="table-header-cell">
-                  <span className="table-header-title">{capitalize(title)}</span>
-                  <IconButton onClick={(e) => handleHeaderFilterClick(e, title)}>
-                    <span className={`codicon codicon-filter-filled`}></span>
-                  </IconButton>
-                  <span className={`codicon ${getSortIcon(title)}`}></span>
-                </div>
-              </VscodeTableHeaderCell>
-            ))}
-          </VscodeTableHeader>
-          <VscodeTableBody slot="body">
-            {sortedNetworkLogs.map((log) => (
-              <VscodeTableRow
-                key={log.requestId}
-                className={classNames(
-                  "table-row",
-                  selectedNetworkLog?.requestId === log.requestId && "selected"
-                )}
-                onClick={() =>
-                  handleSelectedRequest(
-                    selectedNetworkLog?.requestId === log.requestId ? null : log.requestId
-                  )
-                }>
-                {logDetailsConfig.map(({ title, getClass }, i) => (
-                  <VscodeTableCell
-                    key={`${log.requestId}-${title}`}
-                    className={getClass?.(log) ?? ""}
-                    style={{ width: cellWidths[i] || "auto" }}>
-                    <div>{getNetworkLogValue(log, title)}</div>
-                  </VscodeTableCell>
-                ))}
-              </VscodeTableRow>
->>>>>>> ef10fd82
             ))}
           </VscodeTableRow>
         );
