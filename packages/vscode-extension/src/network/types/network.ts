--- conflicted
+++ resolved
@@ -49,9 +49,7 @@
   wallTime?: number;
   durationMs?: number;
   ttfb?: number;
-<<<<<<< HEAD
   downloadTime?: number;
-=======
 }
 
 // Declared here and re-declared as object inside
@@ -60,5 +58,4 @@
 export enum ContentTypeHeader {
   IOS = "Content-Type",
   ANDROID = "content-type",
->>>>>>> 223dcf43
 }