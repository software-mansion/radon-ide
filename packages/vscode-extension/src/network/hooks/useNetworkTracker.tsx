--- conflicted
+++ resolved
@@ -68,30 +68,18 @@
 export interface NetworkTracker {
   networkLogs: NetworkLog[];
   ws: WebSocket | null;
-<<<<<<< HEAD
   isRecording: boolean;
-  getResponseBody: (networkLog: NetworkLog) => Promise<unknown>;
   clearActivity: () => void;
   toggleRecording: () => void;
-=======
-  clearLogs: () => void;
-  toggleNetwork: (isRunning: boolean) => void;
->>>>>>> 3c02a084
   getSource: (networkLog: NetworkLog) => void;
 }
 
 export const networkTrackerInitialState: NetworkTracker = {
   networkLogs: [],
   ws: null,
-<<<<<<< HEAD
   isRecording: true,
-  getResponseBody: async () => undefined,
   clearActivity: () => {},
   toggleRecording: () => {},
-=======
-  clearLogs: () => {},
-  toggleNetwork: () => {},
->>>>>>> 3c02a084
   getSource: () => {},
 };
 
@@ -200,48 +188,6 @@
     return !state;
   }, true);
 
-<<<<<<< HEAD
-  const [responseBodies, setResponseBodies] = useState<Record<string, unknown>>({});
-
-  const getResponseBody = (networkLog: NetworkLog) => {
-    if (responseBodies[networkLog.requestId]) {
-      return Promise.resolve(responseBodies[networkLog.requestId]);
-    }
-
-    const id = Math.random().toString(36).substring(7);
-
-    vscode.postMessage({
-      command: CDP_CALL,
-      id,
-      method: "Network.getResponseBody",
-      params: {
-        requestId: networkLog.requestId,
-      },
-    });
-
-    return new Promise((resolve) => {
-      const listener = (message: MessageEvent) => {
-        try {
-          const parsedMsg = JSON.parse(message.data);
-          if (parsedMsg.id === id) {
-            setResponseBodies((prev) => ({
-              ...prev,
-              [networkLog.requestId]: parsedMsg.result.body,
-            }));
-            resolve(parsedMsg.result.body);
-            wsRef.current?.removeEventListener("message", listener);
-          }
-        } catch (error) {
-          console.error("Error parsing WebSocket message:", error);
-        }
-      };
-
-      wsRef.current?.addEventListener("message", listener);
-    });
-  };
-
-=======
->>>>>>> 3c02a084
   const getSource = (networkLog: NetworkLog) => {
     vscode.postMessage({
       command: CDP_CALL,
@@ -260,15 +206,9 @@
   return {
     networkLogs: validLogs,
     ws: wsRef.current,
-<<<<<<< HEAD
     isRecording,
-    getResponseBody,
     clearActivity,
     toggleRecording,
-=======
-    clearLogs,
-    toggleNetwork,
->>>>>>> 3c02a084
     getSource,
   };
 };
