import { useEffect, useState } from "react";
import { vscode } from "../../webview/utilities/vscode";
<<<<<<< HEAD
import { NetworkLog } from "../types/networkLog";
import {
  CDPMessage,
  IDEMessage,
  WebviewMessage,
  NetworkEvent,
  NETWORK_EVENTS,
  WebviewCommand,
} from "../types/panelMessageProtocol";
=======
import { WebviewCommand, CDPNetworkCommand } from "../types/cdp";

type HttpMethod = "GET" | "POST" | "PUT" | "DELETE" | "PATCH" | "OPTIONS" | "HEAD";

export interface NetworkRequest {
  url: string;
  method: HttpMethod;
  headers?: Record<string, string>;
  postData?: string;
}

export interface NetworkRequestInitiator {
  sourceUrl: string;
  lineNumber: number;
  columnNumber: number;
}

export interface NetworkResponse {
  type: string;
  status: number;
  statusText: string;
  headers?: Record<string, string>;
  content?: unknown;
  mimeType?: string;
}

export interface TimelineEvent {
  timestamp: number;
  wallTime: number;
  durationMs?: number;
  ttfb?: number;
}

type NetworkState =
  | "Network.requestWillBeSent"
  | "Network.responseReceived"
  | "Network.loadingFinished"
  | "Network.loadingFailed";

export interface NetworkLog {
  currentState: NetworkState;
  requestId: string;
  request?: NetworkRequest;
  response?: NetworkResponse;
  encodedDataLength?: number;
  type?: string;
  timeline: TimelineEvent;
  initiator?: NetworkRequestInitiator;
}

export interface WebSocketMessage {
  method: NetworkState;
  params?: {
    encodedDataLength?: number;
    requestId: string;
    request?: NetworkRequest;
    response?: NetworkResponse;
    timestamp: number;
    ttfb?: number;
    wallTime: number;
    type?: string;
    initiator?: NetworkRequestInitiator;
    duration?: number;
  };
}
>>>>>>> 892e7e21

export interface NetworkTracker {
  networkLogs: NetworkLog[];
  clearLogs: () => void;
  toggleNetwork: (isRunning: boolean) => void;
  getSource: (networkLog: NetworkLog) => void;
  sendWebviewCDPMessage: (messageData: CDPMessage) => void;
  sendWebviewIDEMessage: (messageData: IDEMessage) => void;
}

export const networkTrackerInitialState: NetworkTracker = {
  networkLogs: [],
  clearLogs: () => {},
  toggleNetwork: () => {},
  getSource: () => {},
  sendWebviewCDPMessage: () => {},
  sendWebviewIDEMessage: () => {},
};

const useNetworkTracker = (): NetworkTracker => {
  const [networkLogs, setNetworkLogs] = useState<NetworkLog[]>([]);
  const [cdpMessages, setCdpMessages] = useState<CDPMessage[]>([]);

  const validateCDPMessage = (message: WebviewMessage): CDPMessage | null => {
    try {
      const { payload, command } = message;

      // Only accept CDP messages
      if (command !== WebviewCommand.CDPCall) {
        return null;
      }

<<<<<<< HEAD
      const haveRequiredFields = payload.params?.timestamp && payload.params?.requestId;
      const isNetworkEvent = NETWORK_EVENTS.includes(payload.method as NetworkEvent);

      if (!isNetworkEvent || !haveRequiredFields) {
        return null;
=======
      const existingIndex = newLogs.findIndex((log) => log.requestId === params.requestId);

      if (existingIndex !== -1) {
        const existingLog = newLogs[existingIndex];

        newLogs[existingIndex] = {
          ...existingLog,
          currentState: method,
          request: params.request || existingLog.request,
          response: params.response || existingLog.response,
          initiator: params.initiator || existingLog.initiator,
          timeline: {
            ...existingLog.timeline,
            timestamp: params.timestamp,
            wallTime: params.wallTime,
            durationMs: params.duration || existingLog.timeline.durationMs,
            ttfb: params.ttfb || existingLog.timeline.ttfb,
          },
          type: params.type || existingLog.type,
          encodedDataLength: params.encodedDataLength || existingLog.encodedDataLength,
        };
      } else {
        newLogs.push({
          currentState: method,
          requestId: params.requestId,
          request: params.request,
          response: params.response,
          encodedDataLength: params.encodedDataLength,
          type: params.type,
          initiator: params.initiator,
          timeline: {
            timestamp: params.timestamp,
            wallTime: params.wallTime,
            durationMs: params.duration,
            ttfb: params.ttfb,
          },
        });
>>>>>>> 892e7e21
      }

      return payload;
    } catch (error) {
      console.error("Error parsing WebSocket message:", error);
      return null;
    }
  };

<<<<<<< HEAD
  const processServerMessage = (cdpMessage: CDPMessage, newLogs: NetworkLog[]): void => {
    const { method, params } = cdpMessage;

    // Already checked in validateCDPMessage, but TS needs more convincing
    if (!params?.requestId || !params?.timestamp) {
      return;
    }

    const networkEventMethod = method as NetworkEvent;
    const existingIndex = newLogs.findIndex((log) => log.requestId === params.requestId);

    if (existingIndex !== -1) {
      const existingLog = newLogs[existingIndex];

      newLogs[existingIndex] = {
        ...existingLog,
        currentState: networkEventMethod,
        request: params.request || existingLog.request,
        response: params.response || existingLog.response,
        initiator: params.initiator || existingLog.initiator,
        timeline: {
          ...existingLog.timeline,
          timestamp: params.timestamp,
          wallTime: params.wallTime,
          durationMs: params.duration || existingLog.timeline.durationMs,
          ttfb: params.ttfb || existingLog.timeline.ttfb,
        },
        type: params.type || existingLog.type,
        encodedDataLength: params.encodedDataLength || existingLog.encodedDataLength,
      };
    } else {
      newLogs.push({
        currentState: networkEventMethod,
        requestId: params.requestId,
        request: params.request,
        response: params.response,
        encodedDataLength: params.encodedDataLength,
        type: params.type,
        initiator: params.initiator,
        timeline: {
          timestamp: params.timestamp,
          wallTime: params.wallTime,
          durationMs: params.duration,
          ttfb: params.ttfb,
        },
      });
    }
  };

  useEffect(() => {
    const listener = (message: MessageEvent) => {
      const cdpMessage = validateCDPMessage(message.data);
      if (cdpMessage) {
        setCdpMessages((prev) => [...prev, cdpMessage]);
      }
=======
  useEffect(() => {
    const listener = (message: MessageEvent) => {
      setServerMessages((prev) => [...prev, message.data]);
>>>>>>> 892e7e21
    };

    window.addEventListener("message", listener);

    return () => {
      window.removeEventListener("message", listener);
    };
  }, []);

  useEffect(() => {
    if (cdpMessages.length === 0) {
      return;
    }
    setNetworkLogs((prevLogs) => {
      const newLogs = [...prevLogs];
      cdpMessages.forEach((cdpMessage) => processServerMessage(cdpMessage, newLogs));
      return newLogs;
    });
  }, [cdpMessages]);

  const clearLogs = () => {
    setNetworkLogs([]);
    setCdpMessages([]);
  };

  const sendWebviewCDPMessage = (messageData: CDPMessage) => {
    vscode.postMessage({
      command: WebviewCommand.CDPCall,
      payload: messageData,
    });
  };

  const sendWebviewIDEMessage = (messageData: IDEMessage) => {
    vscode.postMessage({
      command: WebviewCommand.IDECall,
      payload: messageData,
    });
  };

  const toggleNetwork = (isRunning: boolean) => {
<<<<<<< HEAD
    sendWebviewCDPMessage({
      id: "enable",
      method: isRunning ? "Network.disable" : "Network.enable",
=======
    vscode.postMessage({
      command: WebviewCommand.CDPCall,
      method: isRunning ? CDPNetworkCommand.Disable : CDPNetworkCommand.Enable,
>>>>>>> 892e7e21
    });
  };

  const getSource = (networkLog: NetworkLog) => {
<<<<<<< HEAD
    sendWebviewCDPMessage({
      id: "initiator",
      method: "Network.Initiator",
      params: {
        requestId: networkLog.requestId,
        initiator: networkLog.initiator,
=======
    vscode.postMessage({
      command: WebviewCommand.CDPCall,
      method: CDPNetworkCommand.Initiator,
      params: {
        ...networkLog.initiator,
>>>>>>> 892e7e21
      },
    });
  };

  return {
    networkLogs: networkLogs.filter((log) => log?.request?.url !== undefined),
    clearLogs,
    toggleNetwork,
    getSource,
    sendWebviewCDPMessage,
    sendWebviewIDEMessage,
  };
};

export default useNetworkTracker;<|MERGE_RESOLUTION|>--- conflicted
+++ resolved
@@ -1,6 +1,5 @@
 import { useEffect, useState } from "react";
 import { vscode } from "../../webview/utilities/vscode";
-<<<<<<< HEAD
 import { NetworkLog } from "../types/networkLog";
 import {
   CDPMessage,
@@ -10,73 +9,6 @@
   NETWORK_EVENTS,
   WebviewCommand,
 } from "../types/panelMessageProtocol";
-=======
-import { WebviewCommand, CDPNetworkCommand } from "../types/cdp";
-
-type HttpMethod = "GET" | "POST" | "PUT" | "DELETE" | "PATCH" | "OPTIONS" | "HEAD";
-
-export interface NetworkRequest {
-  url: string;
-  method: HttpMethod;
-  headers?: Record<string, string>;
-  postData?: string;
-}
-
-export interface NetworkRequestInitiator {
-  sourceUrl: string;
-  lineNumber: number;
-  columnNumber: number;
-}
-
-export interface NetworkResponse {
-  type: string;
-  status: number;
-  statusText: string;
-  headers?: Record<string, string>;
-  content?: unknown;
-  mimeType?: string;
-}
-
-export interface TimelineEvent {
-  timestamp: number;
-  wallTime: number;
-  durationMs?: number;
-  ttfb?: number;
-}
-
-type NetworkState =
-  | "Network.requestWillBeSent"
-  | "Network.responseReceived"
-  | "Network.loadingFinished"
-  | "Network.loadingFailed";
-
-export interface NetworkLog {
-  currentState: NetworkState;
-  requestId: string;
-  request?: NetworkRequest;
-  response?: NetworkResponse;
-  encodedDataLength?: number;
-  type?: string;
-  timeline: TimelineEvent;
-  initiator?: NetworkRequestInitiator;
-}
-
-export interface WebSocketMessage {
-  method: NetworkState;
-  params?: {
-    encodedDataLength?: number;
-    requestId: string;
-    request?: NetworkRequest;
-    response?: NetworkResponse;
-    timestamp: number;
-    ttfb?: number;
-    wallTime: number;
-    type?: string;
-    initiator?: NetworkRequestInitiator;
-    duration?: number;
-  };
-}
->>>>>>> 892e7e21
 
 export interface NetworkTracker {
   networkLogs: NetworkLog[];
@@ -109,51 +41,11 @@
         return null;
       }
 
-<<<<<<< HEAD
       const haveRequiredFields = payload.params?.timestamp && payload.params?.requestId;
       const isNetworkEvent = NETWORK_EVENTS.includes(payload.method as NetworkEvent);
 
       if (!isNetworkEvent || !haveRequiredFields) {
         return null;
-=======
-      const existingIndex = newLogs.findIndex((log) => log.requestId === params.requestId);
-
-      if (existingIndex !== -1) {
-        const existingLog = newLogs[existingIndex];
-
-        newLogs[existingIndex] = {
-          ...existingLog,
-          currentState: method,
-          request: params.request || existingLog.request,
-          response: params.response || existingLog.response,
-          initiator: params.initiator || existingLog.initiator,
-          timeline: {
-            ...existingLog.timeline,
-            timestamp: params.timestamp,
-            wallTime: params.wallTime,
-            durationMs: params.duration || existingLog.timeline.durationMs,
-            ttfb: params.ttfb || existingLog.timeline.ttfb,
-          },
-          type: params.type || existingLog.type,
-          encodedDataLength: params.encodedDataLength || existingLog.encodedDataLength,
-        };
-      } else {
-        newLogs.push({
-          currentState: method,
-          requestId: params.requestId,
-          request: params.request,
-          response: params.response,
-          encodedDataLength: params.encodedDataLength,
-          type: params.type,
-          initiator: params.initiator,
-          timeline: {
-            timestamp: params.timestamp,
-            wallTime: params.wallTime,
-            durationMs: params.duration,
-            ttfb: params.ttfb,
-          },
-        });
->>>>>>> 892e7e21
       }
 
       return payload;
@@ -163,7 +55,6 @@
     }
   };
 
-<<<<<<< HEAD
   const processServerMessage = (cdpMessage: CDPMessage, newLogs: NetworkLog[]): void => {
     const { method, params } = cdpMessage;
 
@@ -219,16 +110,14 @@
       if (cdpMessage) {
         setCdpMessages((prev) => [...prev, cdpMessage]);
       }
-=======
-  useEffect(() => {
-    const listener = (message: MessageEvent) => {
-      setServerMessages((prev) => [...prev, message.data]);
->>>>>>> 892e7e21
     };
 
     window.addEventListener("message", listener);
 
+    window.addEventListener("message", listener);
+
     return () => {
+      window.removeEventListener("message", listener);
       window.removeEventListener("message", listener);
     };
   }, []);
@@ -264,33 +153,19 @@
   };
 
   const toggleNetwork = (isRunning: boolean) => {
-<<<<<<< HEAD
     sendWebviewCDPMessage({
       id: "enable",
       method: isRunning ? "Network.disable" : "Network.enable",
-=======
-    vscode.postMessage({
-      command: WebviewCommand.CDPCall,
-      method: isRunning ? CDPNetworkCommand.Disable : CDPNetworkCommand.Enable,
->>>>>>> 892e7e21
     });
   };
 
   const getSource = (networkLog: NetworkLog) => {
-<<<<<<< HEAD
     sendWebviewCDPMessage({
       id: "initiator",
       method: "Network.Initiator",
       params: {
         requestId: networkLog.requestId,
         initiator: networkLog.initiator,
-=======
-    vscode.postMessage({
-      command: WebviewCommand.CDPCall,
-      method: CDPNetworkCommand.Initiator,
-      params: {
-        ...networkLog.initiator,
->>>>>>> 892e7e21
       },
     });
   };
