--- conflicted
+++ resolved
@@ -19,7 +19,7 @@
     networkLogContainerRef?.current?.clientHeight
   );
 
-  const { networkLogs } = useNetwork();
+  const { filteredNetworkLogs } = useNetworkFilter();
 
   const [selectedNetworkLogId, setSelectedNetworkLogId] = useState<string | null>(null);
 
@@ -27,14 +27,14 @@
     if (!selectedNetworkLogId) {
       return null;
     }
-    const fullLog = networkLogs.find((log) => log.requestId === selectedNetworkLogId);
+    const fullLog = filteredNetworkLogs.find((log) => log.requestId === selectedNetworkLogId);
 
     if (!fullLog) {
       setSelectedNetworkLogId(null);
       return null;
     }
     return fullLog;
-  }, [selectedNetworkLogId, networkLogs]);
+  }, [selectedNetworkLogId, filteredNetworkLogs]);
 
   const areNetworkLogDetailsVisible = !!selectedNetworkLog;
 
@@ -57,19 +57,6 @@
     };
   }, []);
 
-<<<<<<< HEAD
-  const { filteredNetworkLogs } = useNetworkFilter();
-
-  const [selectedNetworkLogId, setSelectedNetworkLogId] = useState<string | null>(null);
-
-  const selectedNetworkLog = useMemo(() => {
-    const fullLog = filteredNetworkLogs.find((log) => log.requestId === selectedNetworkLogId);
-    if (!fullLog) {
-      setSelectedNetworkLogId(null);
-    }
-    return fullLog || null;
-  }, [selectedNetworkLogId, filteredNetworkLogs]);
-=======
   useEffect(() => {
     // Set the size of the network log details container, after users decides to resize it
     // https://vscode-elements.github.io/components/split-layout/api/
@@ -78,7 +65,6 @@
     if (!networkDetailsContainer) {
       return;
     }
->>>>>>> bf96d8ab
 
     const handleResize = debounce(() => {
       const networkLogContainer = networkLogContainerRef.current;
@@ -104,19 +90,6 @@
       <NetworkBar />
 
       <div className="network-log-container" ref={networkLogContainerRef}>
-<<<<<<< HEAD
-        {isNetworkLogDetailsVisible ? (
-          <VscodeSplitLayout className="network-log-split-layout">
-            <div slot="start">
-              <NetworkRequestLog
-                selectedNetworkLog={selectedNetworkLog}
-                networkLogs={filteredNetworkLogs}
-                handleSelectedRequest={setSelectedNetworkLogId}
-                parentHeight={networkLogContainerHeight}
-              />
-            </div>
-            <div slot="end">
-=======
         <VscodeSplitLayout
           className="network-log-split-layout"
           handleSize={areNetworkLogDetailsVisible ? 4 : 0}
@@ -124,14 +97,13 @@
           <div slot="start">
             <NetworkRequestLog
               selectedNetworkLog={selectedNetworkLog}
-              networkLogs={networkLogs}
+              networkLogs={filteredNetworkLogs}
               handleSelectedRequest={setSelectedNetworkLogId}
               parentHeight={networkLogContainerHeight}
             />
           </div>
           {areNetworkLogDetailsVisible ? (
             <div ref={networkDetailsContainerRef} slot="end">
->>>>>>> bf96d8ab
               <NetworkLogDetails
                 key={selectedNetworkLog.requestId}
                 networkLog={selectedNetworkLog}
@@ -139,20 +111,8 @@
                 parentHeight={networkLogContainerHeight}
               />
             </div>
-<<<<<<< HEAD
-          </VscodeSplitLayout>
-        ) : (
-          <NetworkRequestLog
-            selectedNetworkLog={selectedNetworkLog}
-            networkLogs={filteredNetworkLogs}
-            handleSelectedRequest={setSelectedNetworkLogId}
-            parentHeight={networkLogContainerHeight}
-          />
-        )}
-=======
           ) : null}
         </VscodeSplitLayout>
->>>>>>> bf96d8ab
       </div>
     </main>
   );
