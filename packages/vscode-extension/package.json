--- conflicted
+++ resolved
@@ -619,15 +619,13 @@
                 "type": "boolean",
                 "description": "When set, Radon will run Expo Prebuild before building the application. Only applies to applications using Expo CLI."
               },
-<<<<<<< HEAD
+              "useOldDevtools": {
+                "type": "boolean",
+                "description": "Defaults to `false` for React Native versions 0.76 and newer. When set to `true`, falls back to the old devtools implementation that may be necessary on some setups."
+              },
               "useCustomJSDebugger": {
                 "type": "boolean",
                 "description": "When set to true, Radon will use a custom implementation of the JavaScript debugger. This is an experimental feature, use with caution."
-=======
-              "useOldDevtools": {
-                "type": "boolean",
-                "description": "Defaults to `false` for React Native versions 0.76 and newer. When set to `true`, falls back to the old devtools implementation that may be necessary on some setups."
->>>>>>> 03fa093c
               }
             }
           }
@@ -851,15 +849,13 @@
                 "type": "boolean",
                 "description": "When set, Radon will run Expo Prebuild before building the application. Only applies to applications using Expo CLI."
               },
-<<<<<<< HEAD
+              "useOldDevtools": {
+                "type": "boolean",
+                "description": "Defaults to `false` for React Native versions 0.76 and newer. When set to `true`, falls back to the old devtools implementation that may be necessary on some setups."
+              },
               "useCustomJSDebugger": {
                 "type": "boolean",
                 "description": "When set to true, Radon will use a custom implementation of the JavaScript debugger. This is an experimental feature, use with caution."
-=======
-              "useOldDevtools": {
-                "type": "boolean",
-                "description": "Defaults to `false` for React Native versions 0.76 and newer. When set to `true`, falls back to the old devtools implementation that may be necessary on some setups."
->>>>>>> 03fa093c
               }
             }
           }
