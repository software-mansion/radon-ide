{
  "name": "react-native-ide",
  "displayName": "Radon IDE",
  "description": "Extension turning VSCode into a full-featured IDE for React Native and Expo",
  "publisher": "swmansion",
  "categories": [
    "Programming Languages",
    "Debuggers"
  ],
  "keywords": [
    "react-native",
    "expo"
  ],
  "icon": "assets/logo.png",
  "pricing": "Trial",
  "activationEvents": [
    "workspaceContains:**/node_modules/react-native",
    "workspaceContains:**/app.json",
    "workspaceContains:**/metro.config.js",
    "workspaceContains:**/metro.config.ts",
    "workspaceContains:**/app.config.js",
    "workspaceContains:**/app.config.ts"
  ],
  "version": "1.2.0",
  "engines": {
    "vscode": "^1.75.0"
  },
  "extensionKind": [
    "workspace"
  ],
  "homepage": "https://ide.swmansion.com",
  "license": "https://ide.swmansion.com/legal",
  "repository": {
    "type": "git",
    "url": "https://github.com/software-mansion/radon-ide"
  },
  "main": "./dist/extension.js",
  "contributes": {
    "commands": [
      {
        "command": "RNIDE.openDevMenu",
        "title": "Open Dev Menu",
        "category": "Radon IDE",
        "enablement": "RNIDE.extensionIsActive"
      },
      {
        "command": "RNIDE.closePanel",
        "title": "Close IDE Panel",
        "category": "Radon IDE",
        "icon": "$(close)",
        "enablement": "RNIDE.extensionIsActive"
      },
      {
        "command": "RNIDE.openPanel",
        "title": "Open IDE Panel",
        "category": "Radon IDE",
        "enablement": "RNIDE.extensionIsActive && !RNIDE.panelIsOpen"
      },
      {
        "command": "RNIDE.showPanel",
        "title": "Show IDE Panel",
        "category": "Radon IDE",
        "enablement": "RNIDE.extensionIsActive && RNIDE.panelIsOpen"
      },
      {
        "command": "RNIDE.diagnose",
        "title": "Diagnostics",
        "category": "Radon IDE",
        "enablement": "!RNIDE.extensionIsActive"
      },
      {
        "command": "RNIDE.performBiometricAuthorization",
        "title": "Perform Biometric Authorization ",
        "category": "Radon IDE",
        "enablement": "RNIDE.extensionIsActive"
      },
      {
        "command": "RNIDE.performFailedBiometricAuthorization",
        "title": "Perform Failed Biometric Authorization",
        "category": "Radon IDE",
        "enablement": "RNIDE.extensionIsActive"
      },
      {
        "command": "RNIDE.captureReplay",
        "title": "Capture Replay",
        "category": "Radon IDE",
        "enablement": "RNIDE.extensionIsActive && RNIDE.panelIsOpen"
      },
      {
        "command": "RNIDE.toggleRecording",
        "title": "Toggle Recording",
        "category": "Radon IDE",
        "enablement": "RNIDE.extensionIsActive && RNIDE.panelIsOpen"
      },
      {
        "command": "RNIDE.captureScreenshot",
        "title": "Capture Screenshot",
        "category": "Radon IDE",
        "enablement": "RNIDE.extensionIsActive && RNIDE.panelIsOpen"
      }
    ],
    "keybindings": [
      {
        "command": "RNIDE.openDevMenu",
        "key": "ctrl+alt+z",
        "mac": "ctrl+cmd+z"
      },
      {
        "command": "RNIDE.closeWithConfirmation",
        "key": "ctrl+w",
        "mac": "cmd+w",
        "when": "RNIDE.isTabPanelFocused"
      },
      {
        "command": "RNIDE.performBiometricAuthorization",
        "key": "ctrl+shift+M",
        "mac": "cmd+shift+M"
      },
      {
        "command": "RNIDE.performFailedBiometricAuthorization",
        "key": "ctrl+shift+N",
        "mac": "cmd+shift+N"
      },
      {
        "command": "RNIDE.captureReplay",
        "key": "ctrl+shift+R",
        "mac": "cmd+shift+R"
      },
      {
        "command": "RNIDE.toggleRecording",
        "key": "ctrl+shift+E",
        "mac": "cmd+shift+E"
      },
      {
        "command": "RNIDE.captureScreenshot",
        "key": "ctrl+shift+A",
        "mac": "cmd+shift+A"
      }
    ],
    "configuration": {
      "title": "Radon IDE",
      "properties": {
        "RadonIDE.panelLocation": {
          "type": "string",
          "scope": "window",
          "default": "tab",
          "enum": [
            "tab",
            "side-panel",
            "secondary-side-panel"
          ],
          "description": "Controls location of the IDE panel. Due to vscode API limitations, when secondary side panel is selected, you need to manually move the IDE panel to the secondary side panel. Changing this option closes and reopens the IDE."
        },
        "RadonIDE.themeType": {
          "type": "string",
          "scope": "window",
          "default": "vscode",
          "enum": [
            "vscode",
            "built-in"
          ],
          "description": "Controls the theme of the IDE panel. If you encounter any issues, please report them. And set this to 'built-in' to use the built-in theme."
        },
        "RadonIDE.showDeviceFrame": {
          "type": "boolean",
          "scope": "window",
          "default": true,
          "description": "Shows device frame in the IDE panel."
        },
        "RadonIDE.inspectorExcludePattern": {
          "type": "string",
          "scope": "window",
          "default": null,
          "description": "Files matching this pattern fill be excluded for the inspector jump to file functionality. This can be used if your codebase has some design system primitives that are used everywhere in your codebase and that you don't want to always get opened when using inspect functionality."
        }
      }
    },
    "viewsContainers": {
      "activitybar": [
        {
          "id": "RadonIDE",
          "title": "Radon IDE",
          "icon": "assets/logo.svg"
        }
      ],
      "panel": [
        {
          "id": "RadonIDEToolExpoDevPluginReactQuery",
          "title": "React Query",
<<<<<<< HEAD
          "icon": "assets/logo.svg"
=======
          "icon": "assets/react-query.svg"
>>>>>>> 4271d4ec
        },
        {
          "id": "RadonIDEToolExpoDevPluginMMKV",
          "title": "MMKV",
<<<<<<< HEAD
          "icon": "assets/logo.svg"
=======
          "icon": "assets/mmkv.svg"
>>>>>>> 4271d4ec
        },
        {
          "id": "RadonIDEToolExpoDevPluginReduxDevTools",
          "title": "Redux",
<<<<<<< HEAD
          "icon": "assets/logo.svg"
        },
        {
          "id": "RadonIDEToolNetwork",
          "title": "Network",
          "icon": "assets/logo.svg"
=======
          "icon": "assets/redux.svg"
>>>>>>> 4271d4ec
        }
      ]
    },
    "views": {
      "RadonIDE": [
        {
          "type": "webview",
          "id": "RadonIDE.view",
          "name": "",
          "when": "RNIDE.extensionIsActive && config.RadonIDE.panelLocation != 'tab' && !RNIDE.sidePanelIsClosed"
        }
      ],
      "RadonIDEToolExpoDevPluginReactQuery": [
        {
          "type": "webview",
          "id": "RNIDE.Tool.ExpoDevPlugin.ReactQuery.view",
          "name": "",
<<<<<<< HEAD
          "when": "RNIDE.Tool.ExpoDevPlugin.ReactQuery.available"
=======
          "when": "RNIDE.Tool.ExpoDevPlugin.ReactQuery.available && RNIDE.panelIsOpen"
>>>>>>> 4271d4ec
        }
      ],
      "RadonIDEToolExpoDevPluginMMKV": [
        {
          "type": "webview",
          "id": "RNIDE.Tool.ExpoDevPlugin.MMKV.view",
          "name": "",
<<<<<<< HEAD
          "when": "RNIDE.Tool.ExpoDevPlugin.MMKV.available"
=======
          "when": "RNIDE.Tool.ExpoDevPlugin.MMKV.available && RNIDE.panelIsOpen"
>>>>>>> 4271d4ec
        }
      ],
      "RadonIDEToolExpoDevPluginReduxDevTools": [
        {
          "type": "webview",
          "id": "RNIDE.Tool.ExpoDevPlugin.ReduxDevTools.view",
          "name": "",
<<<<<<< HEAD
          "when": "RNIDE.Tool.ExpoDevPlugin.ReduxDevTools.available"
        }
      ],
      "RadonIDEToolNetwork": [
        {
          "type": "webview",
          "id": "RNIDE.Tool.Network.view",
          "name": "",
          "when": "RNIDE.Tool.Network.available"
=======
          "when": "RNIDE.Tool.ExpoDevPlugin.ReduxDevTools.available && RNIDE.panelIsOpen"
>>>>>>> 4271d4ec
        }
      ]
    },
    "menus": {
      "editor/title": [
        {
          "command": "RNIDE.openPanel",
          "group": "navigation",
          "when": "RNIDE.extensionIsActive && !RNIDE.panelIsOpen"
        }
      ],
      "view/title": [
        {
          "command": "RNIDE.closePanel",
          "group": "navigation",
          "when": "RNIDE.extensionIsActive && RNIDE.panelIsOpen && view == RadonIDE.view"
        }
      ]
    },
    "breakpoints": [
      {
        "language": "typescript"
      },
      {
        "language": "javascript"
      }
    ],
    "debuggers": [
      {
        "type": "com.swmansion.react-native-debugger",
        "label": "Radon IDE internal debugger for React Native",
        "hiddenWhen": "true",
        "languages": [
          "javascript",
          "typescript"
        ]
      },
      {
        "type": "radon-ide",
        "label": "Radon IDE",
        "languages": [
          "javascript",
          "typescript",
          "javascriptreact",
          "typescriptreact"
        ],
        "configurationAttributes": {
          "launch": {
            "required": [],
            "properties": {
              "appRoot": {
                "type": "string",
                "description": "Location of the React Native application root folder relative to the workspace. This is used for monorepo type setups when the workspace root is not the root of the React Native project. The IDE extension tries to locate the React Native application root automatically, but in case it fails to do so (i.e. there are multiple applications defined in the workspace), you can use this setting to override the location."
              },
              "isExpo": {
                "type": "boolean",
                "description": "IDE tries to detect whether project uses Expo or React Native community CLI. This is needed when starting the bundler. If your project uses Expo but IDE fails to automatically detect it, you can set this parameter to `true` to force the use of Expo CLI."
              },
              "env": {
                "type": "object",
                "description": "Environment variables to be passed to all build/run commands that the IDE is launching."
              },
              "metroConfigPath": {
                "type": "string",
                "description": "Location of Metro config relative to the workspace. This is used for using custom configs for e.g. development."
              },
              "customBuild": {
                "type": "object",
                "description": "Configuration for using custom scripts for building and fingerprinting the app.",
                "properties": {
                  "ios": {
                    "type": "object",
                    "description": "Configuration for iOS.",
                    "properties": {
                      "buildCommand": {
                        "type": "string",
                        "description": "Script used to build the app. It should build the app in debug mode and print path to the built app as a last line of its standard output."
                      },
                      "fingerprintCommand": {
                        "type": "string",
                        "description": "Script used to fingerprint the app. It should print workspace hash as a last line of its standard output."
                      }
                    }
                  },
                  "android": {
                    "type": "object",
                    "description": "Configuration for Android.",
                    "properties": {
                      "buildCommand": {
                        "type": "string",
                        "description": "Script used to build the app. It should build the app in debug mode and print path to the built app as a last line of its standard output."
                      },
                      "fingerprintCommand": {
                        "type": "string",
                        "description": "Script used to fingerprint the app. It should print workspace hash as a last line of its standard output."
                      }
                    }
                  }
                }
              },
              "eas": {
                "type": "object",
                "description": "Configuration for EAS build service",
                "properties": {
                  "android": {
                    "type": "object",
                    "description": "Configuration for EAS build service for Android",
                    "properties": {
                      "profile": {
                        "type": "string",
                        "description": "Profile used to build the app in EAS. Built app should be in debug version."
                      },
                      "buildUUID": {
                        "type": "string",
                        "description": "UUID of the EAS build used in `eas build:view` command."
                      }
                    },
                    "required": [
                      "profile"
                    ]
                  },
                  "ios": {
                    "type": "object",
                    "description": "Configuration for EAS build service for iOS",
                    "properties": {
                      "profile": {
                        "type": "string",
                        "description": "Profile used to build the app in EAS. Built app should be in debug version and have '\"ios.simulator\": true' option set."
                      },
                      "buildUUID": {
                        "type": "string",
                        "description": "UUID of the EAS build used in `eas build:view` command."
                      }
                    },
                    "required": [
                      "profile"
                    ]
                  }
                }
              },
              "ios": {
                "description": "Provides a way to customize Xcode builds for iOS",
                "type": "object",
                "properties": {
                  "scheme": {
                    "type": "string",
                    "description": "Scheme name (from xcode project) the IDE will use for iOS builds, defaults to xcworkspace base file name."
                  },
                  "configuration": {
                    "type": "string",
                    "description": "Build configuration name (from xcode project) the IDE will use for iOS builds, defaults to \"Debug\"."
                  }
                }
              },
              "android": {
                "description": "Provides a way to customize Gradle builds for Android",
                "type": "object",
                "properties": {
                  "buildType": {
                    "type": "string",
                    "description": "Android's build type used when building with Gradle, defaults to \"debug\"."
                  },
                  "productFlavor": {
                    "type": "string",
                    "description": "Android's build product flavor used when building with Gradle, by default no flavor is used."
                  }
                }
              },
              "packageManager": {
                "type": "string",
                "description": "Package manager used for the project. Available options include: npm, yarn, pnpm, bun."
              },
              "preview": {
                "description": "Customize the behavior of device preview",
                "type": "object",
                "properties": {
                  "waitForAppLaunch": {
                    "type": "boolean",
                    "description": "Defaults to `true`, this should only be set to `false` for brownfield setups when React Native components aren't rendered immediately after the app launches."
                  }
                }
              }
            }
          }
        },
        "initialConfigurations": [
          {
            "type": "radon-ide",
            "request": "launch",
            "name": "Radon IDE panel",
            "ios": {
              "configuration": "Debug"
            },
            "android": {
              "buildType": "debug"
            }
          }
        ]
      },
      {
        "type": "react-native-ide",
        "label": "Radon IDE",
        "deprecated": "true",
        "languages": [
          "javascript",
          "typescript",
          "javascriptreact",
          "typescriptreact"
        ],
        "configurationAttributes": {
          "launch": {
            "required": [],
            "properties": {
              "appRoot": {
                "type": "string",
                "description": "Location of the React Native application root folder relative to the workspace. This is used for monorepo type setups when the workspace root is not the root of the React Native project. The IDE extension tries to locate the React Native application root automatically, but in case it failes to do so (i.e. there are multiple applications defined in the workspace), you can use this setting to override the location."
              },
              "isExpo": {
                "type": "boolean",
                "description": "IDE tries to detect whether project uses Expo or React Native community CLI. This is needed when starting the bundler. If your project uses Expo but IDE fails to automatically detect it, you can set this parameter to `true` to force the use of Expo CLI."
              },
              "env": {
                "type": "object",
                "description": "Environment variables to be passed to all build/run commands that the IDE is launching."
              },
              "metroConfigPath": {
                "type": "string",
                "description": "Location of Metro config relative to the workspace. This is used for using custom configs for e.g. development."
              },
              "ios": {
                "description": "Provides a way to customize Xcode builds for iOS",
                "type": "object",
                "properties": {
                  "scheme": {
                    "type": "string",
                    "description": "Scheme name (from xcode project) the IDE will use for iOS builds, defaults to xcworkspace base file name."
                  },
                  "configuration": {
                    "type": "string",
                    "description": "Build configuration name (from xcode project) the IDE will use for iOS builds, defaults to \"Debug\"."
                  }
                }
              },
              "android": {
                "description": "Provides a way to customize Gradle builds for Android",
                "type": "object",
                "properties": {
                  "buildType": {
                    "type": "string",
                    "description": "Android's build type used when building with Gradle, defaults to \"debug\"."
                  },
                  "productFlavor": {
                    "type": "string",
                    "description": "Android's build product flavor used when building with Gradle, by default no flavor is used."
                  }
                }
              },
              "packageManager": {
                "type": "string",
                "description": "Package manager used for the project. Available options include: npm, yarn, pnpm, bun."
              },
              "preview": {
                "description": "Customize the behavior of device preview",
                "type": "object",
                "properties": {
                  "waitForAppLaunch": {
                    "type": "boolean",
                    "description": "Defaults to `true`, this should only be set to `false` for brownfield setups when React Native components aren't rendered immediately after the app launches."
                  }
                }
              }
            }
          }
        },
        "initialConfigurations": [
          {
            "type": "react-native-ide",
            "request": "launch",
            "name": "Radon IDE panel",
            "ios": {
              "configuration": "Debug"
            },
            "android": {
              "buildType": "debug"
            }
          }
        ]
      }
    ]
  },
  "scripts": {
    "vscode:package": "vsce package",
    "vscode:prepublish": "npm run package",
<<<<<<< HEAD
    "build:chrome-devtools-ui": "rm -rf dist/network-devtools-frontend && cp -R ../chrome-devtools-ui/build_artifacts/RadonIDE/gen/front_end/ dist/network-devtools-frontend",
    "build:extension-debug": "npm run build:extension-code-debug && npm run build:expo-fingerprint && npm run build:chrome-devtools-ui",
    "build:extension": "npm run build:extension-code && npm run build:expo-fingerprint && npm run build:chrome-devtools-ui",
    "build:extension-code-debug": "esbuild ./src/extension.ts --bundle --outfile=dist/extension.js --external:vscode --format=cjs --platform=node --sourcemap && cp ./node_modules/source-map/lib/mappings.wasm dist/.",
    "build:extension-code": "esbuild ./src/extension.ts --bundle --outfile=dist/extension.js --external:vscode --format=cjs --platform=node --minify && cp ./node_modules/source-map/lib/mappings.wasm dist/.",
    "build:expo-fingerprint": "esbuild ./node_modules/@expo/fingerprint/build/sourcer/ExpoConfigLoader.js --bundle --format=cjs --outfile=dist/ExpoConfigLoader.js --platform=node --minify",
=======
    "build:extension-debug": "node ./scripts/buildExtensionCode.mjs debug",
    "build:extension": "node ./scripts/buildExtensionCode.mjs production",
>>>>>>> 4271d4ec
    "build:webview": "vite build --mode production && cp ./node_modules/@vscode/codicons/dist/codicon.* dist/.",
    "build:sim-server-debug": "bash ./scripts/build-sim-server-debug.sh dist",
    "build:sim-server": "bash ./scripts/install-sim-server-release-build.sh dist",
    "build:debug": "npm run build:extension-debug && npm run build:sim-server-debug",
    "build:dist": "npm run build:extension && npm run build:sim-server && npm run build:webview && npm run build:third-party-notice",
    "build:third-party-notice": "node ./scripts/mergeThirdPartyNotices.mjs ./dist/simulator-server-NOTICES.json ./dist/webview-NOTICES.json ./dist/extension-NOTICES.json ./ThirdPartyNotices.json",
    "watch:extension": "vite",
    "package": "rm -rf dist/ && npm run build:dist",
    "lint": "eslint src/**/*.\\{ts,tsx,js,jsx\\} && prettier --check src",
    "typecheck": "tsc --noEmit",
    "format": "prettier --write --list-different src",
    "build:tests": "tsc --project tsconfig.test.json",
    "test": "npm run build:extension && npm run build:webview && npm run build:tests && vscode-test",
    "preinstall": "cd ../vscode-js-debug && git submodule update --init ./ && npm install && npm exec tsc"
  },
  "devDependencies": {
    "@babel/preset-react": "^7.23.3",
    "@expo/fingerprint": "^0.10.3",
    "@expo/package-manager": "^1.1.2",
    "@msgpack/msgpack": "^2.8.0",
    "@radix-ui/react-alert-dialog": "^1.0.5",
    "@radix-ui/react-context-menu": "^2.1.5",
    "@radix-ui/react-dialog": "^1.0.5",
    "@radix-ui/react-dropdown-menu": "^2.0.6",
    "@radix-ui/react-progress": "^1.0.3",
    "@radix-ui/react-radio-group": "^1.1.3",
    "@radix-ui/react-scroll-area": "^1.1.0",
    "@radix-ui/react-select": "^2.0.0",
    "@radix-ui/react-slider": "^1.1.2",
    "@radix-ui/react-switch": "^1.0.3",
    "@radix-ui/react-tooltip": "^1.0.7",
    "@types/glob": "^7.1.3",
    "@types/lodash": "^4.14.202",
    "@types/node": "^18.19.3",
    "@types/node-fetch": "^2.6.9",
    "@types/plist": "^3.0.5",
    "@types/react": "^18.2.45",
    "@types/semver": "^7.5.8",
    "@types/sinon": "^17.0.3",
    "@types/tar": "^6.1.11",
    "@types/uuid": "^9.0.7",
    "@types/vscode": "^1.46.0",
    "@types/ws": "^8.5.10",
    "@types/xml2js": "^0.4.14",
    "@typescript-eslint/eslint-plugin": "^4.14.1",
    "@typescript-eslint/parser": "^4.14.1",
    "@vitejs/plugin-react": "^4.2.1",
    "@vscode/codicons": "^0.0.35",
    "@vscode/debugadapter": "^1.51.0",
    "@vscode/debugprotocol": "^1.51.0",
    "@vscode/extension-telemetry": "github:software-mansion-labs/vscode-extension-telemetry",
    "@vscode/test-cli": "^0.0.9",
    "@vscode/test-electron": "^2.4.0",
    "@vscode/vsce": "^2.22.0",
    "@vscode/webview-ui-toolkit": "^1.3.1",
    "babel-loader": "^9.1.3",
    "chrome-remote-interface": "^0.33.0",
    "classnames": "^2.5.1",
    "coordinate-parser": "^1.0.7",
    "esbuild": "^0.19.9",
    "esbuild-plugin-license": "^1.2.3",
    "eslint": "^7.19.0",
    "eslint-import-resolver-typescript": "^3.6.3",
    "eslint-plugin-import": "^2.30.0",
    "execa": "^5.1.1",
    "file-loader": "^6.2.0",
    "glob": "^7.1.6",
    "lodash": "^4.17.21",
    "minimatch": "^9.0.4",
    "mocha": "^10.4.0",
    "node-fetch": "^2.7.0",
    "plist": "^3.1.0",
    "prettier": "^2.2.1",
    "re-resizable": "^6.9.16",
    "react": "^18.2.0",
    "react-dom": "^18.2.0",
    "react-hook-form": "^7.53.2",
    "rollup": "^4.18.1",
    "rollup-plugin-license": "^3.5.3",
    "semver": "^7.6.2",
    "sinon": "^18.0.0",
    "source-map": "^0.8.0-beta.0",
    "ts-loader": "^9.5.1",
    "typescript": "^5.6.2",
    "url-loader": "^4.1.1",
    "uuid": "^9.0.1",
    "vite": "^5.0.8",
    "vscode-js-debug": "file:../vscode-js-debug",
    "vscode-test": "^1.5.0",
    "ws": "^8.14.2",
    "xml2js": "^0.6.2",
    "tar": "^7.4.3"
  }
}<|MERGE_RESOLUTION|>--- conflicted
+++ resolved
@@ -187,34 +187,22 @@
         {
           "id": "RadonIDEToolExpoDevPluginReactQuery",
           "title": "React Query",
-<<<<<<< HEAD
-          "icon": "assets/logo.svg"
-=======
           "icon": "assets/react-query.svg"
->>>>>>> 4271d4ec
         },
         {
           "id": "RadonIDEToolExpoDevPluginMMKV",
           "title": "MMKV",
-<<<<<<< HEAD
-          "icon": "assets/logo.svg"
-=======
           "icon": "assets/mmkv.svg"
->>>>>>> 4271d4ec
         },
         {
           "id": "RadonIDEToolExpoDevPluginReduxDevTools",
           "title": "Redux",
-<<<<<<< HEAD
-          "icon": "assets/logo.svg"
+          "icon": "assets/redux.svg"
         },
         {
           "id": "RadonIDEToolNetwork",
           "title": "Network",
           "icon": "assets/logo.svg"
-=======
-          "icon": "assets/redux.svg"
->>>>>>> 4271d4ec
         }
       ]
     },
@@ -232,11 +220,7 @@
           "type": "webview",
           "id": "RNIDE.Tool.ExpoDevPlugin.ReactQuery.view",
           "name": "",
-<<<<<<< HEAD
-          "when": "RNIDE.Tool.ExpoDevPlugin.ReactQuery.available"
-=======
           "when": "RNIDE.Tool.ExpoDevPlugin.ReactQuery.available && RNIDE.panelIsOpen"
->>>>>>> 4271d4ec
         }
       ],
       "RadonIDEToolExpoDevPluginMMKV": [
@@ -244,11 +228,7 @@
           "type": "webview",
           "id": "RNIDE.Tool.ExpoDevPlugin.MMKV.view",
           "name": "",
-<<<<<<< HEAD
-          "when": "RNIDE.Tool.ExpoDevPlugin.MMKV.available"
-=======
           "when": "RNIDE.Tool.ExpoDevPlugin.MMKV.available && RNIDE.panelIsOpen"
->>>>>>> 4271d4ec
         }
       ],
       "RadonIDEToolExpoDevPluginReduxDevTools": [
@@ -256,8 +236,7 @@
           "type": "webview",
           "id": "RNIDE.Tool.ExpoDevPlugin.ReduxDevTools.view",
           "name": "",
-<<<<<<< HEAD
-          "when": "RNIDE.Tool.ExpoDevPlugin.ReduxDevTools.available"
+          "when": "RNIDE.Tool.ExpoDevPlugin.ReduxDevTools.available && RNIDE.panelIsOpen"
         }
       ],
       "RadonIDEToolNetwork": [
@@ -266,9 +245,6 @@
           "id": "RNIDE.Tool.Network.view",
           "name": "",
           "when": "RNIDE.Tool.Network.available"
-=======
-          "when": "RNIDE.Tool.ExpoDevPlugin.ReduxDevTools.available && RNIDE.panelIsOpen"
->>>>>>> 4271d4ec
         }
       ]
     },
@@ -562,17 +538,9 @@
   "scripts": {
     "vscode:package": "vsce package",
     "vscode:prepublish": "npm run package",
-<<<<<<< HEAD
     "build:chrome-devtools-ui": "rm -rf dist/network-devtools-frontend && cp -R ../chrome-devtools-ui/build_artifacts/RadonIDE/gen/front_end/ dist/network-devtools-frontend",
-    "build:extension-debug": "npm run build:extension-code-debug && npm run build:expo-fingerprint && npm run build:chrome-devtools-ui",
-    "build:extension": "npm run build:extension-code && npm run build:expo-fingerprint && npm run build:chrome-devtools-ui",
-    "build:extension-code-debug": "esbuild ./src/extension.ts --bundle --outfile=dist/extension.js --external:vscode --format=cjs --platform=node --sourcemap && cp ./node_modules/source-map/lib/mappings.wasm dist/.",
-    "build:extension-code": "esbuild ./src/extension.ts --bundle --outfile=dist/extension.js --external:vscode --format=cjs --platform=node --minify && cp ./node_modules/source-map/lib/mappings.wasm dist/.",
-    "build:expo-fingerprint": "esbuild ./node_modules/@expo/fingerprint/build/sourcer/ExpoConfigLoader.js --bundle --format=cjs --outfile=dist/ExpoConfigLoader.js --platform=node --minify",
-=======
-    "build:extension-debug": "node ./scripts/buildExtensionCode.mjs debug",
-    "build:extension": "node ./scripts/buildExtensionCode.mjs production",
->>>>>>> 4271d4ec
+    "build:extension-debug": "node ./scripts/buildExtensionCode.mjs debug && npm run build:chrome-devtools-ui",
+    "build:extension": "node ./scripts/buildExtensionCode.mjs production && npm run build:chrome-devtools-ui",
     "build:webview": "vite build --mode production && cp ./node_modules/@vscode/codicons/dist/codicon.* dist/.",
     "build:sim-server-debug": "bash ./scripts/build-sim-server-debug.sh dist",
     "build:sim-server": "bash ./scripts/install-sim-server-release-build.sh dist",
