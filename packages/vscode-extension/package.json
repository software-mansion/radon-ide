{
  "name": "react-native-ide",
  "displayName": "Radon IDE",
  "description": "Extension turning VSCode into a full-featured IDE for React Native and Expo",
  "publisher": "swmansion",
  "categories": [
    "Programming Languages",
    "Debuggers"
  ],
  "keywords": [
    "react-native",
    "expo"
  ],
  "icon": "assets/logo.png",
  "pricing": "Trial",
  "activationEvents": [
    "workspaceContains:**/node_modules/react-native",
    "workspaceContains:**/app.json",
    "workspaceContains:**/metro.config.js",
    "workspaceContains:**/metro.config.ts",
    "workspaceContains:**/app.config.js",
    "workspaceContains:**/app.config.ts"
  ],
  "version": "1.4.1",
  "engines": {
    "vscode": "^1.75.0"
  },
  "extensionKind": [
    "workspace"
  ],
  "homepage": "https://ide.swmansion.com",
  "license": "https://ide.swmansion.com/legal",
  "repository": {
    "type": "git",
    "url": "https://github.com/software-mansion/radon-ide"
  },
  "main": "./dist/extension.js",
  "contributes": {
    "commands": [
      {
        "command": "RNIDE.openDevMenu",
        "title": "Open Dev Menu",
        "category": "Radon IDE",
        "enablement": "RNIDE.extensionIsActive"
      },
      {
        "command": "RNIDE.closePanel",
        "title": "Shutdown Radon IDE",
        "category": "Radon IDE",
        "icon": "$(radon-off)",
        "enablement": "RNIDE.extensionIsActive"
      },
      {
        "command": "RNIDE.openPanel",
        "title": "Open IDE Panel",
        "category": "Radon IDE",
        "enablement": "RNIDE.extensionIsActive && !RNIDE.panelIsOpen"
      },
      {
        "command": "RNIDE.showPanel",
        "title": "Show IDE Panel",
        "category": "Radon IDE",
        "enablement": "RNIDE.extensionIsActive && RNIDE.panelIsOpen"
      },
      {
        "command": "RNIDE.diagnose",
        "title": "Diagnostics",
        "category": "Radon IDE",
        "enablement": "!RNIDE.extensionIsActive"
      },
      {
        "command": "RNIDE.performBiometricAuthorization",
        "title": "Perform Biometric Authorization ",
        "category": "Radon IDE",
        "enablement": "RNIDE.extensionIsActive"
      },
      {
        "command": "RNIDE.performFailedBiometricAuthorization",
        "title": "Perform Failed Biometric Authorization",
        "category": "Radon IDE",
        "enablement": "RNIDE.extensionIsActive"
      },
      {
        "command": "RNIDE.captureReplay",
        "title": "Capture Replay",
        "category": "Radon IDE",
        "enablement": "RNIDE.extensionIsActive && RNIDE.panelIsOpen"
      },
      {
        "command": "RNIDE.toggleRecording",
        "title": "Toggle Recording",
        "category": "Radon IDE",
        "enablement": "RNIDE.extensionIsActive && RNIDE.panelIsOpen"
      },
      {
        "command": "RNIDE.captureScreenshot",
        "title": "Capture Screenshot",
        "category": "Radon IDE",
        "enablement": "RNIDE.extensionIsActive && RNIDE.panelIsOpen"
      }
    ],
    "keybindings": [
      {
        "command": "RNIDE.openDevMenu",
        "key": "ctrl+alt+z",
        "mac": "ctrl+cmd+z"
      },
      {
        "command": "RNIDE.closeWithConfirmation",
        "key": "ctrl+w",
        "mac": "cmd+w",
        "when": "RNIDE.isTabPanelFocused"
      },
      {
        "command": "RNIDE.performBiometricAuthorization",
        "key": "ctrl+shift+M",
        "mac": "cmd+shift+M"
      },
      {
        "command": "RNIDE.performFailedBiometricAuthorization",
        "key": "ctrl+shift+N",
        "mac": "cmd+shift+N"
      },
      {
        "command": "RNIDE.captureReplay",
        "key": "ctrl+shift+R",
        "mac": "cmd+shift+R"
      },
      {
        "command": "RNIDE.toggleRecording",
        "key": "ctrl+shift+E",
        "mac": "cmd+shift+E"
      },
      {
        "command": "RNIDE.captureScreenshot",
        "key": "ctrl+shift+A",
        "mac": "cmd+shift+A"
      }
    ],
    "configuration": {
      "title": "Radon IDE",
      "properties": {
        "RadonIDE.panelLocation": {
          "type": "string",
          "scope": "window",
          "default": "tab",
          "enum": [
            "tab",
            "side-panel",
            "secondary-side-panel"
          ],
          "description": "Controls location of the IDE panel. Due to vscode API limitations, when secondary side panel is selected, you need to manually move the IDE panel to the secondary side panel. Changing this option closes and reopens the IDE."
        },
        "RadonIDE.themeType": {
          "type": "string",
          "scope": "window",
          "default": "vscode",
          "enum": [
            "vscode",
            "built-in"
          ],
          "description": "Controls the theme of the IDE panel. If you encounter any issues, please report them. And set this to 'built-in' to use the built-in theme."
        },
        "RadonIDE.showDeviceFrame": {
          "type": "boolean",
          "scope": "window",
          "default": true,
          "description": "Shows device frame in the IDE panel."
        },
        "RadonIDE.inspectorExcludePattern": {
          "type": "string",
          "scope": "window",
          "default": null,
          "description": "Files matching this pattern fill be excluded for the inspector jump to file functionality. This can be used if your codebase has some design system primitives that are used everywhere in your codebase and that you don't want to always get opened when using inspect functionality."
        }
      }
    },
    "viewsContainers": {
      "activitybar": [
        {
          "id": "RadonIDE",
          "title": "Radon IDE",
          "icon": "assets/logo.svg"
        }
      ],
      "panel": [
        {
          "id": "RadonIDEToolExpoDevPluginMMKV",
          "title": "MMKV",
          "icon": "assets/mmkv.svg"
        },
        {
          "id": "RadonIDEToolExpoDevPluginReduxDevTools",
          "title": "Redux",
          "icon": "assets/redux.svg"
        },
        {
          "id": "RadonIDEToolReduxDevTools",
          "title": "Redux",
          "icon": "assets/redux.svg"
        },
        {
          "id": "RadonIDEToolReactQueryDevTools",
          "title": "React Query",
          "icon": "assets/react-query.svg"
        },
        {
          "id": "RadonIDEToolNetwork",
          "title": "Network",
          "icon": "assets/network.svg"
        }
      ]
    },
    "views": {
      "RadonIDE": [
        {
          "type": "webview",
          "id": "RadonIDE.view",
          "name": "",
          "when": "RNIDE.extensionIsActive && config.RadonIDE.panelLocation != 'tab' && !RNIDE.sidePanelIsClosed"
        }
      ],
      "RadonIDEToolExpoDevPluginMMKV": [
        {
          "type": "webview",
          "id": "RNIDE.Tool.ExpoDevPlugin.MMKV.view",
          "name": "",
          "when": "RNIDE.Tool.ExpoDevPlugin.MMKV.available && RNIDE.panelIsOpen"
        }
      ],
      "RadonIDEToolExpoDevPluginReduxDevTools": [
        {
          "type": "webview",
          "id": "RNIDE.Tool.ExpoDevPlugin.ReduxDevTools.view",
          "name": "",
          "when": "RNIDE.Tool.ExpoDevPlugin.ReduxDevTools.available && RNIDE.panelIsOpen"
        }
      ],
      "RadonIDEToolNetwork": [
        {
          "type": "webview",
          "id": "RNIDE.Tool.Network.view",
          "name": "",
          "when": "RNIDE.Tool.Network.available && RNIDE.panelIsOpen"
        }
      ],
      "RadonIDEToolReduxDevTools": [
        {
          "type": "webview",
          "id": "RNIDE.Tool.ReduxDevTools.view",
          "name": "",
          "when": "RNIDE.Tool.ReduxDevTools.available && RNIDE.panelIsOpen"
        }
      ],
      "RadonIDEToolReactQueryDevTools": [
        {
          "type": "webview",
          "id": "RNIDE.Tool.ReactQueryDevTools.view",
          "name": "",
          "when": "RNIDE.Tool.ReactQueryDevTools.available && RNIDE.panelIsOpen"
        }
      ]
    },
    "menus": {
      "editor/title": [
        {
          "command": "RNIDE.openPanel",
          "group": "navigation",
          "when": "RNIDE.extensionIsActive && !RNIDE.panelIsOpen"
        }
      ],
      "view/title": [
        {
          "command": "RNIDE.closePanel",
          "group": "navigation",
          "when": "RNIDE.extensionIsActive && RNIDE.panelIsOpen && view == RadonIDE.view"
        }
      ]
    },
    "breakpoints": [
      {
        "language": "typescript"
      },
      {
        "language": "javascript"
      }
    ],
    "debuggers": [
      {
        "type": "com.swmansion.react-native-debugger",
        "label": "Radon IDE internal debugger for React Native projects",
        "hiddenWhen": "true",
        "languages": [
          "javascript",
          "typescript"
        ]
      },
      {
        "type": "com.swmansion.js-debugger",
        "label": "Radon IDE internal JavaScript debugger",
        "hiddenWhen": "true",
        "languages": [
          "javascript",
          "typescript"
        ]
      },
      {
        "type": "com.swmansion.proxy-debugger",
        "label": "Radon IDE internal debugger for React Native",
        "hiddenWhen": "true",
        "languages": [
          "javascript",
          "typescript"
        ]
      },
      {
        "type": "radon-pwa-node",
        "label": "Radon IDE internal debugger for React Native",
        "hiddenWhen": "true",
        "languages": [
          "javascript",
          "typescript"
        ]
      },
      {
        "type": "radon-ide",
        "label": "Radon IDE",
        "languages": [
          "javascript",
          "typescript",
          "javascriptreact",
          "typescriptreact"
        ],
        "configurationAttributes": {
          "launch": {
            "required": [],
            "properties": {
              "appRoot": {
                "type": "string",
                "description": "Location of the React Native application root folder relative to the workspace. This is used for monorepo type setups when the workspace root is not the root of the React Native project. The IDE extension tries to locate the React Native application root automatically, but in case it fails to do so (i.e. there are multiple applications defined in the workspace), you can use this setting to override the location."
              },
              "isExpo": {
                "type": "boolean",
                "description": "IDE tries to detect whether project uses Expo or React Native community CLI. This is needed when starting the bundler. If your project uses Expo but IDE fails to automatically detect it, you can set this parameter to `true` to force the use of Expo CLI."
              },
              "env": {
                "type": "object",
                "description": "Environment variables to be passed to all build/run commands that the IDE is launching."
              },
              "metroConfigPath": {
                "type": "string",
                "description": "Location of Metro config relative to the workspace. This is used for using custom configs for e.g. development."
              },
              "expoStartArgs": {
                "type": "array",
                "description": "Extra arguments to pass to Expo start command."
              },
              "customBuild": {
                "type": "object",
                "description": "Configuration for using custom scripts for building and fingerprinting the app.",
                "properties": {
                  "ios": {
                    "type": "object",
                    "description": "Configuration for iOS.",
                    "properties": {
                      "buildCommand": {
                        "type": "string",
                        "description": "Script used to build the app. It should build the app in debug mode and print path to the built app as a last line of its standard output."
                      },
                      "fingerprintCommand": {
                        "type": "string",
                        "description": "Script used to fingerprint the app. It should print workspace hash as a last line of its standard output."
                      }
                    }
                  },
                  "android": {
                    "type": "object",
                    "description": "Configuration for Android.",
                    "properties": {
                      "buildCommand": {
                        "type": "string",
                        "description": "Script used to build the app. It should build the app in debug mode and print path to the built app as a last line of its standard output."
                      },
                      "fingerprintCommand": {
                        "type": "string",
                        "description": "Script used to fingerprint the app. It should print workspace hash as a last line of its standard output."
                      }
                    }
                  }
                }
              },
              "eas": {
                "type": "object",
                "description": "Configuration for EAS build service",
                "properties": {
                  "android": {
                    "type": "object",
                    "description": "Configuration for EAS build service for Android",
                    "properties": {
                      "profile": {
                        "type": "string",
                        "description": "Profile used to build the app in EAS. Built app should be in debug version."
                      },
                      "buildUUID": {
                        "type": "string",
                        "description": "UUID of the EAS build used in `eas build:view` command."
                      }
                    },
                    "required": [
                      "profile"
                    ]
                  },
                  "ios": {
                    "type": "object",
                    "description": "Configuration for EAS build service for iOS",
                    "properties": {
                      "profile": {
                        "type": "string",
                        "description": "Profile used to build the app in EAS. Built app should be in debug version and have '\"ios.simulator\": true' option set."
                      },
                      "buildUUID": {
                        "type": "string",
                        "description": "UUID of the EAS build used in `eas build:view` command."
                      }
                    },
                    "required": [
                      "profile"
                    ]
                  }
                }
              },
              "ios": {
                "description": "Provides a way to customize Xcode builds for iOS",
                "type": "object",
                "properties": {
                  "scheme": {
                    "type": "string",
                    "description": "Scheme name (from xcode project) the IDE will use for iOS builds, defaults to xcworkspace base file name."
                  },
                  "configuration": {
                    "type": "string",
                    "description": "Build configuration name (from xcode project) the IDE will use for iOS builds, defaults to \"Debug\"."
                  }
                }
              },
              "android": {
                "description": "Provides a way to customize Gradle builds for Android",
                "type": "object",
                "properties": {
                  "buildType": {
                    "type": "string",
                    "description": "Android's build type used when building with Gradle, defaults to \"debug\"."
                  },
                  "productFlavor": {
                    "type": "string",
                    "description": "Android's build product flavor used when building with Gradle, by default no flavor is used."
                  }
                }
              },
              "packageManager": {
                "type": "string",
                "description": "Package manager used for the project. Available options include: npm, yarn, pnpm, bun."
              },
              "preview": {
                "description": "Customize the behavior of device preview",
                "type": "object",
                "properties": {
                  "waitForAppLaunch": {
                    "type": "boolean",
                    "description": "Defaults to `true`, this should only be set to `false` for brownfield setups when React Native components aren't rendered immediately after the app launches."
                  }
                }
              }
            }
          }
        },
        "initialConfigurations": [
          {
            "type": "radon-ide",
            "request": "launch",
            "name": "Radon IDE panel",
            "ios": {
              "configuration": "Debug"
            },
            "android": {
              "buildType": "debug"
            }
          }
        ]
      },
      {
        "type": "react-native-ide",
        "label": "Radon IDE",
        "deprecated": "true",
        "languages": [
          "javascript",
          "typescript",
          "javascriptreact",
          "typescriptreact"
        ],
        "configurationAttributes": {
          "launch": {
            "required": [],
            "properties": {
              "appRoot": {
                "type": "string",
                "description": "Location of the React Native application root folder relative to the workspace. This is used for monorepo type setups when the workspace root is not the root of the React Native project. The IDE extension tries to locate the React Native application root automatically, but in case it failes to do so (i.e. there are multiple applications defined in the workspace), you can use this setting to override the location."
              },
              "isExpo": {
                "type": "boolean",
                "description": "IDE tries to detect whether project uses Expo or React Native community CLI. This is needed when starting the bundler. If your project uses Expo but IDE fails to automatically detect it, you can set this parameter to `true` to force the use of Expo CLI."
              },
              "env": {
                "type": "object",
                "description": "Environment variables to be passed to all build/run commands that the IDE is launching."
              },
              "metroConfigPath": {
                "type": "string",
                "description": "Location of Metro config relative to the workspace. This is used for using custom configs for e.g. development."
              },
              "expoStartArgs": {
                "type": "array",
                "description": "Extra arguments to pass to Expo start command."
              },
              "ios": {
                "description": "Provides a way to customize Xcode builds for iOS",
                "type": "object",
                "properties": {
                  "scheme": {
                    "type": "string",
                    "description": "Scheme name (from xcode project) the IDE will use for iOS builds, defaults to xcworkspace base file name."
                  },
                  "configuration": {
                    "type": "string",
                    "description": "Build configuration name (from xcode project) the IDE will use for iOS builds, defaults to \"Debug\"."
                  }
                }
              },
              "android": {
                "description": "Provides a way to customize Gradle builds for Android",
                "type": "object",
                "properties": {
                  "buildType": {
                    "type": "string",
                    "description": "Android's build type used when building with Gradle, defaults to \"debug\"."
                  },
                  "productFlavor": {
                    "type": "string",
                    "description": "Android's build product flavor used when building with Gradle, by default no flavor is used."
                  }
                }
              },
              "packageManager": {
                "type": "string",
                "description": "Package manager used for the project. Available options include: npm, yarn, pnpm, bun."
              },
              "preview": {
                "description": "Customize the behavior of device preview",
                "type": "object",
                "properties": {
                  "waitForAppLaunch": {
                    "type": "boolean",
                    "description": "Defaults to `true`, this should only be set to `false` for brownfield setups when React Native components aren't rendered immediately after the app launches."
                  }
                }
              }
            }
          }
        },
        "initialConfigurations": [
          {
            "type": "react-native-ide",
            "request": "launch",
            "name": "Radon IDE panel",
            "ios": {
              "configuration": "Debug"
            },
            "android": {
              "buildType": "debug"
            }
          }
        ]
      }
    ],
    "walkthroughs": [
      {
        "id": "radon-ide",
        "title": "Get Started with Radon IDE",
        "description": "A full featured IDE for React Native and Expo",
        "steps": [
          {
            "id": "open-rn-expo-project",
            "title": "Open a React Native or Expo project",
            "description": "[Open](command:workbench.action.files.openFileFolder) or create a React Native or Expo project new one.\n[Open Project](command:workbench.action.files.openFileFolder)",
            "media": {
              "image": "media/radon-bubble.svg",
              "altText": "Radon IDE logo"
            }
          },
          {
            "id": "open-radon-ide-panel",
            "title": "Open Radon IDE Panel",
            "description": "Use the __Open IDE Panel__ button in the top-right corner or run ``Radon IDE: Open IDE Panel`` command in the [Command Palette](command:workbench.action.showCommands). \n[Open Panel](command:RNIDE.openPanel)",
            "media": {
              "markdown": "media/open-ide-panel.md"
            }
          },
          {
            "id": "create-new-device",
            "title": "Create new device",
            "description": "Use __Add iPhone__ or __Add Android__ button in the panel or use __Create new device__ button.",
            "media": {
              "markdown": "media/create-new-device.md"
            }
          },
          {
            "id": "wait-for-project",
            "title": "Wait for your project to build and run",
            "description": "Set back and relax as building the project for the first time might take may take a longer while. Encountered an issue with a build? \n[See Troubleshooting](https://ide.swmansion.com/docs/guides/troubleshooting)",
            "media": {
              "markdown": "media/wait-for-project-to-build.md"
            }
          },
          {
            "id": "explore-features",
            "title": "Explore features",
            "description": "Explore all the Radon IDE features on your own or see [feature highlight](https://ide.swmansion.com/docs/getting-started/feature-highlight) on our website.\nTake a look at our [Release Notes](https://github.com/software-mansion/radon-ide/releases) to learn about all the newest features and improvements in Radon IDE. \n[Open Feature Highlight](https://ide.swmansion.com/docs/getting-started/feature-highlight)",
            "media": {
              "markdown": "media/explore-features.md"
            }
          }
        ]
      }
    ],
    "icons": {
      "radon-off": {
        "description": "Shutdown icon",
        "default": {
          "fontPath": "assets/font-icons.woff2",
          "fontCharacter": "\\E001"
        }
      }
    }
  },
  "scripts": {
    "vscode:package": "vsce package",
    "vscode:prepublish": "npm run package",
    "vscode:publish": "vsce publish",
    "open-vsx:publish": "ovsx publish",
    "copy:redux-devtools-plugin": "rm -rf lib/plugins/third-party/redux-devtools-expo-dev-plugin.js && cp ../redux-devtools-expo-dev-plugin/artifacts/RadonIDE/redux-devtools-expo-dev-plugin.js lib/plugins/third-party/redux-devtools-expo-dev-plugin.js",
    "build:redux-devtools-ui": "rm -rf dist/redux-devtools && cp -R ../redux-devtools-expo-dev-plugin/artifacts/RadonIDE/redux-devtools dist/redux-devtools",
    "build:react-query-devtools-ui": "rm -rf dist/react-query-devtools && cp -R ../radon-ide-react-query-webui/artifacts dist/react-query-devtools",
    "build:chrome-devtools-ui": "rm -rf dist/network-devtools-frontend && cp -R ../chrome-devtools-ui/build_artifacts/RadonIDE/gen/front_end/ dist/network-devtools-frontend",
    "build:third-party": "npm run build:chrome-devtools-ui && npm run build:redux-devtools-ui && npm run build:react-query-devtools-ui",
<<<<<<< HEAD
    "build:extension-debug": "npm run fetch:third-party && node ./scripts/buildExtensionCode.mjs debug && npm run build:third-party",
    "build:extension": "node ./scripts/buildExtensionCode.mjs production && npm run build:third-party",
    "build:webview": "vite build --mode production && cp ./node_modules/@vscode/codicons/dist/codicon.* dist/. && npm run build:network-webview",
    "build:network-webview": "cd ./src/webview/network && vite build --mode production",
=======
    "build:extension-debug": "npm run prepare:fake_editor && npm run fetch:third-party && node ./scripts/buildExtensionCode.mjs debug && npm run build:third-party",
    "build:extension": "npm run prepare:fake_editor && node ./scripts/buildExtensionCode.mjs production && npm run build:third-party",
    "build:webview": "vite build --mode production && cp ./node_modules/@vscode/codicons/dist/codicon.* dist/.",
>>>>>>> 939aa34d
    "build:sim-server-debug": "bash ./scripts/build-sim-server-debug.sh dist",
    "build:vscode-js-debug": "cd ../vscode-js-debug && npm i && npm exec tsc && npm run compile && cp dist/src/chromehash_bg.wasm ../vscode-extension/dist/",
    "build:debug": "npm run build:extension-debug && npm run build:sim-server-debug",
    "build:dist": "npm run fetch:third-party && npm run fetch:sim-server-assets && npm run build:extension && npm run build:webview && npm run build:third-party-notice",
    "build:third-party-notice": "node ./scripts/mergeThirdPartyNotices.mjs ./submodules-NOTICES.json ./dist/simulator-server-NOTICES.json ./dist/webview-NOTICES.json ./dist/extension-NOTICES.json ./ThirdPartyNotices.json",
    "prepare:fake_editor": "mkdir -p dist && cp react-fake-editor-executable dist/atom",
    "watch:extension": "vite",
<<<<<<< HEAD
    "watch:network-webview": "cd ./src/webview/network && vite",
    "package": "rm -rf dist/ && npm run build:dist",
=======
    "package": "rm -rf dist/* && cp ../vscode-js-debug/dist/src/chromehash_bg.wasm dist/ && npm run build:dist",
>>>>>>> 939aa34d
    "lint": "eslint src/**/*.\\{ts,tsx,js,jsx\\} && prettier --check src",
    "typecheck": "tsc --noEmit",
    "format": "prettier --write --list-different src",
    "build:tests": "tsc --project tsconfig.test.json",
    "build:plugins": "bash ./scripts/install-dev-plugins.sh",
    "build:icons": "fantasticon -c ./font-icons/fantasticon.config.json",
    "test": "npm run build:extension && npm run build:webview && npm run build:tests && vscode-test",
    "preinstall": "mkdir -p dist && bash ./scripts/init-submodules-if-not-present.sh ../vscode-js-debug && npm run build:vscode-js-debug",
    "fetch:sim-server-assets": "bash ./scripts/download-sim-server-release-assets.sh dist",
    "fetch:third-party": "bash ./scripts/init-submodules-if-not-present.sh ../chrome-devtools-ui ../redux-devtools-expo-dev-plugin ../radon-ide-react-query-webui",
    "postinstall": "patch-package"
  },
  "devDependencies": {
    "@babel/preset-react": "^7.23.3",
    "@expo/fingerprint": "^0.10.3",
    "@expo/package-manager": "^1.1.2",
    "@msgpack/msgpack": "^2.8.0",
    "@radix-ui/react-alert-dialog": "^1.0.5",
    "@radix-ui/react-context-menu": "^2.1.5",
    "@radix-ui/react-dialog": "^1.0.5",
    "@radix-ui/react-dropdown-menu": "^2.0.6",
    "@radix-ui/react-progress": "^1.0.3",
    "@radix-ui/react-radio-group": "^1.1.3",
    "@radix-ui/react-scroll-area": "^1.1.0",
    "@radix-ui/react-select": "^2.0.0",
    "@radix-ui/react-slider": "^1.1.2",
    "@radix-ui/react-switch": "^1.0.3",
    "@radix-ui/react-tooltip": "^1.0.7",
    "@react-native-community/cli-config": "^15.1.3",
    "@react-native-community/cli-types": "^15.1.3",
    "@types/d3": "^7.4.3",
    "@types/glob": "^7.1.3",
    "@types/lodash": "^4.14.202",
    "@types/node": "^18.19.3",
    "@types/node-fetch": "^2.6.9",
    "@types/plist": "^3.0.5",
    "@types/react": "^18.2.45",
    "@types/semver": "^7.5.8",
    "@types/sinon": "^17.0.3",
    "@types/tar": "^6.1.11",
    "@types/uuid": "^9.0.7",
    "@types/vscode": "^1.46.0",
    "@types/ws": "^8.5.10",
    "@types/xml2js": "^0.4.14",
    "@typescript-eslint/eslint-plugin": "^4.14.1",
    "@typescript-eslint/parser": "^4.14.1",
    "@vitejs/plugin-react": "^4.2.1",
    "@vscode/codicons": "^0.0.35",
    "@vscode/debugadapter": "^1.51.0",
    "@vscode/debugprotocol": "^1.51.0",
    "@vscode/extension-telemetry": "github:software-mansion-labs/vscode-extension-telemetry",
    "@vscode/test-cli": "^0.0.9",
    "@vscode/test-electron": "^2.4.0",
    "@vscode/vsce": "^2.22.0",
    "@vscode/webview-ui-toolkit": "^1.3.1",
    "babel-loader": "^9.1.3",
    "chrome-remote-interface": "^0.33.0",
    "classnames": "^2.5.1",
    "coordinate-parser": "^1.0.7",
    "d3": "^7.9.0",
    "esbuild": "^0.19.9",
    "esbuild-plugin-license": "^1.2.3",
    "eslint": "^7.19.0",
    "eslint-import-resolver-typescript": "^3.6.3",
    "eslint-plugin-import": "^2.30.0",
    "execa": "^5.1.1",
    "fantasticon": "^3.0.0",
    "file-loader": "^6.2.0",
    "glob": "^7.1.6",
    "lodash": "^4.17.21",
    "minimatch": "^9.0.4",
    "mocha": "^10.4.0",
    "node-fetch": "^2.7.0",
    "patch-package": "^8.0.0",
    "ovsx": "^0.10.1",
    "plist": "^3.1.0",
    "prettier": "^2.2.1",
    "re-resizable": "^6.9.16",
    "react": "^18.2.0",
    "react-dom": "^18.2.0",
    "react-hook-form": "^7.53.2",
    "react-scan": "https://github.com/software-mansion-labs/react-scan/releases/download/0.1.3-radon-2/react-scan-0.1.3-radon-2.tgz",
    "rollup": "^4.18.1",
    "rollup-plugin-license": "^3.5.3",
    "semver": "^7.6.2",
    "sinon": "^18.0.0",
    "source-map": "^0.8.0-beta.0",
    "tar": "^7.4.3",
    "ts-loader": "^9.5.1",
    "typescript": "^5.6.2",
    "url-loader": "^4.1.1",
    "uuid": "^9.0.1",
    "vite": "^5.0.8",
    "vscode-cdp-proxy": "^0.2.1",
    "vscode-js-debug": "file:../vscode-js-debug",
    "vscode-test": "^1.5.0",
    "ws": "^8.14.2",
    "xml2js": "^0.6.2"
  },
  "optionalDependencies": {
    "@rollup/rollup-linux-x64-gnu": "4.9.5"
  }
}<|MERGE_RESOLUTION|>--- conflicted
+++ resolved
@@ -652,16 +652,10 @@
     "build:react-query-devtools-ui": "rm -rf dist/react-query-devtools && cp -R ../radon-ide-react-query-webui/artifacts dist/react-query-devtools",
     "build:chrome-devtools-ui": "rm -rf dist/network-devtools-frontend && cp -R ../chrome-devtools-ui/build_artifacts/RadonIDE/gen/front_end/ dist/network-devtools-frontend",
     "build:third-party": "npm run build:chrome-devtools-ui && npm run build:redux-devtools-ui && npm run build:react-query-devtools-ui",
-<<<<<<< HEAD
-    "build:extension-debug": "npm run fetch:third-party && node ./scripts/buildExtensionCode.mjs debug && npm run build:third-party",
-    "build:extension": "node ./scripts/buildExtensionCode.mjs production && npm run build:third-party",
     "build:webview": "vite build --mode production && cp ./node_modules/@vscode/codicons/dist/codicon.* dist/. && npm run build:network-webview",
     "build:network-webview": "cd ./src/webview/network && vite build --mode production",
-=======
     "build:extension-debug": "npm run prepare:fake_editor && npm run fetch:third-party && node ./scripts/buildExtensionCode.mjs debug && npm run build:third-party",
     "build:extension": "npm run prepare:fake_editor && node ./scripts/buildExtensionCode.mjs production && npm run build:third-party",
-    "build:webview": "vite build --mode production && cp ./node_modules/@vscode/codicons/dist/codicon.* dist/.",
->>>>>>> 939aa34d
     "build:sim-server-debug": "bash ./scripts/build-sim-server-debug.sh dist",
     "build:vscode-js-debug": "cd ../vscode-js-debug && npm i && npm exec tsc && npm run compile && cp dist/src/chromehash_bg.wasm ../vscode-extension/dist/",
     "build:debug": "npm run build:extension-debug && npm run build:sim-server-debug",
@@ -669,12 +663,8 @@
     "build:third-party-notice": "node ./scripts/mergeThirdPartyNotices.mjs ./submodules-NOTICES.json ./dist/simulator-server-NOTICES.json ./dist/webview-NOTICES.json ./dist/extension-NOTICES.json ./ThirdPartyNotices.json",
     "prepare:fake_editor": "mkdir -p dist && cp react-fake-editor-executable dist/atom",
     "watch:extension": "vite",
-<<<<<<< HEAD
     "watch:network-webview": "cd ./src/webview/network && vite",
-    "package": "rm -rf dist/ && npm run build:dist",
-=======
     "package": "rm -rf dist/* && cp ../vscode-js-debug/dist/src/chromehash_bg.wasm dist/ && npm run build:dist",
->>>>>>> 939aa34d
     "lint": "eslint src/**/*.\\{ts,tsx,js,jsx\\} && prettier --check src",
     "typecheck": "tsc --noEmit",
     "format": "prettier --write --list-different src",
@@ -685,7 +675,8 @@
     "preinstall": "mkdir -p dist && bash ./scripts/init-submodules-if-not-present.sh ../vscode-js-debug && npm run build:vscode-js-debug",
     "fetch:sim-server-assets": "bash ./scripts/download-sim-server-release-assets.sh dist",
     "fetch:third-party": "bash ./scripts/init-submodules-if-not-present.sh ../chrome-devtools-ui ../redux-devtools-expo-dev-plugin ../radon-ide-react-query-webui",
-    "postinstall": "patch-package"
+    "postinstall": "patch-
+    "
   },
   "devDependencies": {
     "@babel/preset-react": "^7.23.3",
