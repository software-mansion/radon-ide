{
  "name": "react-native-ide",
  "displayName": "Radon IDE",
  "description": "Extension turning VSCode into a full-featured IDE for React Native and Expo",
  "publisher": "swmansion",
  "categories": [
    "Programming Languages",
    "Debuggers"
  ],
  "keywords": [
    "react-native",
    "expo"
  ],
  "icon": "assets/logo.png",
  "pricing": "Trial",
  "activationEvents": [
    "workspaceContains:**/node_modules/react-native",
    "workspaceContains:**/app.json",
    "workspaceContains:**/metro.config.js",
    "workspaceContains:**/metro.config.ts",
    "workspaceContains:**/app.config.js",
    "workspaceContains:**/app.config.ts",
    "onWebviewPanel:RadonIDETabPanel"
  ],
  "version": "1.8.0",
  "engines": {
    "vscode": "^1.75.0"
  },
  "extensionKind": [
    "workspace"
  ],
  "homepage": "https://ide.swmansion.com",
  "license": "https://ide.swmansion.com/legal",
  "repository": {
    "type": "git",
    "url": "https://github.com/software-mansion/radon-ide"
  },
  "main": "./dist/extension.js",
  "contributes": {
    "mcpServerDefinitionProviders": [
      {
        "id": "RadonAIMCPProvider",
        "label": "MCP server integrating with Radon IDE"
      }
    ],
    "commands": [
      {
        "command": "RNIDE.openDevMenu",
        "title": "Open Dev Menu",
        "category": "Radon IDE",
        "enablement": "RNIDE.extensionIsActive"
      },
      {
        "command": "RNIDE.closePanel",
        "title": "Shutdown Radon IDE",
        "category": "Radon IDE",
        "icon": "$(radon-off)",
        "enablement": "RNIDE.extensionIsActive"
      },
      {
        "command": "RNIDE.openPanel",
        "title": "Open IDE Panel",
        "category": "Radon IDE",
        "enablement": "RNIDE.extensionIsActive && !RNIDE.panelIsOpen"
      },
      {
        "command": "RNIDE.showPanel",
        "title": "Show IDE Panel",
        "category": "Radon IDE",
        "enablement": "RNIDE.extensionIsActive && RNIDE.panelIsOpen"
      },
      {
        "command": "RNIDE.diagnose",
        "title": "Diagnostics",
        "category": "Radon IDE",
        "enablement": "!RNIDE.extensionIsActive"
      },
      {
        "command": "RNIDE.performBiometricAuthorization",
        "title": "Perform Biometric Authorization ",
        "category": "Radon IDE",
        "enablement": "RNIDE.extensionIsActive"
      },
      {
        "command": "RNIDE.performFailedBiometricAuthorization",
        "title": "Perform Failed Biometric Authorization",
        "category": "Radon IDE",
        "enablement": "RNIDE.extensionIsActive"
      },
      {
        "command": "RNIDE.deviceHomeButtonPress",
        "title": "Trigger home button press on the current device",
        "category": "Radon IDE",
        "enablement": "RNIDE.extensionIsActive"
      },
      {
        "command": "RNIDE.deviceAppSwitchButtonPress",
        "title": "Open app switcher on the current device",
        "category": "Radon IDE",
        "enablement": "RNIDE.extensionIsActive"
      },
      {
        "command": "RNIDE.captureReplay",
        "title": "Capture Replay",
        "category": "Radon IDE",
        "enablement": "RNIDE.extensionIsActive && RNIDE.panelIsOpen"
      },
      {
        "command": "RNIDE.toggleRecording",
        "title": "Toggle Recording",
        "category": "Radon IDE",
        "enablement": "RNIDE.extensionIsActive && RNIDE.panelIsOpen"
      },
      {
        "command": "RNIDE.captureScreenshot",
        "title": "Capture Screenshot",
        "category": "Radon IDE",
        "enablement": "RNIDE.extensionIsActive && RNIDE.panelIsOpen"
      },
      {
        "command": "RNIDE.openChat",
        "title": "Chat with Radon AI",
        "category": "Radon IDE",
        "enablement": "RNIDE.extensionIsActive && RNIDE.panelIsOpen"
      },
      {
        "command": "RNIDE.nextRunningDevice",
        "title": "Switch to next running device",
        "category": "Radon IDE",
        "enablement": "RNIDE.extensionIsActive && RNIDE.panelIsOpen"
      },
      {
        "command": "RNIDE.previousRunningDevice",
        "title": "Switch to previous running device",
        "category": "Radon IDE",
        "enablement": "RNIDE.extensionIsActive && RNIDE.panelIsOpen"
      }
    ],
    "keybindings": [
      {
        "command": "RNIDE.openDevMenu",
        "key": "ctrl+alt+z",
        "mac": "ctrl+cmd+z"
      },
      {
        "command": "RNIDE.closeWithConfirmation",
        "key": "ctrl+w",
        "mac": "cmd+w",
        "when": "RNIDE.isTabPanelFocused"
      },
      {
        "command": "RNIDE.performBiometricAuthorization",
        "key": "ctrl+shift+M",
        "mac": "cmd+shift+M"
      },
      {
        "command": "RNIDE.performFailedBiometricAuthorization",
        "key": "ctrl+alt+shift+M",
        "mac": "cmd+alt+shift+M"
      },
      {
        "command": "RNIDE.deviceHomeButtonPress",
        "key": "ctrl+shift+H",
        "mac": "cmd+shift+H"
      },
      {
        "command": "RNIDE.captureReplay",
        "key": "ctrl+shift+R",
        "mac": "cmd+shift+R"
      },
      {
        "command": "RNIDE.toggleRecording",
        "key": "ctrl+shift+E",
        "mac": "cmd+shift+E"
      },
      {
        "command": "RNIDE.captureScreenshot",
        "key": "ctrl+shift+A",
        "mac": "cmd+shift+A"
      },
      {
        "command": "RNIDE.nextRunningDevice",
        "key": "ctrl+shift+0",
        "mac": "cmd+shift+0"
      },
      {
        "command": "RNIDE.previousRunningDevice",
        "key": "ctrl+shift+9",
        "mac": "cmd+shift+9"
      }
    ],
    "configuration": {
      "title": "Radon IDE",
      "properties": {
        "RadonIDE.panelLocation": {
          "type": "string",
          "scope": "window",
          "default": "tab",
          "enum": [
            "tab",
            "side-panel"
          ],
          "description": "Controls the location of the Radon IDE panel. When side-panel is selected, you can use right-click menu on the panel to move it to the secondary side panel if you wish."
        },
        "RadonIDE.themeType": {
          "type": "string",
          "scope": "window",
          "default": "vscode",
          "enum": [
            "vscode",
            "built-in"
          ],
          "description": "Controls the theme of the IDE panel. If you encounter any issues, please report them. And set this to 'built-in' to use the built-in theme."
        },
        "RadonIDE.showDeviceFrame": {
          "type": "boolean",
          "scope": "window",
          "default": true,
          "description": "Shows device frame in the IDE panel."
        },
        "RadonIDE.inspectorExcludePattern": {
          "type": "string",
          "scope": "window",
          "default": null,
          "description": "Files matching this pattern fill be excluded for the inspector jump to file functionality. This can be used if your codebase has some design system primitives that are used everywhere in your codebase and that you don't want to always get opened when using inspect functionality."
        },
        "RadonIDE.stopPreviousDevices": {
          "type": "string",
          "scope": "window",
          "default": false,
          "description": "When set, switching between devices will shut down the previous device instead of leaving it running in the background."
        }
      }
    },
    "viewsContainers": {
      "activitybar": [
        {
          "id": "RadonIDE",
          "title": "Radon IDE",
          "icon": "assets/logo.svg"
        }
      ],
      "panel": [
        {
          "id": "RadonIDEToolExpoDevPluginMMKV",
          "title": "MMKV",
          "icon": "assets/mmkv.svg"
        },
        {
          "id": "RadonIDEToolExpoDevPluginReduxDevTools",
          "title": "Redux",
          "icon": "assets/redux.svg"
        },
        {
          "id": "RadonIDEToolReduxDevTools",
          "title": "Redux",
          "icon": "assets/redux.svg"
        },
        {
          "id": "RadonIDEToolReactQueryDevTools",
          "title": "React Query",
          "icon": "assets/react-query.svg"
        },
        {
          "id": "RadonIDEToolNetwork",
          "title": "Network",
          "icon": "assets/network.svg"
        }
      ]
    },
    "views": {
      "RadonIDE": [
        {
          "type": "webview",
          "id": "RadonIDE.view",
          "name": "",
          "when": "RNIDE.extensionIsActive && config.RadonIDE.panelLocation != 'tab' && !RNIDE.sidePanelIsClosed"
        }
      ],
      "RadonIDEToolExpoDevPluginMMKV": [
        {
          "type": "webview",
          "id": "RNIDE.Tool.ExpoDevPlugin.MMKV.view",
          "name": "",
          "when": "RNIDE.Tool.ExpoDevPlugin.MMKV.available && RNIDE.panelIsOpen"
        }
      ],
      "RadonIDEToolExpoDevPluginReduxDevTools": [
        {
          "type": "webview",
          "id": "RNIDE.Tool.ExpoDevPlugin.ReduxDevTools.view",
          "name": "",
          "when": "RNIDE.Tool.ExpoDevPlugin.ReduxDevTools.available && RNIDE.panelIsOpen"
        }
      ],
      "RadonIDEToolNetwork": [
        {
          "type": "webview",
          "id": "RNIDE.Tool.Network.view",
          "name": "",
          "when": "RNIDE.Tool.Network.available && RNIDE.panelIsOpen"
        }
      ],
      "RadonIDEToolReduxDevTools": [
        {
          "type": "webview",
          "id": "RNIDE.Tool.ReduxDevTools.view",
          "name": "",
          "when": "RNIDE.Tool.ReduxDevTools.available && RNIDE.panelIsOpen"
        }
      ],
      "RadonIDEToolReactQueryDevTools": [
        {
          "type": "webview",
          "id": "RNIDE.Tool.ReactQueryDevTools.view",
          "name": "",
          "when": "RNIDE.Tool.ReactQueryDevTools.available && RNIDE.panelIsOpen"
        }
      ]
    },
    "menus": {
      "editor/title": [
        {
          "command": "RNIDE.openPanel",
          "group": "navigation",
          "when": "RNIDE.extensionIsActive && !RNIDE.panelIsOpen && !RNIDE.showsStatusBarItem"
        }
      ],
      "view/title": [
        {
          "command": "RNIDE.closePanel",
          "group": "navigation",
          "when": "RNIDE.extensionIsActive && RNIDE.panelIsOpen && view == RadonIDE.view"
        }
      ]
    },
    "breakpoints": [
      {
        "language": "typescript"
      },
      {
        "language": "javascript"
      }
    ],
    "debuggers": [
      {
        "type": "com.swmansion.react-native-debugger",
        "label": "Radon IDE internal debugger for React Native projects",
        "hiddenWhen": "true",
        "languages": [
          "javascript",
          "typescript"
        ]
      },
      {
        "type": "com.swmansion.js-debugger",
        "label": "Radon IDE internal JavaScript debugger",
        "hiddenWhen": "true",
        "languages": [
          "javascript",
          "typescript"
        ]
      },
      {
        "type": "com.swmansion.proxy-debugger",
        "label": "Radon IDE internal debugger for React Native",
        "hiddenWhen": "true",
        "languages": [
          "javascript",
          "typescript"
        ]
      },
      {
        "type": "radon-pwa-node",
        "label": "Radon IDE internal debugger for React Native",
        "hiddenWhen": "true",
        "languages": [
          "javascript",
          "typescript"
        ]
      },
      {
        "type": "radon-ide",
        "label": "Radon IDE",
        "languages": [
          "javascript",
          "typescript",
          "javascriptreact",
          "typescriptreact"
        ],
        "configurationAttributes": {
          "launch": {
            "required": [],
            "properties": {
              "appRoot": {
                "type": "string",
                "description": "Location of the React Native application root folder relative to the workspace. This should be used for monorepo setups to override the automatically detected application root."
              },
              "isExpo": {
                "type": "boolean",
                "description": "IDE tries to detect whether project uses Expo or React Native community CLI. This is needed when starting the bundler. If your project uses Expo but IDE fails to automatically detect it, you can set this parameter to `true` to force the use of Expo CLI."
              },
              "env": {
                "type": "object",
                "description": "Environment variables to be passed to all build/run commands that the IDE is launching."
              },
              "metroConfigPath": {
                "type": "string",
                "description": "Location of Metro config relative to the workspace. This is used for customizing metro configuration for e.g. development."
              },
              "expoStartArgs": {
                "type": "array",
                "description": "Extra arguments to pass to Expo start command."
              },
              "customBuild": {
                "type": "object",
                "description": "Configuration for using custom scripts for building and fingerprinting the app.",
                "properties": {
                  "ios": {
                    "type": "object",
                    "description": "Configuration for iOS.",
                    "properties": {
                      "buildCommand": {
                        "type": "string",
                        "description": "Script used to build the app. It should build the app in debug mode and print path to the built app as a last line of its standard output."
                      },
                      "fingerprintCommand": {
                        "type": "string",
                        "description": "Script used to fingerprint the app. It should print workspace hash as a last line of its standard output."
                      }
                    }
                  },
                  "android": {
                    "type": "object",
                    "description": "Configuration for Android.",
                    "properties": {
                      "buildCommand": {
                        "type": "string",
                        "description": "Script used to build the app. It should build the app in debug mode and print path to the built app as a last line of its standard output."
                      },
                      "fingerprintCommand": {
                        "type": "string",
                        "description": "Script used to fingerprint the app. It should print workspace hash as a last line of its standard output."
                      }
                    }
                  }
                }
              },
              "eas": {
                "type": "object",
                "description": "Configuration for EAS build service",
                "properties": {
                  "android": {
                    "type": "object",
                    "description": "Configuration for EAS build service for Android",
                    "properties": {
                      "profile": {
                        "type": "string",
                        "description": "Profile used to build the app in EAS. Built app should be in debug version."
                      },
                      "buildUUID": {
                        "type": "string",
                        "description": "UUID of the EAS build used in `eas build:view` command. If unspecified, will use a build with matching fingerprint if available."
                      },
                      "local": {
                        "type": "boolean",
                        "description": "When set, builds the app locally using EAS CLI."
                      }
                    },
                    "required": [
                      "profile"
                    ]
                  },
                  "ios": {
                    "type": "object",
                    "description": "Configuration for EAS build service for iOS",
                    "properties": {
                      "profile": {
                        "type": "string",
                        "description": "Profile used to build the app in EAS. Built app should be in debug version and have '\"ios.simulator\": true' option set."
                      },
                      "buildUUID": {
                        "type": "string",
                        "description": "UUID of the EAS build used in `eas build:view` command. If unspecified, will use a build with matching fingerprint if available."
                      },
                      "local": {
                        "type": "boolean",
                        "description": "When set, builds the app locally using EAS CLI."
                      }
                    },
                    "required": [
                      "profile"
                    ]
                  }
                }
              },
              "ios": {
                "description": "Provides a way to customize Xcode builds for iOS",
                "type": "object",
                "properties": {
                  "scheme": {
                    "type": "string",
                    "description": "Scheme name (from xcode project) the IDE will use for iOS builds, defaults to xcworkspace base file name."
                  },
                  "configuration": {
                    "type": "string",
                    "description": "Build configuration name (from xcode project) the IDE will use for iOS builds, defaults to \"Debug\"."
                  },
                  "launchArguments": {
                    "type": "array",
                    "description": "Arguments passed to the app when launching it. Note: this configuration is only applied for applications that are launched using a build and not those opened with expo deep link."
                  }
                }
              },
              "android": {
                "description": "Provides a way to customize Gradle builds for Android",
                "type": "object",
                "properties": {
                  "buildType": {
                    "type": "string",
                    "description": "Android's build type used when building with Gradle, defaults to \"debug\"."
                  },
                  "productFlavor": {
                    "type": "string",
                    "description": "Android's build product flavor used when building with Gradle, by default no flavor is used."
                  }
                }
              },
              "packageManager": {
                "type": "string",
                "description": "Package manager used for the project. Available options include: npm, yarn, pnpm, bun."
              },
              "preview": {
                "description": "Customize the behavior of device preview",
                "type": "object",
                "properties": {
                  "waitForAppLaunch": {
                    "type": "boolean",
                    "description": "Defaults to `true`, this should only be set to `false` for brownfield setups when React Native components aren't rendered immediately after the app launches."
                  }
                }
              }
            }
          }
        },
        "initialConfigurations": [
          {
            "type": "radon-ide",
            "request": "launch",
            "name": "Radon IDE panel",
            "env": {},
            "ios": {
              "configuration": "Debug"
            },
            "android": {
              "buildType": "debug"
            }
          }
        ],
        "configurationSnippets": [
          {
            "label": "Radon IDE: Application configuration",
            "description": "A new configuration for launching a React Native application in Radon IDE.",
            "body": {
              "type": "radon-ide",
              "request": "launch",
              "name": "${1:Application name}",
              "appRoot": "${2:./}",
              "env": {},
              "ios": {
                "configuration": "Debug"
              },
              "android": {
                "buildType": "debug"
              }
            }
          },
          {
            "label": "Radon IDE: EAS configuration",
            "description": "A new configuration for launching a React Native application in Radon IDE. Uses EAS build service.",
            "body": {
              "type": "radon-ide",
              "request": "launch",
              "name": "${1:Application name}",
              "appRoot": "${2:./}",
              "env": {},
              "eas": {
                "ios": {
                  "profile": "${3:development}"
                },
                "android": {
                  "profile": "${3:development}"
                }
              }
            }
          }
        ]
      },
      {
        "type": "react-native-ide",
        "label": "Radon IDE",
        "deprecated": "Use `radon-ide` instead",
        "languages": [
          "javascript",
          "typescript",
          "javascriptreact",
          "typescriptreact"
        ],
        "configurationAttributes": {
          "launch": {
            "required": [],
            "properties": {
              "appRoot": {
                "type": "string",
<<<<<<< HEAD
                "description": "Location of the React Native application root folder relative to the workspace. This should be used for monorepo setups to override the automatically detected application root."
=======
                "description": "Location of the React Native application root folder relative to the workspace. This is used for monorepo type setups when the workspace root is not the root of the React Native project. The IDE extension tries to locate the React Native application root automatically, but in case it fails to do so (i.e. there are multiple applications defined in the workspace), you can use this setting to override the location."
>>>>>>> 52a7a24b
              },
              "isExpo": {
                "type": "boolean",
                "description": "When set, it overrides the automatic detection of Expo projects and forces or disallows the use of Expo CLI."
              },
              "env": {
                "type": "object",
                "description": "Environment variables to be passed to all build/run commands that the IDE is launching."
              },
              "metroConfigPath": {
                "type": "string",
                "description": "Location of Metro config relative to the workspace. This is used for customizing metro configuration for e.g. development."
              },
              "expoStartArgs": {
                "type": "array",
                "description": "Extra arguments to pass to Expo start command."
              },
              "customBuild": {
                "type": "object",
                "description": "Configuration for using custom scripts for building and fingerprinting the app.",
                "properties": {
                  "ios": {
                    "type": "object",
                    "description": "Configuration for iOS.",
                    "properties": {
                      "buildCommand": {
                        "type": "string",
                        "description": "Script used to build the app. It should build the app in debug mode and print path to the built app as a last line of its standard output."
                      },
                      "fingerprintCommand": {
                        "type": "string",
                        "description": "Script used to fingerprint the app. It should print workspace hash as a last line of its standard output."
                      }
                    }
                  },
                  "android": {
                    "type": "object",
                    "description": "Configuration for Android.",
                    "properties": {
                      "buildCommand": {
                        "type": "string",
                        "description": "Script used to build the app. It should build the app in debug mode and print path to the built app as a last line of its standard output."
                      },
                      "fingerprintCommand": {
                        "type": "string",
                        "description": "Script used to fingerprint the app. It should print workspace hash as a last line of its standard output."
                      }
                    }
                  }
                }
              },
              "eas": {
                "type": "object",
                "description": "Configuration for EAS build service",
                "properties": {
                  "android": {
                    "type": "object",
                    "description": "Configuration for EAS build service for Android",
                    "properties": {
                      "profile": {
                        "type": "string",
                        "description": "Profile used to build the app in EAS. Built app should be in debug version."
                      },
                      "buildUUID": {
                        "type": "string",
                        "description": "UUID of the EAS build used in `eas build:view` command. If unspecified, will use a build with matching fingerprint if available."
                      },
                      "local": {
                        "type": "boolean",
                        "description": "When set, builds the app locally using EAS CLI."
                      }
                    },
                    "required": [
                      "profile"
                    ]
                  },
                  "ios": {
                    "type": "object",
                    "description": "Configuration for EAS build service for iOS",
                    "properties": {
                      "profile": {
                        "type": "string",
                        "description": "Profile used to build the app in EAS. Built app should be in debug version and have '\"ios.simulator\": true' option set."
                      },
                      "buildUUID": {
                        "type": "string",
                        "description": "UUID of the EAS build used in `eas build:view` command. If unspecified, will use a build with matching fingerprint if available."
                      },
                      "local": {
                        "type": "boolean",
                        "description": "When set, builds the app locally using EAS CLI."
                      }
                    },
                    "required": [
                      "profile"
                    ]
                  }
                }
              },
              "ios": {
                "description": "Provides a way to customize Xcode builds for iOS",
                "type": "object",
                "properties": {
                  "scheme": {
                    "type": "string",
                    "description": "Scheme name (from xcode project) the IDE will use for iOS builds, defaults to xcworkspace base file name."
                  },
                  "configuration": {
                    "type": "string",
                    "description": "Build configuration name (from xcode project) the IDE will use for iOS builds, defaults to \"Debug\"."
                  },
                  "launchArguments": {
                    "type": "array",
                    "description": "Arguments passed to the app when launching it. Note: this configuration is only applied for applications that are launched using a build and not those opened with expo deep link."
                  }
                }
              },
              "android": {
                "description": "Provides a way to customize Gradle builds for Android",
                "type": "object",
                "properties": {
                  "buildType": {
                    "type": "string",
                    "description": "Android's build type used when building with Gradle, defaults to \"debug\"."
                  },
                  "productFlavor": {
                    "type": "string",
                    "description": "Android's build product flavor used when building with Gradle, by default no flavor is used."
                  }
                }
              },
              "packageManager": {
                "type": "string",
                "description": "Package manager used for the project. Available options include: npm, yarn, pnpm, bun."
              },
              "preview": {
                "description": "Customize the behavior of device preview",
                "type": "object",
                "properties": {
                  "waitForAppLaunch": {
                    "type": "boolean",
                    "description": "Defaults to `true`, this should only be set to `false` for brownfield setups when React Native components aren't rendered immediately after the app launches."
                  }
                }
              }
            }
          }
        }
      }
    ],
    "walkthroughs": [
      {
        "id": "radon-ide",
        "title": "Get Started with Radon IDE",
        "description": "A full featured IDE for React Native and Expo",
        "steps": [
          {
            "id": "open-rn-expo-project",
            "title": "Open a React Native or Expo project",
            "description": "[Open](command:workbench.action.files.openFileFolder) or create a React Native or Expo project new one.\n[Open Project](command:workbench.action.files.openFileFolder)",
            "media": {
              "image": "media/radon-bubble.svg",
              "altText": "Radon IDE logo"
            }
          },
          {
            "id": "open-radon-ide-panel",
            "title": "Open Radon IDE Panel",
            "description": "Use the __Open IDE Panel__ button in the top-right corner or run ``Radon IDE: Open IDE Panel`` command in the [Command Palette](command:workbench.action.showCommands). \n[Open Panel](command:RNIDE.openPanel)",
            "media": {
              "markdown": "media/open-ide-panel.md"
            }
          },
          {
            "id": "create-new-device",
            "title": "Create new device",
            "description": "Use __Add iPhone__ or __Add Android__ button in the panel or use __Create new device__ button.",
            "media": {
              "markdown": "media/create-new-device.md"
            }
          },
          {
            "id": "wait-for-project",
            "title": "Wait for your project to build and run",
            "description": "Set back and relax as building the project for the first time might take may take a longer while. Encountered an issue with a build? \n[See Troubleshooting](https://ide.swmansion.com/docs/guides/troubleshooting)",
            "media": {
              "markdown": "media/wait-for-project-to-build.md"
            }
          },
          {
            "id": "explore-features",
            "title": "Explore features",
            "description": "Explore all the Radon IDE features on your own or see [feature highlight](https://ide.swmansion.com/docs/getting-started/feature-highlight) on our website.\nTake a look at our [Release Notes](https://github.com/software-mansion/radon-ide/releases) to learn about all the newest features and improvements in Radon IDE. \n[Open Feature Highlight](https://ide.swmansion.com/docs/getting-started/feature-highlight)",
            "media": {
              "markdown": "media/explore-features.md"
            }
          }
        ]
      }
    ],
    "icons": {
      "radon-off": {
        "description": "Shutdown icon",
        "default": {
          "fontPath": "assets/font-icons.woff2",
          "fontCharacter": "\\E001"
        }
      }
    },
    "chatParticipants": [
      {
        "id": "chat.radon-ai",
        "fullName": "Radon AI",
        "name": "radon",
        "description": "Get up-to-date answers related to React Native",
        "isSticky": true
      }
    ],
    "customEditors": [
      {
        "viewType": "RadonIDE.reactDevtoolsProfiler",
        "displayName": "React Profiler",
        "selector": [
          {
            "filenamePattern": "*.reactprofile"
          }
        ],
        "priority": "default"
      }
    ]
  },
  "scripts": {
    "vscode:package": "vsce package",
    "vscode:prepublish": "npm run package",
    "vscode:publish": "vsce publish",
    "open-vsx:publish": "ovsx publish",
    "copy:redux-devtools-plugin": "rm -rf lib/plugins/third-party/redux-devtools-expo-dev-plugin.js && cp ../redux-devtools-expo-dev-plugin/artifacts/RadonIDE/redux-devtools-expo-dev-plugin.js lib/plugins/third-party/redux-devtools-expo-dev-plugin.js",
    "build:redux-devtools-ui": "rm -rf dist/redux-devtools && cp -R ../redux-devtools-expo-dev-plugin/artifacts/RadonIDE/redux-devtools dist/redux-devtools",
    "build:react-query-devtools-ui": "rm -rf dist/react-query-devtools && cp -R ../radon-ide-react-query-webui/artifacts dist/react-query-devtools",
    "build:third-party": "npm run build:redux-devtools-ui && npm run build:react-query-devtools-ui",
    "build:webview": "vite build --mode production && cp ./node_modules/@vscode/codicons/dist/codicon.* dist/.",
    "build:extension-debug": "npm run prepare:fake_editor && npm run fetch:third-party && node ./scripts/buildExtensionCode.mjs debug && npm run build:third-party",
    "build:extension": "npm run prepare:fake_editor && node ./scripts/buildExtensionCode.mjs production && npm run build:third-party",
    "build:sim-server-debug": "bash ./scripts/build-sim-server-debug.sh dist",
    "build:vscode-js-debug": "cd ../vscode-js-debug && npm i && npm exec tsc && npm run compile && cp dist/src/chromehash_bg.wasm ../vscode-extension/dist/",
    "build:debug": "npm run build:extension-debug && npm run build:sim-server-debug",
    "build:dist": "npm run fetch:third-party && npm run fetch:sim-server-assets && npm run build:extension && npm run build:webview && npm run build:third-party-notice",
    "build:third-party-notice": "node ./scripts/mergeThirdPartyNotices.mjs ./submodules-NOTICES.json ./dist/simulator-server-NOTICES.json ./dist/webview-NOTICES.json ./dist/extension-NOTICES.json ./ThirdPartyNotices.json",
    "prepare:fake_editor": "mkdir -p dist && cp react-fake-editor-executable dist/atom",
    "watch:extension": "vite",
    "package": "rm -rf dist/* && cp ../vscode-js-debug/dist/src/chromehash_bg.wasm dist/ && npm run build:dist",
    "lint": "eslint src/**/*.\\{ts,tsx,js,jsx\\} && prettier --check src",
    "typecheck": "tsc --noEmit",
    "format": "prettier --write --list-different src",
    "build:tests": "tsc --project tsconfig.test.json",
    "build:plugins": "bash ./scripts/install-dev-plugins.sh",
    "build:icons": "fantasticon -c ./font-icons/fantasticon.config.json",
    "test": "npm run build:extension && npm run build:webview && npm run build:tests && vscode-test",
    "preinstall": "mkdir -p dist && bash ./scripts/init-submodules-if-not-present.sh ../vscode-js-debug && npm run build:vscode-js-debug",
    "fetch:sim-server-assets": "bash ./scripts/download-sim-server-release-assets.sh dist",
    "fetch:third-party": "bash ./scripts/init-submodules-if-not-present.sh ../redux-devtools-expo-dev-plugin ../radon-ide-react-query-webui",
    "postinstall": "patch-package"
  },
  "devDependencies": {
    "@babel/preset-env": "^7.27.2",
    "@babel/preset-react": "^7.26.3",
    "@babel/preset-typescript": "^7.27.1",
    "@eslint/compat": "^1.2.8",
    "@expo/fingerprint": "^0.11.11",
    "@expo/package-manager": "^1.7.2",
    "@modelcontextprotocol/sdk": "^1.12.3",
    "@msgpack/msgpack": "^3.1.1",
    "@radix-ui/react-alert-dialog": "^1.1.7",
    "@radix-ui/react-context-menu": "^2.2.7",
    "@radix-ui/react-dialog": "^1.1.7",
    "@radix-ui/react-dropdown-menu": "^2.1.7",
    "@radix-ui/react-popover": "^1.1.13",
    "@radix-ui/react-progress": "^1.1.3",
    "@radix-ui/react-radio-group": "^1.2.4",
    "@radix-ui/react-scroll-area": "^1.2.4",
    "@radix-ui/react-select": "^2.1.7",
    "@radix-ui/react-slider": "^1.2.4",
    "@radix-ui/react-switch": "^1.1.4",
    "@radix-ui/react-tooltip": "^1.2.0",
    "@react-native-community/cli-config": "^18.0.0",
    "@react-native-community/cli-config-apple": "^18.0.0",
    "@react-native-community/cli-types": "^18.0.0",
    "@types/d3": "^7.4.3",
    "@types/express": "^5.0.3",
    "@types/kill-port": "^2.0.3",
    "@types/lodash": "^4.17.16",
    "@types/node": "^22.14.1",
    "@types/node-fetch": "^2.6.12",
    "@types/plist": "^3.0.5",
    "@types/proxyquire": "^1.3.31",
    "@types/react": "^19.1.2",
    "@types/react-devtools-inline": "^4.24.8",
    "@types/semver": "^7.7.0",
    "@types/sinon": "^17.0.4",
    "@types/tar": "^6.1.13",
    "@types/uuid": "^10.0.0",
    "@types/vscode": "^1.75.0",
    "@types/ws": "^8.18.1",
    "@types/xml2js": "^0.4.14",
    "@typescript-eslint/eslint-plugin": "^8.30.1",
    "@typescript-eslint/parser": "^8.30.1",
    "@vitejs/plugin-react": "^4.2.1",
    "@vscode-elements/react-elements": "^1.15.0",
    "@vscode/codicons": "^0.0.36",
    "@vscode/debugadapter": "^1.68.0",
    "@vscode/debugprotocol": "^1.68.0",
    "@vscode/extension-telemetry": "github:software-mansion-labs/vscode-extension-telemetry",
    "@vscode/test-cli": "^0.0.10",
    "@vscode/test-electron": "^2.5.2",
    "@vscode/vsce": "^3.3.2",
    "babel-loader": "^10.0.0",
    "classnames": "^2.5.1",
    "coordinate-parser": "^1.0.7",
    "d3": "^7.9.0",
    "esbuild": "^0.25.2",
    "esbuild-plugin-babel": "^0.2.3",
    "esbuild-plugin-license": "^1.2.3",
    "eslint": "^9.24.0",
    "eslint-import-resolver-typescript": "^4.3.2",
    "eslint-plugin-import": "^2.31.0",
    "execa": "^5.1.1",
    "express": "^5.1.0",
    "fantasticon": "^3.0.0",
    "file-loader": "^6.2.0",
    "globals": "^16.1.0",
    "jsonc-parser": "^3.3.1",
    "kill-port": "^2.0.1",
    "lodash": "^4.17.21",
    "minimatch": "^10.0.1",
    "mocha": "^10.2.0",
    "node-fetch": "^2.6.12",
    "ovsx": "^0.10.2",
    "patch-package": "^8.0.0",
    "plist": "^3.1.0",
    "prettier": "3.5.3",
    "proxyquire": "^2.1.3",
    "re-resizable": "^6.11.2",
    "react": "^19.1.0",
    "react-devtools-inline": "^6.1.1",
    "react-dom": "^19.1.0",
    "react-hook-form": "^7.55.0",
    "react-is": "^19.1.0",
    "react-scan": "https://github.com/software-mansion-labs/react-scan/releases/download/0.1.3-radon-2/react-scan-0.1.3-radon-2.tgz",
    "rollup": "^4.40.0",
    "rollup-plugin-license": "^3.6.0",
    "semver": "^7.7.1",
    "sinon": "^20.0.0",
    "source-map": "^0.8.0-beta.0",
    "tar": "^7.4.3",
    "ts-loader": "^9.5.2",
    "typescript": "^5.8.3",
    "url-loader": "^4.1.1",
    "uuid": "^11.1.0",
    "vite": "^5.0.8",
    "vscode-cdp-proxy": "^0.2.1",
    "vscode-js-debug": "file:../vscode-js-debug",
    "vscode-test": "^1.6.1",
    "ws": "^8.18.1",
    "xml2js": "^0.6.2",
    "zod": "^3.25.32"
  },
  "optionalDependencies": {
    "@rollup/rollup-linux-x64-gnu": "4.40.0"
  }
}<|MERGE_RESOLUTION|>--- conflicted
+++ resolved
@@ -398,7 +398,7 @@
               },
               "isExpo": {
                 "type": "boolean",
-                "description": "IDE tries to detect whether project uses Expo or React Native community CLI. This is needed when starting the bundler. If your project uses Expo but IDE fails to automatically detect it, you can set this parameter to `true` to force the use of Expo CLI."
+                "description": "When set, it overrides the automatic detection of Expo projects and forces or disallows the use of Expo CLI."
               },
               "env": {
                 "type": "object",
@@ -612,11 +612,7 @@
             "properties": {
               "appRoot": {
                 "type": "string",
-<<<<<<< HEAD
                 "description": "Location of the React Native application root folder relative to the workspace. This should be used for monorepo setups to override the automatically detected application root."
-=======
-                "description": "Location of the React Native application root folder relative to the workspace. This is used for monorepo type setups when the workspace root is not the root of the React Native project. The IDE extension tries to locate the React Native application root automatically, but in case it fails to do so (i.e. there are multiple applications defined in the workspace), you can use this setting to override the location."
->>>>>>> 52a7a24b
               },
               "isExpo": {
                 "type": "boolean",
