// runtime.js is setup to be loaded as one of the first modules. Because of that
// the things ot requires may interfere with other modules that depend on the loading
// order. In order to avoid issues related to that, we only require minimal set of
// dependencies, and we load the main bits of runtime lazyli as a part of wrapper.js
const AppRegistry = require("react-native/Libraries/ReactNative/AppRegistry");
const parseErrorStack = require("react-native/Libraries/Core/Devtools/parseErrorStack");

<<<<<<< HEAD
function __RNIDE_breakOnError(error, isFatal) {
  // the below variables are accessed from the debugger and hence are necessary despite being unused in the code
  const message = error.message;
  const stack = parseErrorStack(error.stack);
  debugger;
}

// NOTE: this is only used on RN versions <= 0.75, where we use our own CDP implementation.
// With the new debugger, uncaught exceptions are handled by the debugger itself.
global.__RNIDE_onDebuggerReady = function () {
  // install error handler that breaks into the debugger but only do it when
  // debugger is connected. Otherwise we may miss some important initialization
  // errors or even pause the app execution before the debugger is attached.
  global.ErrorUtils.setGlobalHandler(__RNIDE_breakOnError);
  global.__fbDisableExceptionsManager = true;
};

=======
>>>>>>> 5745f45f
// We add log this trace to diagnose issues with loading runtime in the IDE
// The first argument is "__RNIDE_INTERNAL" so we can filter it out in
// debug adapter and avoid exposing as part of application logs
console.log("__RNIDE_INTERNAL", "radon-ide runtime loaded");

function calculateStackOffset(stack, reentryStack) {
  for (let i = 0; i < Math.min(stack.length, reentryStack.length); i++) {
    const diffLine = stack[i].lineNumber !== reentryStack[i].lineNumber;
    const diffColumn = stack[i].column !== reentryStack[i].column;

    if (diffLine || diffColumn) {
      return i;
    }
  }

  return 0;
}

function wrapConsole(logFunctionKey) {
  let currentLogFunc = null;

  const origLogObject = console;
  const origLogFunc = console[logFunctionKey];

  let stackOffset = 1; // default offset is 1, because the first frame is the wrapConsole function

  let logFunctionReentryStack = null;
  let logFunctionReentryFlag = false;

  return function (...args) {
    const stack = parseErrorStack(new Error().stack);

    // To get the proper stack frame, so we can display link to the source code
    // we need to skip wrappers (like wrapConsole below or for example Sentry wrapper)
    // Otherwise, the stack frame would point to the wrapper and not the actual source code
    // To do that, we run console.log again in wrapper, and then compare
    // first frames to find the offset. We do that when ant of console ref changes
    if (logFunctionReentryFlag) {
      logFunctionReentryStack = stack;
      return;
    }

    if (currentLogFunc !== console[logFunctionKey]) {
      // when the console function has changed, we need to update the offset
      logFunctionReentryFlag = true;
      console[logFunctionKey]();
      logFunctionReentryFlag = false;
      stackOffset = calculateStackOffset(stack, logFunctionReentryStack);
      currentLogFunc = console[logFunctionKey];
    }

    const location = stack[stackOffset];
    location && args.push(location.file, location.lineNumber, location.column);
    return origLogFunc.apply(origLogObject, args);
  };
}

console.log = wrapConsole("log");
console.warn = wrapConsole("warn");
console.error = wrapConsole("error");
console.info = wrapConsole("info");

// This variable can be used by external integrations to detect if they are running in the IDE
global.__RNIDE_enabled = true;

global.__RNIDE_register_navigation_plugin = function (name, plugin) {
  require("__RNIDE_lib__/wrapper.js").registerNavigationPlugin(name, plugin);
};

global.__RNIDE_register_dev_plugin = function (name) {
  require("__RNIDE_lib__/wrapper.js").registerDevtoolPlugin(name);
};

AppRegistry.setWrapperComponentProvider((appParameters) => {
  return require("__RNIDE_lib__/wrapper.js").AppWrapper;
});

// Some apps may use AppRegistry.setWrapperComponentProvider to provide a custom wrapper component.
// Apparenlty, this method only supports one provided per app. In order for this to work, we
// overwrite the method to wrap the custom wrapper component with the app wrapper that IDE uses
// from the wrapper.js file.
const origSetWrapperComponentProvider = AppRegistry.setWrapperComponentProvider;
AppRegistry.setWrapperComponentProvider = (provider) => {
  console.info("RNIDE: The app is using a custom wrapper component provider");
  origSetWrapperComponentProvider((appParameters) => {
    const CustomWrapper = provider(appParameters);
    return require("__RNIDE_lib__/wrapper.js").createNestedAppWrapper(CustomWrapper);
  });
};<|MERGE_RESOLUTION|>--- conflicted
+++ resolved
@@ -5,26 +5,6 @@
 const AppRegistry = require("react-native/Libraries/ReactNative/AppRegistry");
 const parseErrorStack = require("react-native/Libraries/Core/Devtools/parseErrorStack");
 
-<<<<<<< HEAD
-function __RNIDE_breakOnError(error, isFatal) {
-  // the below variables are accessed from the debugger and hence are necessary despite being unused in the code
-  const message = error.message;
-  const stack = parseErrorStack(error.stack);
-  debugger;
-}
-
-// NOTE: this is only used on RN versions <= 0.75, where we use our own CDP implementation.
-// With the new debugger, uncaught exceptions are handled by the debugger itself.
-global.__RNIDE_onDebuggerReady = function () {
-  // install error handler that breaks into the debugger but only do it when
-  // debugger is connected. Otherwise we may miss some important initialization
-  // errors or even pause the app execution before the debugger is attached.
-  global.ErrorUtils.setGlobalHandler(__RNIDE_breakOnError);
-  global.__fbDisableExceptionsManager = true;
-};
-
-=======
->>>>>>> 5745f45f
 // We add log this trace to diagnose issues with loading runtime in the IDE
 // The first argument is "__RNIDE_INTERNAL" so we can filter it out in
 // debug adapter and avoid exposing as part of application logs
