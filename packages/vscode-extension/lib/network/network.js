--- conflicted
+++ resolved
@@ -44,10 +44,10 @@
   const requestIdPrefix = Math.random().toString(36).slice(2);
   let requestIdCounter = 0;
 
-<<<<<<< HEAD
   function sendCDPMessage(method, params) {
     networkProxy.sendMessage("cdp-message", JSON.stringify({ method, params }));
-=======
+  }
+
   async function sendResponseBody(responsePromise, message) {
     const responseBodyData = responsePromise ? await responsePromise : undefined;
     const responseObject = {
@@ -55,7 +55,6 @@
       result: responseBodyData,
     };
     networkProxy.sendMessage("cdp-message", JSON.stringify(responseObject));
->>>>>>> 99c72194
   }
 
   function listener(message) {
