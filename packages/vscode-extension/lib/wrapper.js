--- conflicted
+++ resolved
@@ -206,25 +206,12 @@
     });
   });
 
-<<<<<<< HEAD
-  const handleRouteListChange = useCallback(
-    (routeList) => {
-      latestRouteListRef.current = routeList;
-      if (!devtoolsAgent) {
-        return;
-      }
-      devtoolsAgent._bridge.send("RNIDE_navigationRouteListUpdated", routeList);
-    },
-    [devtoolsAgent]
-  );
-=======
   const handleRouteListChange = useCallback((routeList) => {
     inspectorBridge.sendMessage({
       type: "navigationRouteListUpdated",
       data: routeList,
     });
   }, []);
->>>>>>> 28ef9587
 
   const useNavigationMainHook = navigationPlugins[0]?.plugin.mainHook || emptyNavigationHook;
   const { requestNavigationChange } = useNavigationMainHook({
@@ -301,53 +288,6 @@
     [openPreview, closePreview, requestNavigationChange]
   );
 
-<<<<<<< HEAD
-  useAgentListener(
-    devtoolsAgent,
-    "RNIDE_inspect",
-    (payload) => {
-      const { id, x, y, requestStack } = payload;
-
-      getInspectorDataForCoordinates(mainContainerRef, x, y, requestStack, (inspectorData) => {
-        devtoolsAgent._bridge.send("RNIDE_inspectData", {
-          id,
-          ...inspectorData,
-        });
-      });
-    },
-    [mainContainerRef]
-  );
-
-  useAgentListener(
-    devtoolsAgent,
-    "RNIDE_showStorybookStory",
-    (payload) => {
-      showStorybookStory(payload.componentTitle, payload.storyName);
-    },
-    [showStorybookStory]
-  );
-
-  useEffect(() => {
-    if (devtoolsAgent) {
-      // Sometimes the agent is not available immediately, so we need to cache
-      // the latest route list and send it when the agent becomes available.
-      if (latestRouteListRef.current) {
-        devtoolsAgent._bridge.send("RNIDE_navigationRouteListUpdated", latestRouteListRef.current);
-      }
-      const LoadingView = RNInternals.LoadingView;
-      LoadingView.showMessage = (message) => {
-        devtoolsAgent._bridge.send("RNIDE_fastRefreshStarted");
-      };
-      const originalHide = LoadingView.hide;
-      LoadingView.hide = () => {
-        originalHide();
-        devtoolsAgent._bridge.send("RNIDE_fastRefreshComplete");
-      };
-    }
-  }, [devtoolsAgent]);
-
-=======
->>>>>>> 28ef9587
   useEffect(() => {
     const listener = (message) => {
       const { type, data } = message;
