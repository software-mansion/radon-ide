--- conflicted
+++ resolved
@@ -414,12 +414,7 @@
         ].filter(Boolean),
       });
       return () => {
-<<<<<<< HEAD
-        clearProxyClient();
-        expoDevPluginsChanged = undefined;
-=======
         devtoolPluginsChanged = undefined;
->>>>>>> 98794227
       };
     }
   }, [!!devtoolsAgent && hasLayout]);
