.cardHeader {
  border-bottom: 1px solid var(--swm-border);
  display: flex;
  padding: 40px;
  flex-direction: column;
  align-items: flex-start;
  gap: 16px;
  align-self: stretch;
  height: 40%;
}
.cardMiddle {
  display: flex;
  padding: 40px;
  flex-direction: column;
  align-items: flex-start;
  gap: 16px;
  flex: 1 0 0;
  align-self: stretch;
  height: 30%;
}

.cardButton {
  display: flex;
  padding: 40px;
  flex-direction: column;
  gap: 8px;
  align-self: stretch;
  justify-content: flex-end;
  height: 30%;
}

.plan__name {
  display: flex;
  font-size: 18px;
<<<<<<< HEAD
  font-weight: bold;
  color: var(--swm-green-light-100);
=======
  font-weight: 500;
  color: var(--swm-green-light-100);
  line-height: 24px;
>>>>>>> 4718d726
}

.plan__price {
  font-weight: 500;
  margin-top: 8px;
  font-size: 40px;
  margin-bottom: 0px;
  height: 100%;
}

.plan__price .plan__price_second_line {
  font-size: 16px;
  font-weight: 400;
  color: var(--radon-subheading);
  margin-bottom: 0;
}
/* A hack to hide the second line of the price but take the space for visual consistency */
.plan__price_second_line_hidden {
  opacity: 0;
}
.plan__price .plan__price_strikethrough {
  text-decoration: line-through;
  color: var(--swm-navy-light-60);
  font-weight: 400;
}

.plan__features {
  margin: 8px 0 24px 0;
}

.plan__tagline {
  margin-top: 8px;
  margin-bottom: 32px;
  font-size: 18px;
<<<<<<< HEAD
=======
  line-height: 24px;
>>>>>>> 4718d726
  color: var(--radon-subheading);
}

.plan__tagline a {
  color: var(--swm-navy-light-60);
  text-decoration: underline;
}

.plan__currency {
  font-weight: 250;
}

@media (max-width: 1024px) {
  .plan__name {
    font-size: 16px;
  }
  .plan__price {
    font-size: 32px;
  }
  .plan__currency {
    font-size: 32px;
  }
  .plan__tagline {
    font-size: 16px;
  }
<<<<<<< HEAD
=======
  .cardGrid {
    padding: 20px;
  }
>>>>>>> 4718d726
}<|MERGE_RESOLUTION|>--- conflicted
+++ resolved
@@ -32,14 +32,9 @@
 .plan__name {
   display: flex;
   font-size: 18px;
-<<<<<<< HEAD
-  font-weight: bold;
-  color: var(--swm-green-light-100);
-=======
   font-weight: 500;
   color: var(--swm-green-light-100);
   line-height: 24px;
->>>>>>> 4718d726
 }
 
 .plan__price {
@@ -74,10 +69,7 @@
   margin-top: 8px;
   margin-bottom: 32px;
   font-size: 18px;
-<<<<<<< HEAD
-=======
   line-height: 24px;
->>>>>>> 4718d726
   color: var(--radon-subheading);
 }
 
@@ -103,10 +95,7 @@
   .plan__tagline {
     font-size: 16px;
   }
-<<<<<<< HEAD
-=======
   .cardGrid {
     padding: 20px;
   }
->>>>>>> 4718d726
 }