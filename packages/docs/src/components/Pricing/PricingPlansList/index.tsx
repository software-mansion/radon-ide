--- conflicted
+++ resolved
@@ -88,11 +88,7 @@
             type="button"
             className={isMonthly ? styles.btn : `${styles.btn} ${styles.active}`}
             onClick={() => setIsMonthly(false)}>
-<<<<<<< HEAD
-            <p>
-=======
             <p className={styles.yearlyContainer}>
->>>>>>> 4718d726
               Yearly<span className={styles.plan_pay_annually__discount}>(Save 16%)</span>
             </p>
           </button>
@@ -100,80 +96,44 @@
       </div>
       <ul className={styles.list}>
         <PricingCard>
-<<<<<<< HEAD
-          <div className={`${styles.cardGrid} ${styles.line}`}>
-            <h2 className={pricing.plan__name}>Radon&nbsp;IDE&nbsp;Individual</h2>
-            <h3 className={pricing.plan__price}>{individual}</h3>
-          </div>
-          <div className={styles.cardGrid}>
-=======
           <div className={pricing.cardHeader}>
             <h2 className={pricing.plan__name}>Radon&nbsp;IDE&nbsp;Individual</h2>
             <h3 className={pricing.plan__price}>{individual}</h3>
           </div>
           <div className={pricing.cardMiddle}>
->>>>>>> 4718d726
             <p className={pricing.plan__tagline}>
               For individual developers and freelancers craving more enjoyable coding sessions.
             </p>
           </div>
-<<<<<<< HEAD
-          <div className={styles.cardGrid}>
-=======
           <div className={pricing.cardButton}>
->>>>>>> 4718d726
             <Button onClick={openIndividualCheckout}>Buy Individual</Button>
           </div>
         </PricingCard>
         <PricingCard>
-<<<<<<< HEAD
-          <div className={`${styles.cardGrid} ${styles.line}`}>
-            <h2 className={pricing.plan__name}>Radon&nbsp;IDE&nbsp;Business</h2>
-            <h3 className={pricing.plan__price}>{business}</h3>
-          </div>
-          <div className={styles.cardGrid}>
-=======
           <div className={pricing.cardHeader}>
             <h2 className={pricing.plan__name}>Radon&nbsp;IDE&nbsp;Business</h2>
             <h3 className={pricing.plan__price}>{business}</h3>
           </div>
           <div className={pricing.cardMiddle}>
->>>>>>> 4718d726
             <p className={pricing.plan__tagline}>
               For companies seeking to drastically improve their developer experience.
             </p>
           </div>
-<<<<<<< HEAD
-          <div className={styles.cardGrid}>
-=======
           <div className={pricing.cardButton}>
->>>>>>> 4718d726
             <Button onClick={openBusinessCheckout}>Buy Business</Button>
           </div>
         </PricingCard>
         <PricingCard>
-<<<<<<< HEAD
-          <div className={`${styles.cardGrid} ${styles.line}`}>
-            <h2 className={pricing.plan__name}>Radon&nbsp;IDE&nbsp;Enterprise</h2>
-            <h3 className={pricing.plan__price}>{enterprise}</h3>
-          </div>
-          <div className={styles.cardGrid}>
-=======
           <div className={pricing.cardHeader}>
             <h2 className={pricing.plan__name}>Radon&nbsp;IDE&nbsp;Enterprise</h2>
             <h3 className={pricing.plan__price}>{enterprise}</h3>
           </div>
           <div className={pricing.cardMiddle}>
->>>>>>> 4718d726
             <p className={pricing.plan__tagline}>
               For organizations that need custom contract options, pricing plans, and support.
             </p>
           </div>
-<<<<<<< HEAD
-          <div className={`${styles.cardGrid} ${styles.buttonContainer}`}>
-=======
           <div className={pricing.cardButton}>
->>>>>>> 4718d726
             <Button href="mailto:projects@swmansion.com">Contact Us</Button>
           </div>
         </PricingCard>
