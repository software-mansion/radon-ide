--- conflicted
+++ resolved
@@ -5,15 +5,6 @@
 import FAQ from "../Sections/FAQ";
 import clsx from "clsx";
 import ComparePricingPlans from "./ComparePricingPlans";
-<<<<<<< HEAD
-import EnterpriseForm from "../EnterpriseForm";
-import { usePricingLogic } from "@site/src/hooks/usePricingLogic";
-
-export interface PricingProps {
-  handleIndividual: () => void;
-  handleBusiness: () => void;
-  handleCustom: () => void;
-=======
 import { usePricingLogic } from "@site/src/hooks/usePricingLogic";
 import EnterpriseForm from "../EnterpriseForm";
 import { useScrollToForm } from "@site/src/hooks/useScrollToForm";
@@ -24,26 +15,19 @@
   handlePro: () => void;
   handleTeam: () => void;
   handleEnterprise: () => void;
->>>>>>> 56fd2edd
   isMonthly?: boolean;
   setIsMonthly?: (value: boolean) => void;
 }
 
 const Pricing = () => {
-<<<<<<< HEAD
-  const { isMonthly, setIsMonthly, openBusinessCheckout, openIndividualCheckout, scrollToForm } =
-    usePricingLogic();
-  const formRef = useRef<HTMLDivElement | null>(null);
-  const handleSubmitTrack = () => {
-    track("Pricing form submit");
-  };
-=======
   const { isMonthly, setIsMonthly, openBusinessCheckout, openIndividualCheckout } =
     usePricingLogic();
   const { scrollToForm } = useScrollToForm();
   const { onOpen } = useModal();
   const formRef = useRef<HTMLDivElement | null>(null);
->>>>>>> 56fd2edd
+  const handleSubmitTrack = () => {
+    track("Pricing form submit");
+  };
 
   return (
     <div className={clsx(styles.container, "border-layout")}>
@@ -55,37 +39,22 @@
       </div>
       <div className={styles.wrapper}>
         <PricingPlansList
-<<<<<<< HEAD
-          handleBusiness={openBusinessCheckout}
-          handleIndividual={openIndividualCheckout}
-          handleCustom={() => scrollToForm(formRef)}
-=======
           handleFree={onOpen}
           handleTeam={openBusinessCheckout}
           handlePro={openIndividualCheckout}
           handleEnterprise={() => scrollToForm(formRef)}
->>>>>>> 56fd2edd
           isMonthly={isMonthly}
           setIsMonthly={setIsMonthly}
         />
       </div>
       <ComparePricingPlans
-<<<<<<< HEAD
-        handleIndividual={openIndividualCheckout}
-        handleBusiness={openBusinessCheckout}
-        handleCustom={() => scrollToForm(formRef)}
-      />
-      <FAQ />
-      <EnterpriseForm ref={formRef} trackSubmit={handleSubmitTrack} />
-=======
         handleFree={onOpen}
         handlePro={openIndividualCheckout}
         handleTeam={openBusinessCheckout}
         handleEnterprise={() => scrollToForm(formRef)}
       />
       <FAQ />
-      <EnterpriseForm ref={formRef} />
->>>>>>> 56fd2edd
+      <EnterpriseForm ref={formRef} trackSubmit={handleSubmitTrack} />
     </div>
   );
 };
