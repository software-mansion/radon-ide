--- conflicted
+++ resolved
@@ -31,17 +31,6 @@
   return (
     <div className={styles.container}>
       <h1 className={styles.headingLabel}>Pricing</h1>
-<<<<<<< HEAD
-      <Admonition type="info">
-        Right now, we are gathering the feedback and working on the stability of the product.
-        <br />
-        <br /> React Native IDE is{" "}
-        <span className={styles.highlight}>completely free during the Beta period</span> which ends
-        <b> at the end of Q3 2024</b>. However, you can buy our Early Bird's License to help with
-        the development.
-      </Admonition>
-      <PricingPlansList earlyBirdLicenseCallback={openEarlyBirdCheckout} />
-=======
       <p>
         React Native IDE is currently in Beta. Using{" "}
         <span className={styles.highlight}>
@@ -72,7 +61,6 @@
         If you want to help the development of React Native IDE, affect the prioritization of
         features and get better support, you can buy our Supporter's License.
       </p>
->>>>>>> 98ae122d
       <Motivation />
       <FAQ />
     </div>
