<<<<<<< HEAD
import React, { useRef } from "react";
=======
import React from "react";
>>>>>>> ab96e3e1
import styles from "./styles.module.css";
import { useLocation } from "@docusaurus/router";
import MobileSidebarToggle from "../MobileSidebarToggle";
import NavbarMobileSidebar from "../MobileSidebar";
import NavbarLink from "../NavbarLink";
import Logo from "../../Logo";
import clsx from "clsx";
import NavbarDownloadButton from "../NavbarDownloadButton";
import { useModal } from "../../ModalProvider";

export interface NavbarItem {
  label: string;
  to: string;
  position?: "left" | "center" | "right";
}

const navbarItems: NavbarItem[] = [
  { label: "Features", to: "/features", position: "center" },
  { label: "Pricing", to: "/pricing", position: "center" },
  { label: "Enterprise", to: "/enterprise", position: "center" },
  { label: "Docs", to: "/docs/category/getting-started", position: "center" },
  { label: "Contact", to: "/contact", position: "center" },
  { label: "GitHub", to: "https://github.com/software-mansion/radon-ide/", position: "right" },
];

export default function NavbarContent() {
  const location = useLocation();
  const active = location.pathname;
  const { onOpen } = useModal();

  return (
    <>
      <div className={clsx(styles.navbarContainer, "border-layout")}>
        <div className={styles.navbarLeft}>
          <a href="/">
            <Logo className={styles.logo} />
          </a>
        </div>
        <div className={styles.navbarCenter}>
          <ul className={styles.navLinks}>
            {navbarItems.map((item, index) =>
              item.position == "center" ? (
                <li
                  key={index}
<<<<<<< HEAD
                  className={
                    item.to.startsWith("/docs")
                      ? active.startsWith("/docs")
                        ? styles.activeLink
                        : ""
                      : active === item.to
                        ? styles.activeLink
                        : ""
                  }>
=======
                  className={clsx({
                    [styles.activeLink]:
                      (item.to.startsWith("/docs") && active.startsWith("/docs")) ||
                      active === item.to,
                  })}>
>>>>>>> ab96e3e1
                  <NavbarLink item={item} />
                </li>
              ) : null
            )}
          </ul>
        </div>
        <MobileSidebarToggle />
        <div className={styles.navbarRight}>
          <a
            href="https://github.com/software-mansion/radon-ide/"
            className={styles.headerGithub}></a>
          <NavbarDownloadButton isMobile={false} onOpen={onOpen} />
        </div>
      </div>
      <NavbarMobileSidebar navbarItems={navbarItems} onOpen={onOpen} />
    </>
  );
}<|MERGE_RESOLUTION|>--- conflicted
+++ resolved
@@ -1,8 +1,4 @@
-<<<<<<< HEAD
-import React, { useRef } from "react";
-=======
 import React from "react";
->>>>>>> ab96e3e1
 import styles from "./styles.module.css";
 import { useLocation } from "@docusaurus/router";
 import MobileSidebarToggle from "../MobileSidebarToggle";
@@ -47,23 +43,11 @@
               item.position == "center" ? (
                 <li
                   key={index}
-<<<<<<< HEAD
-                  className={
-                    item.to.startsWith("/docs")
-                      ? active.startsWith("/docs")
-                        ? styles.activeLink
-                        : ""
-                      : active === item.to
-                        ? styles.activeLink
-                        : ""
-                  }>
-=======
                   className={clsx({
                     [styles.activeLink]:
                       (item.to.startsWith("/docs") && active.startsWith("/docs")) ||
                       active === item.to,
                   })}>
->>>>>>> ab96e3e1
                   <NavbarLink item={item} />
                 </li>
               ) : null
