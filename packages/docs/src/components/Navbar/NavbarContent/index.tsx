--- conflicted
+++ resolved
@@ -33,10 +33,7 @@
   const dialogRef = useRef<HTMLDialogElement>(null);
   const location = useLocation();
   const active = location.pathname;
-<<<<<<< HEAD
-=======
   const [isOpen, setIsOpen] = useState(false);
->>>>>>> 2f86b4e1
 
   return (
     <>
@@ -65,32 +62,22 @@
           <a
             href="https://github.com/software-mansion/radon-ide/"
             className={styles.headerGithub}></a>
-<<<<<<< HEAD
-          <NavbarDownloadButton isMobile={false} dialogRef={dialogRef} />
-=======
           <NavbarDownloadButton
             isMobile={false}
             onOpen={() => {
               setIsOpen(true);
             }}
           />
->>>>>>> 2f86b4e1
         </div>
       </div>
       <NavbarMobileSidebar
         navbarItems={navbarItems}
         isThemeSwitcherShown={isThemeSwitcherShown}
-<<<<<<< HEAD
-        dialogRef={dialogRef}
-      />
-      <DownloadModal dialogRef={dialogRef} />
-=======
         onOpen={() => {
           setIsOpen(true);
         }}
       />
       {isOpen && <DownloadModal dialogRef={dialogRef} onClose={() => setIsOpen(false)} />}
->>>>>>> 2f86b4e1
     </>
   );
 }