--- conflicted
+++ resolved
@@ -9,21 +9,13 @@
 interface NavbarMobileSidebarProps {
   navbarItems: NavbarItem[];
   isThemeSwitcherShown: boolean;
-<<<<<<< HEAD
-  dialogRef: RefObject<HTMLDialogElement>;
-=======
   onOpen: () => void;
->>>>>>> 2f86b4e1
 }
 
 export default function NavbarMobileSidebar({
   navbarItems,
   isThemeSwitcherShown,
-<<<<<<< HEAD
-  dialogRef,
-=======
   onOpen,
->>>>>>> 2f86b4e1
 }: NavbarMobileSidebarProps) {
   const mobileSidebar = useNavbarMobileSidebar();
   useLockBodyScroll(mobileSidebar.shown);
@@ -46,11 +38,7 @@
           </li>
         ))}
         <li>
-<<<<<<< HEAD
-          <NavbarDownloadButton isMobile={true} dialogRef={dialogRef} />
-=======
           <NavbarDownloadButton isMobile={true} onOpen={onOpen} />
->>>>>>> 2f86b4e1
         </li>
         <li>
           <ThemeSwitcher isThemeSwitcherShown={isThemeSwitcherShown} />
