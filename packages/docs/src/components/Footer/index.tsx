import React from "react";
import styles from "./styles.module.css";
import { useThemeConfig } from "@docusaurus/theme-common";
import Logo from "../Logo";
import clsx from "clsx";
import FooterNavigation from "./FooterNavigation";
import GitHubIcon from "../GitHubIcon";
import YouTubeIcon from "../YouTubeIcon";
import XIcon from "../XIcon";
import ColorModeToggle from "../ColorModeToggle";

export default function Footer() {
  const {
    footer: { copyright },
  } = useThemeConfig();
  return (
    <footer className={styles.containerWrapper}>
      <div className={clsx(styles.container, "border-layout")}>
        <div className={styles.left}>
          <div className={styles.brandContainer}>
            <Logo className={styles.logo} />
            <div className={styles.brandInfo}>
              <div className={styles.brand}>
                © 2025 <a href="https://swmansion.com/">Software Mansion</a>
              </div>
              <p className={styles.copyright}>{copyright}</p>
            </div>
          </div>
          <div className={styles.socialMedia}>
            <a
              href="https://www.youtube.com/@SoftwareMansion"
              target="_blank"
              className={styles.icon}>
              <YouTubeIcon />
            </a>
            <a href="https://x.com/swmansion" target="_blank" className={styles.icon}>
              <XIcon />
            </a>
            <a
              href="https://github.com/software-mansion/radon-ide/"
              target="_blank"
              className={styles.icon}>
              <GitHubIcon />
            </a>
          </div>
        </div>
        <div className={styles.right}>
          <FooterNavigation />
<<<<<<< HEAD
          <div>
            <ColorModeToggle />
          </div>
=======
          <ColorModeToggle />
>>>>>>> 38402f78
        </div>
      </div>
    </footer>
  );
}<|MERGE_RESOLUTION|>--- conflicted
+++ resolved
@@ -46,13 +46,7 @@
         </div>
         <div className={styles.right}>
           <FooterNavigation />
-<<<<<<< HEAD
-          <div>
-            <ColorModeToggle />
-          </div>
-=======
           <ColorModeToggle />
->>>>>>> 38402f78
         </div>
       </div>
     </footer>
