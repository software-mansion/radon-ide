--- conflicted
+++ resolved
@@ -78,16 +78,6 @@
   .question {
     font-size: 16px;
   }
-<<<<<<< HEAD
-
-  /* .faqItemQuestion {
-    padding: 16px 0;
-  }
-  .answer {
-    padding: 16px 0 24px 0;
-  } */
-=======
->>>>>>> 56fd2edd
   .faqItemContainer {
     width: 100%;
   }
