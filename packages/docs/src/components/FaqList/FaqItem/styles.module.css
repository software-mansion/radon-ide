--- conflicted
+++ resolved
@@ -43,11 +43,7 @@
 .question {
   font-family: var(--swm-body-font);
   font-size: var(--swm-heading-font-size-smaller);
-<<<<<<< HEAD
-  font-weight: 400;
-=======
   font-weight: 500;
->>>>>>> 4718d726
   color: var(--ifm-color-primary);
   text-align: left;
 }
