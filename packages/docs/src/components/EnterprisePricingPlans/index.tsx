import React, { forwardRef } from "react";
import styles from "./styles.module.css";
import PricingPlansList from "../Pricing/PricingPlansList";
import { usePricingLogic } from "@site/src/hooks/usePricingLogic";
<<<<<<< HEAD
=======
import { useModal } from "../ModalProvider";
>>>>>>> 56fd2edd

interface EnterprisePricingPlansProps {
  onFormScrollButtonClick: () => void;
}

const EnterprisePricingPlans = forwardRef<HTMLDivElement, EnterprisePricingPlansProps>(
  (props, ref) => {
<<<<<<< HEAD
    const { isMonthly, setIsMonthly, openBusinessCheckout, openIndividualCheckout, scrollToForm } =
      usePricingLogic();
=======
    const { isMonthly, setIsMonthly, openBusinessCheckout, openIndividualCheckout } =
      usePricingLogic();
    const { onOpen } = useModal();
>>>>>>> 56fd2edd

    return (
      <div ref={ref} className={styles.container}>
        <p className={styles.heading}>Enterprise plans tailored to your business</p>
        <p className={styles.subheading}>Choose the subscription plan tailored to your needs</p>
        <PricingPlansList
<<<<<<< HEAD
          handleBusiness={openBusinessCheckout}
          handleIndividual={openIndividualCheckout}
          handleCustom={props.onFormScrollButtonClick}
=======
          handleFree={onOpen}
          handleTeam={openBusinessCheckout}
          handlePro={openIndividualCheckout}
          handleEnterprise={props.onFormScrollButtonClick}
>>>>>>> 56fd2edd
          isMonthly={isMonthly}
          setIsMonthly={setIsMonthly}
        />

        <div className={styles.pricingLink}>
          <p>Need to see all plan options? </p>
          <a href="/pricing">View complete pricing comparison</a>
        </div>
      </div>
    );
  }
);

export default EnterprisePricingPlans;<|MERGE_RESOLUTION|>--- conflicted
+++ resolved
@@ -2,10 +2,7 @@
 import styles from "./styles.module.css";
 import PricingPlansList from "../Pricing/PricingPlansList";
 import { usePricingLogic } from "@site/src/hooks/usePricingLogic";
-<<<<<<< HEAD
-=======
 import { useModal } from "../ModalProvider";
->>>>>>> 56fd2edd
 
 interface EnterprisePricingPlansProps {
   onFormScrollButtonClick: () => void;
@@ -13,30 +10,19 @@
 
 const EnterprisePricingPlans = forwardRef<HTMLDivElement, EnterprisePricingPlansProps>(
   (props, ref) => {
-<<<<<<< HEAD
-    const { isMonthly, setIsMonthly, openBusinessCheckout, openIndividualCheckout, scrollToForm } =
-      usePricingLogic();
-=======
     const { isMonthly, setIsMonthly, openBusinessCheckout, openIndividualCheckout } =
       usePricingLogic();
     const { onOpen } = useModal();
->>>>>>> 56fd2edd
 
     return (
       <div ref={ref} className={styles.container}>
         <p className={styles.heading}>Enterprise plans tailored to your business</p>
         <p className={styles.subheading}>Choose the subscription plan tailored to your needs</p>
         <PricingPlansList
-<<<<<<< HEAD
-          handleBusiness={openBusinessCheckout}
-          handleIndividual={openIndividualCheckout}
-          handleCustom={props.onFormScrollButtonClick}
-=======
           handleFree={onOpen}
           handleTeam={openBusinessCheckout}
           handlePro={openIndividualCheckout}
           handleEnterprise={props.onFormScrollButtonClick}
->>>>>>> 56fd2edd
           isMonthly={isMonthly}
           setIsMonthly={setIsMonthly}
         />
