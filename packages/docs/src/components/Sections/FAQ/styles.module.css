--- conflicted
+++ resolved
@@ -11,11 +11,7 @@
 }
 
 .faqHeading {
-<<<<<<< HEAD
-  font-size: var(--swm-h2-font-size);
-=======
   font-size: 48px;
->>>>>>> 4718d726
   font-weight: 400;
   line-height: normal;
 }
@@ -45,11 +41,7 @@
     font-size: 28px;
   }
   .faqSubheading {
-<<<<<<< HEAD
-    font-size: 18px;
-=======
     font-size: 16px;
->>>>>>> 4718d726
     line-height: 24px;
   }
 }