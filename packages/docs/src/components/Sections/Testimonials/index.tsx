--- conflicted
+++ resolved
@@ -95,21 +95,13 @@
   },
 ];
 
-<<<<<<< HEAD
-const data = leftColumn.concat(middleColumn, rightColumn);
-=======
 const data = [...leftColumn, ...middleColumn, ...rightColumn];
->>>>>>> 38402f78
 
 export default function Testimonials() {
   return (
     <section>
       <div className={styles.testimonials}>
-<<<<<<< HEAD
-        <h1 className={styles.testimonialsHeading}>What Engineers Say</h1>
-=======
         <h2 className={styles.testimonialsHeading}>What Engineers Say</h2>
->>>>>>> 38402f78
         <div className={styles.testimonialsContainer}>
           <div className={styles.gradientStart} />
           <div className={styles.gradientEnd} />
