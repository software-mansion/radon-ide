--- conflicted
+++ resolved
@@ -3,10 +3,6 @@
   padding: 20px;
   background-color: var(--swm-background);
   border: var(--radon-border-layout);
-<<<<<<< HEAD
-  break-inside: avoid;
-=======
->>>>>>> 38402f78
   margin-bottom: 20px;
 }
 
