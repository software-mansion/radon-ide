--- conflicted
+++ resolved
@@ -1,9 +1,5 @@
 .button {
-<<<<<<< HEAD
-  height: 48px;
-=======
   height: 60px;
->>>>>>> 4718d726
   width: 100%;
   padding: 16px;
 
@@ -16,10 +12,7 @@
     color 0.3s;
 
   display: flex;
-<<<<<<< HEAD
-=======
   align-self: stretch;
->>>>>>> 4718d726
   align-items: center;
   justify-content: center;
   gap: 12px;
@@ -76,13 +69,6 @@
 
 .button:hover {
   background-color: var(--radon-button-hover);
-<<<<<<< HEAD
-}
-
-.button:hover svg {
-  stroke: var(--radon-button-text);
-=======
->>>>>>> 4718d726
 }
 
 .arrow {
