--- conflicted
+++ resolved
@@ -11,24 +11,15 @@
 import BenefitsEnterprise from "../components/Sections/BenefitsEnterprise";
 import EnterpriseForm from "../components/EnterpriseForm";
 import EnterprisePricingPlans from "../components/EnterprisePricingPlans";
-<<<<<<< HEAD
-import { usePricingLogic } from "../hooks/usePricingLogic";
-=======
 import { useScrollToForm } from "../hooks/useScrollToForm";
->>>>>>> 56fd2edd
 
 export default function Enterprise(): JSX.Element {
   const pricingRef = useRef<HTMLDivElement | null>(null);
   const formRef = useRef<HTMLDivElement | null>(null);
-<<<<<<< HEAD
-  const { scrollToForm } = usePricingLogic();
-
+  const { scrollToForm } = useScrollToForm();
   const handleSubmitTrack = () => {
     track("Enterprise form submit");
   };
-=======
-  const { scrollToForm } = useScrollToForm();
->>>>>>> 56fd2edd
 
   return (
     <Layout>
