--- conflicted
+++ resolved
@@ -83,13 +83,9 @@
 
 - `get_library_description` Provides a detailed description of a library and its use cases.
 - `query_documentation` Retrieves documentation snippets relevant to a provided query.
-<<<<<<< HEAD
-- `view_screenshot` Captures a device preview screenshot. Can help the agent to debug issues or make UI adjustements. Currenlty only supported in Gemini and Claude models.
 - `reload_application` Triggers reload of the application. The AI may choose whether to restart the application process, reload just the JS bundle, or rebuild the entire app.
-=======
 - `view_application_logs` Returns all the build, bundling and runtime logs available to Radon IDE. If the app builds and launches successfully, this tool will also attach a screenshot of the app.
 - `view_screenshot` Captures a device preview screenshot. Can help the agent with debugging issues and making UI adjustments. Currently only supported in GPT, Gemini and Claude models.
->>>>>>> feaac732
 
 ## Limitations
 
