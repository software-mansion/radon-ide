---
id: installation
title: Installation
sidebar_position: 2
---

## Installing the extension for Private Beta members

In the private beta phase, we decided not to publish the extension on the marketplace.
The vscode marketplace is going to be the main way for us to distribute the extension eventually, but for the time being we will only publish the pre-build versions of the extension using GitHub releases.

If you wish to build the extension from source in order to make modifications, head to the [development](./development.md) instructions instead.

## -sec-num- Download VSIX file from releases page

Navigate to the [releases page on GitHub](https://github.com/software-mansion/react-native-ide/releases) and select the most recent release.
From the "Assets" section, download the `.vsix` file:

<img width="825" alt="download-vsix" src="/img/docs/download_vsix.png"/>

<<<<<<< HEAD
## -sec-num- Install VSIX in vscode
=======
## -auto-num- Install VSIX in VS Code (for Cursor see next step)
>>>>>>> f667962c

Open VS Code to install the downloaded extension package.
You can [follow this official vscode guide on installing VSIX extension](https://code.visualstudio.com/docs/editor/extension-marketplace#_install-from-a-vsix) to see all the possible ways how this can be handled, or navigate to extension panel and click **_Install from VSIX_** option that's placed under **···** button in the top right corner, then select the downloaded file.

<img width="609" alt="install-from-vsix" src="/img/docs/install_from_vsix.png"/>

## 3. Installation for [Cursor](https://cursor.sh/) users

Since [Cursor](https://cursor.sh/) is a fork of VS Code, it supports extensions build for VS Code.
In order to install React Native IDE extension, you need to drag and drop the VSIX file onto the extension panel in Cursor:

<img width="300" src="/img/docs/ide_install_cursor.png"/>

## Updates

When installing updates, you should follow the same exact procedure and the new version will be installed over the previous one (you can also downgrade to some older version this way).
When overinstalling new VSIX file, you'll be prompted with a dialog to reload vscode window, which you need to accept before the new version is loaded.<|MERGE_RESOLUTION|>--- conflicted
+++ resolved
@@ -18,11 +18,7 @@
 
 <img width="825" alt="download-vsix" src="/img/docs/download_vsix.png"/>
 
-<<<<<<< HEAD
-## -sec-num- Install VSIX in vscode
-=======
-## -auto-num- Install VSIX in VS Code (for Cursor see next step)
->>>>>>> f667962c
+## -sec-num- Install VSIX in VS Code (for Cursor see next step)
 
 Open VS Code to install the downloaded extension package.
 You can [follow this official vscode guide on installing VSIX extension](https://code.visualstudio.com/docs/editor/extension-marketplace#_install-from-a-vsix) to see all the possible ways how this can be handled, or navigate to extension panel and click **_Install from VSIX_** option that's placed under **···** button in the top right corner, then select the downloaded file.
