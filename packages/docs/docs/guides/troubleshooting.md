---
id: troubleshooting
title: Troubleshooting
sidebar_position: 6
---

## Troubleshooting issues with Radon IDE

When you encounter issues with using Radon IDE they usually are related to the local installation or problems that are specific to the project.
If you are trying to open Radon IDE on your existing project for the first time and it doesn't work, we first recommend testing Radon on some other project / possibly new app created with `npx create-expo-app` to help isolate potential issues with the installation on your computer.

Below, we outline some ways that may help you self-diagnose and hopefully resolve issues you may encounter when using the Radon IDE extension.

### -sec-num- Project setup diagnostics commands

This command can be located on the vscode commands palette when a given workspace is not recognized as a valid React Native of Expo project.
In this case lookup command called "Radon IDE: Diagnostics" – when executed it will show a notification message with pointers on why Radon IDE panel cannot be opened for this project.

### -sec-num- Is your project setup supported?

The extension does not currently support all types and configurations of React Native projects.
For example, brownfield apps aren't supported while we are improving the compatibility of different project setups.
Please refer to [Compatibility](/docs/getting-started/compatibility) section for more details on that.
If your project doesn't work out of the box because of some modifications made to its setup, chances are the Radon IDE can be configured to support your modifications, please check [configuration](/docs/guides/configuration) guide to learn more.

### -sec-num- Can extension locate your React Native project

The extension supports monorepo-type of setups and you should be able to use it even if the app isn't in the root folder of your workspace.
This setup however has some limitations because the extension can only work with a single application per workspace.
If your monorepo contain multiple projects, you'll need to instruct the extension with the location of your main React Native or Expo application folder.
This can be done using [launch configuration](/docs/guides/configuration) using `appRoot` setting – please refer to [configuration guide](/docs/guides/configuration) for more details.

### -sec-num- List of available devices is empty

The extension relies on Android Studio to install Android emulators and on Xcode tools to manage and install iOS simulators.
The extension can spawn new devices on its own, but it requires the system images to be installed using Android Studio and Xcode.
Please refer to [simulators](/docs/guides/simulators) section to learn more about installing system images for different platforms.

### -sec-num- Stuck on "Waiting for app to load"

You typically should not see this state for longer than a second or two.
If it stays visible longer than that, something might be wrong with the device setup and this type of issue indicates that the extension may be unable to launch and render your app automatically.
When this happens, you can click on the "Waiting for app to load" text to reveal the device preview and see what's happening under the hood.
Sometimes the app gets blocked by some system dialog that we don't have a way to detect, in which case you need to close the dialog and the app should start normally.

### -sec-num- Accessing extension logs

In order to access Radon IDE extension logs you need to open "Output Panel" with the default shortcut ⇧⌘U or by using a command named "Developer: Show Logs..." from the command palette.
On the "Output Panel", select "Radon IDE" as the source.
In order to share the logs with others you can use "Open Output in Editor" option available from the Output Panel toolbar. In case of build failures or native crashes, see [Accessing build logs](/docs/guides/troubleshooting#7-accessing-build-logs) or [Accessing application process logs](/docs/guides/troubleshooting#8-accessing-application-process-logs).

:::info
In pre-release versions, the extension is configured to do a lot of verbose logging despite a different log level you may have set in your vscode's settings.
This is done so that we don't need to ask you to change the log level setting that applies to all the extensions and the editor itself.
As a consequence you may see a lot of unnecessary messages in the log output, but we still believe it'd give us better signal when dealing with potential issues.
:::

### -sec-num- Accessing build logs

Native builds are one of the most time consuming phases when launching your project.
Build processes output a lot of logs on their own and hence they have separate output channels.
When something goes wrong in the native build phase, instead of checking "Radon IDE" source in "Output Panel" as described in the previous point, select "Radon IDE (Android build)" or "Radon IDE (iOS build)" source depending on the platform you're building for.

<img width="400" src="/img/docs/ide_build_logs.png" className="shadow-image"/>

### -sec-num- Accessing application process logs

In cases of native crashes on iOS or Android, it may be helpful to investigate those by checking iOS process output, or Android logcat.
When the application is launched, Radon IDE creates a separate output channel to record logs printed by the application process.
In order to see it, you can go to "Output" panel and select "Radon IDE (iOS Simulator Logs)" for logs from your iOS application process or "Radon IDE (Android Emulator Logs)" to see android's logcat entries associated with your app.

<img width="400" src="/img/docs/ide_native_logs.png" className="shadow-image"/>

Note: iOS Simulator Logs currently doesn't work on Expo Go and Expo Dev Client projects.

### -sec-num- Fresh installation in VSCode / Cursor

There are two locations on the disk where Radon IDE stores its information.

1. The installation directory is located under `~/.vscode/extensions/swmansion.radon-ide-*` – with a suffix of current version + CPU architecture
2. Emulator and simulator instance storage is located under `~/Library/Caches/com.swmansion.radon-ide` and `~/Library/Caches/com.swmansion.radon-ide`

If you'd like to perform a clean installation, you can delete both of those folders, restart VSCode and install the extension again from the marketplace.

### -sec-num- General ways of recovering in case of errors

Here is what you can try when the extension got stuck on some errors:

- Try using different ways of rebuilding the app – there are several options available under the menu that you can open by hovering the reload button:
  <img width="698" alt="download-older-version" src="/img/docs/reload_options.png" className="shadow-image"/>
- Specifically, "Clean rebuild" option will trigger a full clean rebuild of your project.
- Try closing and reopening extension panel
- Check whether you can build and run app without the extension (using `expo` or `react-native-cli`)
- Try restarting vscode ¯\\\_(ツ)\_/¯

### -sec-num- Installing an older version of the IDE

If you need to install an older version of an IDE, you can do so by navigating to the cogwheel menu next to the "install" button in the market place.

<img width="698" alt="download-older-version" src="/img/docs/marketplace_install_older_version.png" className="shadow-image"/>

### -sec-num- Configuring Alternative Xcode Versions

If you are using alternative Xcode version ( e.g. xcode-beta, ["xcodes"](https://www.xcodes.app/) ios simulators will only work if xcode-select points to the correct directory to set it up run: `xcode-select --switch ${PathToYourXCode}/Contents/Developer`

### -sec-num- IDE looks bad with my theme

Radon IDE supports a wide range of themes, but it's not possible to support all of them.
If you're using a theme that doesn't look good with Radon IDE, please open an issue on the [Radon IDE GitHub repository](https://github.com/software-mansion/radon-ide/issues/new/choose) and we'll try to fix it. Menawhile you can use built-in themes. Radon IDE comes with dedicated light and dark themes.

<img width="698" alt="change-theme-type" src="/img/docs/change_theme_type.png" className="shadow-image"/>

### -sec-num- Node version is not supported

<<<<<<< HEAD
Radon IDE uses node version inherited from a shell run in the application root, and checks if it satisfies react-native minimum requirements, if you have a specific setup that uses node version from outside this range or you want to narrow down the scope of compatible versions for your internal needs you can do so, by specifying `engines` field of your applications `package.json`. If you have a problem installing a compatible node version, we recommend usage of a tool like [nvm](https://github.com/nvm-sh/nvm).
=======
Radon IDE uses node version taken from the `PATH` of the application root, and checks if it satisfies `react-native` minimum requirements. If you have a specific setup that uses node version from outside this range or you want to narrow down the scope of compatible versions for your internal needs, you can do so by specifying `engines` field of your applications `package.json`. If you have a problem installing a compatible node version, we recommend using a tool like [nvm](https://github.com/nvm-sh/nvm).
>>>>>>> 1fc67cf2
<|MERGE_RESOLUTION|>--- conflicted
+++ resolved
@@ -112,8 +112,4 @@
 
 ### -sec-num- Node version is not supported
 
-<<<<<<< HEAD
-Radon IDE uses node version inherited from a shell run in the application root, and checks if it satisfies react-native minimum requirements, if you have a specific setup that uses node version from outside this range or you want to narrow down the scope of compatible versions for your internal needs you can do so, by specifying `engines` field of your applications `package.json`. If you have a problem installing a compatible node version, we recommend usage of a tool like [nvm](https://github.com/nvm-sh/nvm).
-=======
-Radon IDE uses node version taken from the `PATH` of the application root, and checks if it satisfies `react-native` minimum requirements. If you have a specific setup that uses node version from outside this range or you want to narrow down the scope of compatible versions for your internal needs, you can do so by specifying `engines` field of your applications `package.json`. If you have a problem installing a compatible node version, we recommend using a tool like [nvm](https://github.com/nvm-sh/nvm).
->>>>>>> 1fc67cf2
+Radon IDE uses node version inherited from a shell run in the application root, and checks if it satisfies `react-native` minimum requirements. If you have a specific setup that uses node version from outside this range or you want to narrow down the scope of compatible versions for your internal needs, you can do so by specifying `engines` field of your applications `package.json`. If you have a problem installing a compatible node version, we recommend using a tool like [nvm](https://github.com/nvm-sh/nvm).