--- conflicted
+++ resolved
@@ -1,10 +1,5 @@
 export const paths = {
-<<<<<<< HEAD
-  projectPath: "../../react-native-80",
-  // projectPath: "/Users/krzysztof/test/radon-ide-test-apps/react-native-78",
-=======
   projectPath: "../data/react-native-app",
->>>>>>> 4d0f27b8
 };
 
 export const texts = {
