--- conflicted
+++ resolved
@@ -1,4 +1,3 @@
-<<<<<<< HEAD
 import { fileURLToPath } from "url";
 import http from "http";
 import path from "path";
@@ -6,9 +5,6 @@
 import multer from "multer";
 import compression from "compression";
 import { WebSocketServer } from "ws";
-=======
-import { WebSocketServer, WebSocket } from "ws";
->>>>>>> c617662f
 
 const __filename = fileURLToPath(import.meta.url);
 const __dirname = path.dirname(__filename);
@@ -273,31 +269,15 @@
 
 export function waitForMessage(id, timeoutMs = 10000) {
   return new Promise((resolve, reject) => {
-<<<<<<< HEAD
     const currentWs = getAppWebsocket();
     if (!currentWs) {
       reject(new Error("No websocket connection"));
-=======
-    const appWebsocket = getAppWebsocket();
-
-    if (!appWebsocket || appWebsocket.readyState !== WebSocket.OPEN) {
-      reject(
-        new Error(
-          `Websocket not connected or not ready. State: ${appWebsocket?.readyState}`
-        )
-      );
->>>>>>> c617662f
       return;
     }
 
     const timer = setTimeout(() => {
-<<<<<<< HEAD
       currentWs.off("message", handler);
       reject(new Error("Timeout waiting for message"));
-=======
-      appWebsocket.off("message", handler);
-      reject(new Error(`Timeout waiting for message ID: ${id}`));
->>>>>>> c617662f
     }, timeoutMs);
 
     const handler = (message) => {
@@ -305,20 +285,10 @@
         const msg = JSON.parse(message);
         if (msg.id === id) {
           clearTimeout(timer);
-<<<<<<< HEAD
           currentWs.off("message", handler);
           resolve(msg);
         }
       } catch (e) {}
-=======
-          appWebsocket.off("message", handler);
-          resolve(msg);
-        }
-      } catch (e) {
-        console.error("Error parsing message:", message);
-        console.error(e);
-      }
->>>>>>> c617662f
     };
 
     currentWs.on("message", handler);
