--- conflicted
+++ resolved
@@ -60,10 +60,7 @@
       "license-key-input"
     );
     await keyInput.sendKeys(licenseKey);
-<<<<<<< HEAD
-=======
     await this.driver.sleep(1000);
->>>>>>> 78d9f9bd
     await this.elementHelperService.findAndClickElementByTag(
       "activate-license-button"
     );
