import * as fs from "fs";
import { By, BottomBarPanel, Key } from "vscode-extension-tester";
import getConfiguration from "../configuration.js";
import { centerCoordinates } from "../utils/helpers.js";
import { waitForMessage } from "../server/webSocketServer.js";
import { TIMEOUTS } from "../utils/timeouts.js";
import { ElementHelperService } from "./helperServices.js";

export default class AppManipulationService {
  constructor(driver) {
    this.driver = driver;
    this.elementHelperService = new ElementHelperService(driver);
  }

  async waitForAppToLoad() {
    let currentMessage = "";
    let firstMessageAppearanceTime = Date.now();

    await this.driver.wait(
      async () => {
        const phoneScreen = await this.elementHelperService.safeFind(
          By.css('[data-testid="phone-screen"]')
        );

        if (await phoneScreen?.isDisplayed()) {
          return phoneScreen;
        }

<<<<<<< HEAD
        await this._checkForBuildError();
=======
        const errorPopup = await this.elementHelperService.safeFind(
          By.css('[data-testid="alert-dialog-content"]')
        );
        if (await errorPopup?.isDisplayed()) {
          this.elementHelperService.findAndClickElementByTag(
            "alert-open-logs-button"
          );
          await this.driver.sleep(1000);
          await this.driver.switchTo().defaultContent();
          const bottomBar = await new BottomBarPanel().openOutputView();
          const text = await bottomBar.getText();
          console.log("build error saved to output.txt");
          await this.driver.sleep(1000);
          fs.writeFileSync("output.txt", text);
          await this.driver.sleep(1000);
          throw new Error("App error popup displayed");
        }
>>>>>>> 14497d5d

        try {
          const messageElement = await this.elementHelperService.safeFind(
            By.css('[data-testid="startup-message"]')
          );

          if (!messageElement) return false;

<<<<<<< HEAD
          const rawText = await messageElement.getText();
          const message = rawText.replace(/\./g, "").replace(/\s+/g, "").trim();

          // In case the device startup process freezes
          if (
            !currentMessage.includes("Building") &&
            currentMessage === message
          ) {
            if (
              Date.now() - firstMessageAppearanceTime >
              TIMEOUTS.STARTUP_FREEZE
            ) {
              await this.restartDevice();
            }
          } else {
            currentMessage = message;
            firstMessageAppearanceTime = Date.now();
=======
          const message = (await messageElement.getText())
            .replace(/\./g, "")
            .replace(/\s+/g, "")
            .trim();

          // in case the device startup process has frozen
          if (
            !currentMessage.includes("Building") &&
            currentMessage == message
          ) {
            if (Date.now() - currentMessageFirstAppear > 100000)
              await this.restartDevice();
          } else {
            currentMessage = message;
            currentMessageFirstAppear = Date.now();
>>>>>>> 14497d5d
          }
        } catch (err) {
          if (err.name !== "StaleElementReferenceError") throw err;
        }
        return false;
      },
      TIMEOUTS.APP_LOAD,
      "Timed out waiting for phone-screen"
    );
  }

  async _checkForBuildError() {
    const errorPopup = await this.elementHelperService.safeFind(
      By.css('[data-testid="alert-dialog-content"]')
    );

    if (await errorPopup?.isDisplayed()) {
      await this.elementHelperService.findAndClickElementByTag(
        "alert-open-logs-button"
      );
      await this.driver.sleep(TIMEOUTS.SHORT);
      await this.driver.switchTo().defaultContent();

      const bottomBar = await new BottomBarPanel().openOutputView();
      const text = await bottomBar.getText();

      console.log("Build error saved to output.txt");
      await this.driver.sleep(TIMEOUTS.SHORT);
      fs.writeFileSync("output.txt", text);
      await this.driver.sleep(TIMEOUTS.SHORT);

      throw new Error("App error popup displayed");
    }
  }

  async restartDevice() {
    const runningDevice =
      await this.elementHelperService.findAndWaitForElementByTag(
        "device-select-value-text"
      );
    const runningDeviceName = await runningDevice.getText();

    await this.elementHelperService.findAndClickElementByTag(
      "radon-bottom-bar-device-select-dropdown-trigger"
    );
    await this.elementHelperService.findAndWaitForElementByTag(
      "device-select-menu"
    );
    await this.elementHelperService.findAndClickElementByTag(
      `device-running-badge-${runningDeviceName}`
    );
<<<<<<< HEAD

    await this.driver.actions().sendKeys(Key.ESCAPE).perform();

=======
    await this.driver.actions().sendKeys(Key.ESCAPE).perform();
>>>>>>> 14497d5d
    await this.elementHelperService.findAndClickElementByTag(
      "radon-bottom-bar-device-select-dropdown-trigger"
    );
    await this.elementHelperService.findAndClickElementByTag(
      `device-${runningDeviceName}`
    );
  }

  async clickInsidePhoneScreen(position, rightClick = false) {
    const phoneScreen = await this.elementHelperService.findAndWaitForElement(
      By.css(`[data-testid="phone-screen"]`),
      "Timed out waiting for phone-screen"
    );

    const centeredPosition = centerCoordinates(position);
    const rect = await phoneScreen.getRect();

    const targetX = Math.floor(
      (centeredPosition.x + centeredPosition.width / 2) * rect.width
    );
    const targetY = Math.floor(
      (centeredPosition.y + centeredPosition.height / 2) * rect.height
    );

    const actions = this.driver.actions({ bridge: true });
    const button = rightClick ? 2 : 0;

    await actions
      .move({
        // Origin is the center of phoneScreen
        origin: phoneScreen,
        x: targetX,
        y: targetY,
      })
      // The .click() method does not trigger the "show touch" visual on the phone screen
      .press(button)
      .pause(TIMEOUTS.PRESS_DELAY)
      .release(button)
      .perform();
  }

  async clickInPhoneAndWaitForMessage(position) {
    const messagePromise = waitForMessage();
    await this.clickInsidePhoneScreen(position);
    return await messagePromise;
  }

  async getButtonCoordinates(appWebsocket, buttonID) {
    const response = await this.sendMessageAndWaitForResponse(
      appWebsocket,
      `getPosition:${buttonID}`
    );
    return response.position;
  }

  async sendMessageAndWaitForResponse(appWebsocket, message) {
    if (!appWebsocket) {
      console.warn("No appWebsocket provided to sendMessageAndWaitForResponse");
    }

    const id = `${Date.now()}-${Math.floor(Math.random() * 1e6)}`;
    const messagePromise = waitForMessage(id);

    appWebsocket.send(JSON.stringify({ message, id }));

    return await messagePromise;
  }

  async hideExpoOverlay(appWebsocket) {
    // The Expo developer menu overlay loads slower on the Android app; since it is a test app, I cannot check it programmatically
    if (getConfiguration().IS_ANDROID) {
      await this.driver.sleep(TIMEOUTS.ANDROID_OVERLAY);
    }

    const position = await this.getButtonCoordinates(
      appWebsocket,
      "console-log-button"
    );

    await this.clickInsidePhoneScreen(position);

    // Expo overlay has an animation on close, so there must be a delay
    await this.driver.sleep(TIMEOUTS.SHORT);
  }
}<|MERGE_RESOLUTION|>--- conflicted
+++ resolved
@@ -26,27 +26,7 @@
           return phoneScreen;
         }
 
-<<<<<<< HEAD
         await this._checkForBuildError();
-=======
-        const errorPopup = await this.elementHelperService.safeFind(
-          By.css('[data-testid="alert-dialog-content"]')
-        );
-        if (await errorPopup?.isDisplayed()) {
-          this.elementHelperService.findAndClickElementByTag(
-            "alert-open-logs-button"
-          );
-          await this.driver.sleep(1000);
-          await this.driver.switchTo().defaultContent();
-          const bottomBar = await new BottomBarPanel().openOutputView();
-          const text = await bottomBar.getText();
-          console.log("build error saved to output.txt");
-          await this.driver.sleep(1000);
-          fs.writeFileSync("output.txt", text);
-          await this.driver.sleep(1000);
-          throw new Error("App error popup displayed");
-        }
->>>>>>> 14497d5d
 
         try {
           const messageElement = await this.elementHelperService.safeFind(
@@ -55,7 +35,6 @@
 
           if (!messageElement) return false;
 
-<<<<<<< HEAD
           const rawText = await messageElement.getText();
           const message = rawText.replace(/\./g, "").replace(/\s+/g, "").trim();
 
@@ -73,23 +52,6 @@
           } else {
             currentMessage = message;
             firstMessageAppearanceTime = Date.now();
-=======
-          const message = (await messageElement.getText())
-            .replace(/\./g, "")
-            .replace(/\s+/g, "")
-            .trim();
-
-          // in case the device startup process has frozen
-          if (
-            !currentMessage.includes("Building") &&
-            currentMessage == message
-          ) {
-            if (Date.now() - currentMessageFirstAppear > 100000)
-              await this.restartDevice();
-          } else {
-            currentMessage = message;
-            currentMessageFirstAppear = Date.now();
->>>>>>> 14497d5d
           }
         } catch (err) {
           if (err.name !== "StaleElementReferenceError") throw err;
@@ -141,13 +103,7 @@
     await this.elementHelperService.findAndClickElementByTag(
       `device-running-badge-${runningDeviceName}`
     );
-<<<<<<< HEAD
-
     await this.driver.actions().sendKeys(Key.ESCAPE).perform();
-
-=======
-    await this.driver.actions().sendKeys(Key.ESCAPE).perform();
->>>>>>> 14497d5d
     await this.elementHelperService.findAndClickElementByTag(
       "radon-bottom-bar-device-select-dropdown-trigger"
     );
