import { By, Key, WebView, EditorView } from "vscode-extension-tester";
import getConfiguration from "../configuration.js";
import { ElementHelperService } from "./helperServices.js";
import RadonViewsService from "./radonViewsService.js";

export default class ManagingDevicesService {
  constructor(driver) {
    this.driver = driver;
    this.elementHelperService = new ElementHelperService(driver);
    this.radonViewsService = new RadonViewsService(driver);
  }

  async openDeviceCreationModal() {
    const dropdownButton =
      await this.elementHelperService.findAndWaitForElementByTag(
        "radon-bottom-bar-device-select-dropdown-trigger"
      );

    await this.driver.wait(async () => {
      return await dropdownButton.isEnabled();
    });

    dropdownButton.click();

    await this.elementHelperService.findAndClickElementByTag(
      "device-select-menu-manage-devices-button"
    );

    await this.elementHelperService.findAndClickElementByTag(
      "manage-devices-menu-create-new-device-button"
    );
  }

  async fillDeviceCreationForm(deviceName) {
    await this.elementHelperService.findAndClickElementByTag(
      "creating-device-form-device-type-select"
    );

    const { IS_ANDROID, IS_GITHUB_ACTIONS } = getConfiguration();
    let device = IS_ANDROID ? "pixel" : "com.apple";
    device = IS_GITHUB_ACTIONS
      ? "com.apple.CoreSimulator.SimDeviceType.iPhone-16-Pro"
      : device;
    let systemImage = IS_GITHUB_ACTIONS
      ? "com.apple.CoreSimulator.SimRuntime.iOS-18-5"
      : "";

    const selectedDevice =
      await this.elementHelperService.findAndWaitForElement(
        By.css(
          `[data-testid^="creating-device-form-device-type-select-item-${device}"]`
        ),
        "Timed out waiting for an element matching from devices list"
      );
    await selectedDevice.click();

    await this.elementHelperService.findAndClickElementByTag(
      "creating-device-form-system-image-select"
    );

    const selectedSystemImage =
      await this.elementHelperService.findAndWaitForElement(
        By.css(
          `[data-testid^="creating-device-form-system-image-select-item-${systemImage}"]:not(.select-item-marked)`
        ),
        "Timed out waiting for an element matching from system image list"
      );
    await selectedSystemImage.click();

    const deviceNameInput =
      await this.elementHelperService.findAndWaitForElement(
        By.css('[data-testid="creating-device-form-name-input"]'),
        "Timed out waiting for an element matching from system image list"
      );

    // this method of clearing input seems to be most reliable
    deviceNameInput.click();
    await deviceNameInput.sendKeys(Key.chord(Key.COMMAND, "a"));
    await deviceNameInput.sendKeys(Key.BACK_SPACE);
    await this.driver.wait(async () => {
      const value = await deviceNameInput.getAttribute("value");
      return value === "";
    }, 3000);
    await deviceNameInput.sendKeys(deviceName);
  }

  async addNewDevice(newDeviceName) {
    await this.openDeviceCreationModal();
    await this.fillDeviceCreationForm(newDeviceName);

    await this.elementHelperService.findAndClickElementByTag(
      "creating-device-form-confirmation-button"
    );
  }

  async deleteDevice(deviceName) {
    await this.elementHelperService.findAndClickElementByTag(
      `manage-devices-menu-delete-button-device-${deviceName}`
    );

    await this.elementHelperService.findAndClickElementByTag(
      `confirm-delete-device-button`
    );
  }
  async deleteAllDevices() {
    await this.radonViewsService.openRadonIDEPanel();
    await this.elementHelperService.findAndClickElementByTag(
      `radon-bottom-bar-device-select-dropdown-trigger`
    );
    await this.elementHelperService.findAndClickElementByTag(
      `device-select-menu-manage-devices-button`
    );

    try {
      while (true) {
        const deviceDeleteButton =
          await this.elementHelperService.findAndWaitForElement(
            By.css(
              `[data-testid^="manage-devices-menu-delete-button-device-"]`
            ),
            "Timed out waiting for device delete button",
            5000
          );
        await deviceDeleteButton.click();
        await this.elementHelperService.findAndClickElementByTag(
          `confirm-delete-device-button`
        );

        await this.elementHelperService.waitUntilElementGone(
          By.css(`[data-testid="device-removing-confirmation-view"]`),
          // deleting device on GitHub CI takes a lot of time for some reason
          20000,
          "delete confirmation modal did not disappear"
        );
      }
    } catch (e) {}
    this.elementHelperService.findAndClickElementByTag(`modal-close-button`);
    const view = new WebView();
    await view.switchBack();
    await new EditorView().closeAllEditors();
    await this.radonViewsService.openRadonIDEPanel();
  }

  async modifyDeviceName(deviceName, modifiedDeviceName) {
    await this.elementHelperService.findAndClickElementByTag(
      `manage-devices-menu-rename-button-device-${deviceName}`
    );

    const deviceNameInput =
      await this.elementHelperService.findAndWaitForElement(
        By.css('[data-testid="renaming-device-view-input"]'),
        "Timed out waiting for device name input"
      );

    deviceNameInput.click();
    await deviceNameInput.sendKeys(Key.chord(Key.COMMAND, "a"), Key.BACK_SPACE);
    deviceNameInput.clear();
    await this.driver.wait(async () => {
      return (await deviceNameInput.getAttribute("value")) === "";
    });
    await deviceNameInput.sendKeys(modifiedDeviceName);

    await this.elementHelperService.findAndClickElementByTag(
      `renaming-device-view-save-button`
    );
  }

<<<<<<< HEAD
  async switchToDevice(deviceName) {
    const chosenDevice =
      await this.elementHelperService.findAndWaitForElementByTag(
        "device-select-value-text"
      );
    if ((await chosenDevice.getText()) !== deviceName) {
      await this.elementHelperService.findAndClickElementByTag(
        "radon-bottom-bar-device-select-dropdown-trigger"
      );
      await this.elementHelperService.findAndClickElementByTag(
        `device-${deviceName}`
      );
      await this.driver.wait(
        async () => {
          const chosenDevice =
            await this.elementHelperService.findAndWaitForElementByTag(
              "device-select-value-text"
            );
          return deviceName === (await chosenDevice.getText());
        },
        10000,
        "timed out waiting for device to be switched"
      );
    }
=======
  async prepareDevices(deviceName = "newDevice") {
    await this.deleteAllDevices();
    await this.addNewDevice(deviceName);
    try {
      await this.elementHelperService.findAndClickElementByTag(
        `modal-close-button`
      );
    } catch {}
>>>>>>> ed95958b
  }
}<|MERGE_RESOLUTION|>--- conflicted
+++ resolved
@@ -165,7 +165,6 @@
     );
   }
 
-<<<<<<< HEAD
   async switchToDevice(deviceName) {
     const chosenDevice =
       await this.elementHelperService.findAndWaitForElementByTag(
@@ -190,7 +189,8 @@
         "timed out waiting for device to be switched"
       );
     }
-=======
+  }
+
   async prepareDevices(deviceName = "newDevice") {
     await this.deleteAllDevices();
     await this.addNewDevice(deviceName);
@@ -199,6 +199,5 @@
         `modal-close-button`
       );
     } catch {}
->>>>>>> ed95958b
   }
 }