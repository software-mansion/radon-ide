--- conflicted
+++ resolved
@@ -7,18 +7,18 @@
   };
 }
 
-<<<<<<< HEAD
 function describeIf(condition, title, fn) {
   if (condition) {
     describe(title, fn);
   } else {
     describe.skip(title, fn);
-=======
+  }
+}
+
 export function itIf(condition, title, fn) {
   if (condition) {
     it(title, fn);
   } else {
     it.skip(title, fn);
->>>>>>> f54f1c77
   }
 }