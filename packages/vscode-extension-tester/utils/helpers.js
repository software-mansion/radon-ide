--- conflicted
+++ resolved
@@ -13,11 +13,7 @@
   driver,
   selector,
   timeoutMessage,
-<<<<<<< HEAD
-  timeout = 5000
-=======
   timeout = 10000
->>>>>>> 4d0f27b8
 ) {
   const element = await driver.wait(
     until.elementLocated(selector),
@@ -32,11 +28,7 @@
   driver,
   tagName,
   timeoutMessage = `Timed out waiting for element by tag ${tagName}`,
-<<<<<<< HEAD
-  timeout = 5000
-=======
   timeout = 10000
->>>>>>> 4d0f27b8
 ) {
   const selector = By.css(`[data-test="${tagName}"]`);
   return findAndWaitForElement(driver, selector, timeoutMessage, timeout);
@@ -45,21 +37,14 @@
 export async function findAndClickElementByTag(
   driver,
   dataTag,
-<<<<<<< HEAD
-=======
   timeout = 15000,
->>>>>>> 4d0f27b8
   message = `Timed out waiting for element with tag name ${dataTag}`
 ) {
   const element = await findAndWaitForElement(
     driver,
     By.css(`[data-test="${dataTag}"]`),
     message,
-<<<<<<< HEAD
-    60000
-=======
     timeout
->>>>>>> 4d0f27b8
   );
   element.click();
 }
