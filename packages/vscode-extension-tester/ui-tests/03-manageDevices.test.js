--- conflicted
+++ resolved
@@ -276,11 +276,7 @@
       const text = await chosenDevice.getText();
       return text === deviceName2;
     }, 5000);
-<<<<<<< HEAD
-    
-=======
-
->>>>>>> e574dfd1
+
     await appManipulationService.waitForAppToLoad();
     await driver
       .actions()
