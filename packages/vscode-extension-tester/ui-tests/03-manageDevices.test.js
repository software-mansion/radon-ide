--- conflicted
+++ resolved
@@ -1,7 +1,4 @@
 import { assert } from "chai";
-<<<<<<< HEAD
-import { By, WebView, EditorView, Key } from "vscode-extension-tester";
-=======
 import {
   By,
   WebView,
@@ -9,7 +6,6 @@
   Key,
   ActivityBar,
 } from "vscode-extension-tester";
->>>>>>> f54f1c77
 import initServices from "../services/index.js";
 import { get } from "./setupTest.js";
 import { exec } from "child_process";
@@ -132,8 +128,6 @@
     );
   });
 
-<<<<<<< HEAD
-=======
   it("should kill process after stopping device", async function () {
     function execCommand(command) {
       return new Promise((resolve, reject) => {
@@ -193,7 +187,6 @@
     }, 5000);
   });
 
->>>>>>> f54f1c77
   it("should switch between devices using shortcuts", async function () {
     const deviceName1 = "device1";
     const deviceName2 = "device2";
@@ -241,8 +234,6 @@
       return text === deviceName2;
     }, 5000);
   });
-<<<<<<< HEAD
-=======
 
   it("should change debug session when switching devices", async function () {
     async function checkIfNameInDebugNameChanges(deviceName) {
@@ -315,5 +306,4 @@
 
     await checkIfNameInDebugNameChanges(deviceName2);
   });
->>>>>>> f54f1c77
 });