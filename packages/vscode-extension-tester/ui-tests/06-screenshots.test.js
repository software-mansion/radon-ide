--- conflicted
+++ resolved
@@ -41,19 +41,11 @@
     }, 5000);
   });
 
-<<<<<<< HEAD
   // it("Should take a screenshot", async () => {
   //   // VSCode for some reason puts two dots in file name, but it's not an issue
   //   // it only happens in vscode instance opened by vscode-extension-tester which uses different save file dialog
   //   // regular VSCode instance use macOS default save file dialog
-  //   const filePath = path.join(homeDir, "screenshotTest..png");
-=======
-  it("Should take a screenshot", async () => {
-    // VSCode for some reason puts two dots in file name, but it's not an issue
-    // it only happens in vscode instance opened by vscode-extension-tester which uses different save file dialog
-    // regular VSCode instance use macOS default save file dialog
-    const filePath = path.join(cwd, "screenshotTest..png");
->>>>>>> 3982e873
+  //   const filePath = path.join(cwd, "screenshotTest..png");
 
   //   if (fs.existsSync(filePath)) fs.unlinkSync(filePath);
 
@@ -90,7 +82,6 @@
 
   //   await radonViewsService.findAndFillSaveFileForm("recordingTest");
 
-<<<<<<< HEAD
   //   await driver.wait(
   //     async () => {
   //       return fs.existsSync(filePath);
@@ -99,10 +90,6 @@
   //     "Timed out waiting for recording to be saved"
   //   );
   // });
-=======
-  it("Should record screen", async () => {
-    const filePath = path.join(cwd, "recordingTest..mp4");
->>>>>>> 3982e873
 
   // it("Should open replay overlay", async () => {
   //   await radonViewsService.openRadonDeviceSettingsMenu();
