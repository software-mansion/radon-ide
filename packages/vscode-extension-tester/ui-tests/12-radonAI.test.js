import { WebView, EditorView, By, Key } from "vscode-extension-tester";
import initServices from "../services/index.js";
import { describeIf } from "../utils/helpers.js";
import { get } from "./setupTest.js";

const isLatestCode =
  !process.env.CODE_VERSION || process.env.CODE_VERSION === "latest";

// on older versions vscode requires logging to github to use AI chat
describeIf(isLatestCode, "12 - Radon AI tests", () => {
  let driver,
    workbench,
    elementHelperService,
    radonViewsService,
    managingDevicesService,
    vscodeHelperService;

  before(async () => {
<<<<<<< HEAD
    ({ driver, workbench } = get());
=======
    ({ driver } = get());
>>>>>>> 9a9ed750

    ({
      elementHelperService,
      radonViewsService,
      managingDevicesService,
      vscodeHelperService,
    } = initServices(driver));

    await managingDevicesService.deleteAllDevices();
    const view = new WebView();
    await view.switchBack();
    await new EditorView().closeAllEditors();
  });

  beforeEach(async function () {
    ({ driver } = get());
    await radonViewsService.openRadonIDEPanel();

    await driver.switchTo().defaultContent();

    await vscodeHelperService.openCommandLineAndExecute("Chat: Open Chat");
    // second command sets focus on chat input
    await vscodeHelperService.openCommandLineAndExecute("Chat: Open Chat");
  });

  afterEach(async function () {
    await driver.actions().sendKeys(Key.BACK_SPACE).perform();
    await vscodeHelperService.openCommandLineAndExecute(
      "Developer: Reload Window"
    );
    await driver.actions().sendKeys(Key.ENTER).perform();
    await driver.sleep(1000);
    await vscodeHelperService.openCommandLineAndExecute(
      "View: Toggle Secondary Side Bar Visibility"
    );
  });

  after(async () => {
<<<<<<< HEAD
    await workbench.executeCommand("Chat: Open Chat");
    await workbench.executeCommand(
      "View: Toggle Secondary Side Bar Visibility"
    );
=======
    await vscodeHelperService.hideSecondarySideBar();
>>>>>>> 9a9ed750
  });

  it("Radon AI should show in suggestions after typing @ in chat", async function () {
    await driver.actions().sendKeys("@").perform();
    await driver.switchTo().defaultContent();

    // it's vscode native element we have to find it by css class
    const suggestionsPopUp = await elementHelperService.findAndWaitForElement(
      By.css(".suggest-widget")
    );
    await suggestionsPopUp.findElement(
      By.xpath("//*[contains(text(), 'radon')]")
    );
  });

  it("Radon AI user should start responding", async function () {
    await driver.actions().sendKeys("@radon test").perform();
    await driver.actions().sendKeys(Key.ENTER).perform();

    const auxiliaryBar = await elementHelperService.findAndWaitForElement(
      By.css(".auxiliarybar")
    );

    const usernameElements = await driver.wait(
      async () => {
        return (await auxiliaryBar.findElements(By.css(".username"))).length > 1
          ? await auxiliaryBar.findElements(By.css(".username"))
          : null;
      },
      10000,
      "Timed out waiting for response elements"
    );

    for (const usernameElement of usernameElements) {
      if ((await usernameElement.getText()) === "Radon AI") {
        return;
      }
    }

    throw new Error("Radon AI response element not found");
  });
});<|MERGE_RESOLUTION|>--- conflicted
+++ resolved
@@ -9,18 +9,13 @@
 // on older versions vscode requires logging to github to use AI chat
 describeIf(isLatestCode, "12 - Radon AI tests", () => {
   let driver,
-    workbench,
     elementHelperService,
     radonViewsService,
     managingDevicesService,
     vscodeHelperService;
 
   before(async () => {
-<<<<<<< HEAD
-    ({ driver, workbench } = get());
-=======
     ({ driver } = get());
->>>>>>> 9a9ed750
 
     ({
       elementHelperService,
@@ -59,14 +54,7 @@
   });
 
   after(async () => {
-<<<<<<< HEAD
-    await workbench.executeCommand("Chat: Open Chat");
-    await workbench.executeCommand(
-      "View: Toggle Secondary Side Bar Visibility"
-    );
-=======
     await vscodeHelperService.hideSecondarySideBar();
->>>>>>> 9a9ed750
   });
 
   it("Radon AI should show in suggestions after typing @ in chat", async function () {
