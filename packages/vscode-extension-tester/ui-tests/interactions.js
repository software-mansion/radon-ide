import { ElementHelperService } from "../utils/helpers.js";
import { waitForMessage } from "./setupTest.js";
import { By, Key } from "vscode-extension-tester";

// #region Opening radon views
export class RadonViewsService {
  constructor(driver) {
    this.driver = driver;
    this.elementHelperService = new ElementHelperService(driver);
  }

  async openRadonIDEPanel() {
    await this.driver
      .findElement(By.css("div#swmansion\\.react-native-ide"))
      .click();

    const webview = await this.elementHelperService.findAndWaitForElement(
      By.css('iframe[class*="webview"]'),
      "Timed out waiting for Radon IDE webview"
    );
    await this.driver.switchTo().frame(webview);

    const iframe = await this.elementHelperService.findAndWaitForElement(
      By.css('iframe[title="Radon IDE"]'),
      "Timed out waiting for Radon IDE iframe"
    );

    await this.driver.switchTo().frame(iframe);
    await this.driver.wait(async () => {
      try {
        await this.driver.findElement(
          By.css("[data-testid=vscode-progress-ring]")
        );
      } catch {
        return true;
      }
      return false;
    });
  }

  async openRadonSettingsMenu() {
    await this.elementHelperService.findAndClickElementByTag(
      "radon-top-bar-settings-dropdown-trigger"
    );
  }

  async openRadonDeviceSettingsMenu() {
    await this.elementHelperService.findAndClickElementByTag(
      "radon-bottom-bar-device-settings-dropdown-trigger"
    );
  }

  async openAndGetDebugConsoleElement() {
    await this.elementHelperService.findAndClickElementByTag(
      "radon-top-bar-debug-console-button"
    );

    // without this delay function above does not open debug window
    await this.driver.sleep(1000);
    await this.driver.switchTo().defaultContent();
    const debugConsole = await this.elementHelperService.findAndWaitForElement(
      // vscode sets this id
      By.css(`#workbench\\.panel\\.repl`),
      "Timed out waiting for debug console"
    );

    return debugConsole;
  }

  async clickOnSourceInDebugConsole(debugConsole, textPattern) {
    const outputLine = await debugConsole.findElement(
      By.xpath(`//span[contains(text(), '${textPattern}')]/ancestor::div[1]`)
    );

    const source = await outputLine.findElement(By.css(".source"));
    const [file, lineNumber] = (await source.getText()).split(":");
    await source.click();
    return { file, lineNumber };
  }
}

//#endregion

// #region Radon settings
export class RadonSettingsService {
  constructor(driver) {
    this.driver = driver;
    this.elementHelperService = new ElementHelperService(driver);
  }

  async toggleShowTouches() {
    await this.elementHelperService.findAndClickElementByTag(
      "radon-bottom-bar-device-settings-dropdown-trigger"
    );
    await this.elementHelperService.findAndClickElementByTag(
      "device-settings-show-touches-switch"
    );
    this.driver.actions().sendKeys(Key.ESCAPE).perform();
  }
}
// #endregion

// #region Managing devices
// #region Adding devices
export class ManagingDevicesService {
  constructor(driver) {
    this.driver = driver;
    this.elementHelperService = new ElementHelperService(driver);
    this.radonViewsService = new RadonViewsService(driver);
  }
<<<<<<< HEAD

  async openDeviceCreationModal() {
    const dropdownButton =
      await this.elementHelperService.findAndWaitForElementByTag(
        "radon-bottom-bar-device-select-dropdown-trigger"
      );

    await this.driver.wait(async () => {
      return await dropdownButton.isEnabled();
    });

    dropdownButton.click();

    await this.elementHelperService.findAndClickElementByTag(
      "device-select-menu-manage-devices-button"
    );

    await this.elementHelperService.findAndClickElementByTag(
      "manage-devices-menu-create-new-device-button"
    );
  }

  async fillDeviceCreationForm(deviceName) {
    await this.elementHelperService.findAndClickElementByTag(
      "creating-device-form-device-type-select"
    );

    const selectedDevice =
      await this.elementHelperService.findAndWaitForElement(
        By.css(
          '[data-testid^="creating-device-form-device-type-select-item-"]'
        ),
        "Timed out waiting for an element matching from devices list"
      );
    await selectedDevice.click();

    await this.elementHelperService.findAndClickElementByTag(
      "creating-device-form-system-image-select"
    );

    const selectedSystemImage =
      await this.elementHelperService.findAndWaitForElement(
        By.css(
          '[data-testid^="creating-device-form-system-image-select-item-"]:not(.select-item-marked)'
        ),
        "Timed out waiting for an element matching from system image list"
      );
    await selectedSystemImage.click();

    const deviceNameInput =
      await this.elementHelperService.findAndWaitForElement(
        By.css('[data-testid="creating-device-form-name-input"]'),
        "Timed out waiting for an element matching from system image list"
      );

    deviceNameInput.click();
    await deviceNameInput.sendKeys(Key.chord(Key.COMMAND, "a"));
    deviceNameInput.clear();
    await this.driver.wait(async () => {
      const value = await deviceNameInput.getAttribute("value");
      return value === "";
    }, 3000);
    await deviceNameInput.sendKeys(deviceName);
  }

  async addNewDevice(newDeviceName) {
    await this.openDeviceCreationModal();
    await this.fillDeviceCreationForm(newDeviceName);

    await this.elementHelperService.findAndClickElementByTag(
      "creating-device-form-confirmation-button"
    );
  }
  // #endregion

  // #region Deleting devices
  async deleteDevice(deviceName) {
    await this.elementHelperService.findAndClickElementByTag(
      `manage-devices-menu-delete-button-device-${deviceName}`
    );

    await this.elementHelperService.findAndClickElementByTag(
      `confirm-delete-device-button`
    );
  }
  async deleteAllDevices() {
    await this.radonViewsService.openRadonIDEPanel();
    await this.elementHelperService.findAndClickElementByTag(
      `radon-bottom-bar-device-select-dropdown-trigger`
    );
    await this.elementHelperService.findAndClickElementByTag(
      `device-select-menu-manage-devices-button`
    );

    try {
      while (true) {
        const deviceDeleteButton =
          await this.elementHelperService.findAndWaitForElement(
            By.css(
              `[data-testid^="manage-devices-menu-delete-button-device-"]`
            ),
            "Timed out waiting for device delete button",
            5000
          );
        await deviceDeleteButton.click();
        await this.elementHelperService.findAndClickElementByTag(
          `confirm-delete-device-button`
        );

        await this.elementHelperService.waitUntilElementGone(
          By.css(`[data-testid="device-removing-confirmation-view"]`),
          3000,
          "delete confirmation modal did not disappear"
        );
      }
    } catch (e) {}
    this.elementHelperService.findAndClickElementByTag(`modal-close-button`);
  }
  // #endregion

  // #region Modifying devices
  async modifyDeviceName(deviceName, modifiedDeviceName) {
    await this.elementHelperService.findAndClickElementByTag(
      `manage-devices-menu-rename-button-device-${deviceName}`
    );

    const deviceNameInput =
      await this.elementHelperService.findAndWaitForElement(
        By.css('[data-testid="renaming-device-view-input"]'),
        "Timed out waiting for device name input"
      );

    deviceNameInput.click();
    await deviceNameInput.sendKeys(Key.chord(Key.COMMAND, "a"), Key.BACK_SPACE);
    deviceNameInput.clear();
    await this.driver.wait(async () => {
      return (await deviceNameInput.getAttribute("value")) === "";
    });
    await deviceNameInput.sendKeys(modifiedDeviceName);

    await this.elementHelperService.findAndClickElementByTag(
      `renaming-device-view-save-button`
    );
  }
}

// #endregion
// #endregion

// #region Managing Webviews
export async function findWebViewIFrame(driver, iframeTitle) {
  const elementHelperService = new ElementHelperService(driver);
  await driver.switchTo().defaultContent();
  const webviews = await driver.findElements(
    By.css('iframe[class*="webview"]')
  );
  for (let webview of webviews) {
    await driver.switchTo().frame(webview);
    try {
      const iframe = await elementHelperService.findAndWaitForElement(
        By.css(`iframe[title="${iframeTitle}"]`),
        `Timed out waiting for Radon IDE iframe with title ${iframeTitle}`,
        5000
      );
      return iframe;
    } catch (error) {
      await driver.switchTo().defaultContent();
    }
  }
  throw new Error(
    `Could not find iframe with title ${iframeTitle} in any webview`
  );
}

// #region Saving files
export async function findAndFillSaveFileForm(driver, filename) {
  await driver.switchTo().defaultContent();

  const quickInput = await findAndWaitForElement(
    driver,
    By.css(".quick-input-widget input"),
    "Timed out waiting for quick input",
    10000
  );

  await quickInput.click();
  while ((await quickInput.getAttribute("value")).length > 0) {
    await quickInput.sendKeys(Key.BACK_SPACE);
    await quickInput.sendKeys(Key.DELETE);
  }
  await quickInput.sendKeys("~");
  await quickInput.sendKeys(filename, Key.ENTER);
}
=======

  async openDeviceCreationModal() {
    const dropdownButton =
      await this.elementHelperService.findAndWaitForElementByTag(
        "radon-bottom-bar-device-select-dropdown-trigger"
      );

    await this.driver.wait(async () => {
      return await dropdownButton.isEnabled();
    });

    dropdownButton.click();

    await this.elementHelperService.findAndClickElementByTag(
      "device-select-menu-manage-devices-button"
    );

    await this.elementHelperService.findAndClickElementByTag(
      "manage-devices-menu-create-new-device-button"
    );
  }

  async fillDeviceCreationForm(deviceName) {
    await this.elementHelperService.findAndClickElementByTag(
      "creating-device-form-device-type-select"
    );

    const selectedDevice =
      await this.elementHelperService.findAndWaitForElement(
        By.css(
          '[data-testid^="creating-device-form-device-type-select-item-"]'
        ),
        "Timed out waiting for an element matching from devices list"
      );
    await selectedDevice.click();

    await this.elementHelperService.findAndClickElementByTag(
      "creating-device-form-system-image-select"
    );

    const selectedSystemImage =
      await this.elementHelperService.findAndWaitForElement(
        By.css(
          '[data-testid^="creating-device-form-system-image-select-item-"]:not(.select-item-marked)'
        ),
        "Timed out waiting for an element matching from system image list"
      );
    await selectedSystemImage.click();

    const deviceNameInput =
      await this.elementHelperService.findAndWaitForElement(
        By.css('[data-testid="creating-device-form-name-input"]'),
        "Timed out waiting for an element matching from system image list"
      );

    deviceNameInput.click();
    await deviceNameInput.sendKeys(Key.chord(Key.COMMAND, "a"));
    deviceNameInput.clear();
    await this.driver.wait(async () => {
      const value = await deviceNameInput.getAttribute("value");
      return value === "";
    }, 3000);
    await deviceNameInput.sendKeys(deviceName);
  }

  async addNewDevice(newDeviceName) {
    await this.openDeviceCreationModal();
    await this.fillDeviceCreationForm(newDeviceName);

    await this.elementHelperService.findAndClickElementByTag(
      "creating-device-form-confirmation-button"
    );
  }
  // #endregion

  // #region Deleting devices
  async deleteDevice(deviceName) {
    await this.elementHelperService.findAndClickElementByTag(
      `manage-devices-menu-delete-button-device-${deviceName}`
    );

    await this.elementHelperService.findAndClickElementByTag(
      `confirm-delete-device-button`
    );
  }
  async deleteAllDevices() {
    await this.radonViewsService.openRadonIDEPanel();
    await this.elementHelperService.findAndClickElementByTag(
      `radon-bottom-bar-device-select-dropdown-trigger`
    );
    await this.elementHelperService.findAndClickElementByTag(
      `device-select-menu-manage-devices-button`
    );

    try {
      while (true) {
        const deviceDeleteButton =
          await this.elementHelperService.findAndWaitForElement(
            By.css(
              `[data-testid^="manage-devices-menu-delete-button-device-"]`
            ),
            "Timed out waiting for device delete button",
            5000
          );
        await deviceDeleteButton.click();
        await this.elementHelperService.findAndClickElementByTag(
          `confirm-delete-device-button`
        );

        await this.elementHelperService.waitUntilElementGone(
          By.css(`[data-testid="device-removing-confirmation-view"]`),
          3000,
          "delete confirmation modal did not disappear"
        );
      }
    } catch (e) {}
    this.elementHelperService.findAndClickElementByTag(`modal-close-button`);
  }
  // #endregion

  // #region Modifying devices
  async modifyDeviceName(deviceName, modifiedDeviceName) {
    await this.elementHelperService.findAndClickElementByTag(
      `manage-devices-menu-rename-button-device-${deviceName}`
    );

    const deviceNameInput =
      await this.elementHelperService.findAndWaitForElement(
        By.css('[data-testid="renaming-device-view-input"]'),
        "Timed out waiting for device name input"
      );

    deviceNameInput.click();
    await deviceNameInput.sendKeys(Key.chord(Key.COMMAND, "a"), Key.BACK_SPACE);
    deviceNameInput.clear();
    await this.driver.wait(async () => {
      return (await deviceNameInput.getAttribute("value")) === "";
    });
    await deviceNameInput.sendKeys(modifiedDeviceName);

    await this.elementHelperService.findAndClickElementByTag(
      `renaming-device-view-save-button`
    );
  }
}

// #endregion
// #endregion

>>>>>>> f295e69b
// #region App manipulation

export class AppManipulationService {
  constructor(driver) {
    this.driver = driver;
    this.elementHelperService = new ElementHelperService(driver);
  }

  async waitForAppToLoad() {
    await this.driver.wait(
      async () => {
        const phoneScreen = await this.elementHelperService.safeFind(
          By.css('[data-testid="phone-screen"]')
        );
        if (await phoneScreen?.isDisplayed()) {
          return phoneScreen;
        }

        const errorPopup = await this.elementHelperService.safeFind(
          By.css('[data-testid="alert-dialog-content"]')
        );
        if (await errorPopup?.isDisplayed()) {
          this.elementHelperService.findAndClickElementByTag(
            "alert-open-logs-button"
          );
          return errorPopup;
        }

        return false;
      },
      600000,
      "Timed out waiting for phone-screen"
    );
  }

  async clickInsidePhoneScreen(position) {
    const phoneScreen = await this.elementHelperService.findAndWaitForElement(
      By.css(`[data-testid="phone-screen"]`),
      "Timed out waiting for phone-screen"
    );

    const rect = await phoneScreen.getRect();
    const phoneWidth = rect.width;
    const phoneHeight = rect.height;

    const actions = this.driver.actions({ bridge: true });
    await actions
      .move({
        // origin is center of phoneScreen
        origin: phoneScreen,
        x: Math.floor((position.x + position.width / 2) * phoneWidth),
        y: Math.floor((position.y + position.height / 2) * phoneHeight),
      })
      // .click() method does not trigger show touch on phone screen
      .press()
      .pause(250)
      .release()
      .perform();
  }

  async clickInPhoneAndWaitForMessage(position) {
    const messagePromise = waitForMessage();
    await this.clickInsidePhoneScreen(position);
    return await messagePromise;
  }

  async getButtonCoordinates(appWebsocket, buttonID) {
    const messagePromise = waitForMessage();
    appWebsocket.send(`getPosition:${buttonID}`);
    const position = await messagePromise;

    if (!position) {
      throw new Error("No position received from getPosition");
    }

    return position;
  }
}

// #endregion<|MERGE_RESOLUTION|>--- conflicted
+++ resolved
@@ -108,7 +108,6 @@
     this.elementHelperService = new ElementHelperService(driver);
     this.radonViewsService = new RadonViewsService(driver);
   }
-<<<<<<< HEAD
 
   async openDeviceCreationModal() {
     const dropdownButton =
@@ -258,7 +257,8 @@
 // #endregion
 // #endregion
 
-// #region Managing Webviews
+// #region WebView
+
 export async function findWebViewIFrame(driver, iframeTitle) {
   const elementHelperService = new ElementHelperService(driver);
   await driver.switchTo().defaultContent();
@@ -285,174 +285,27 @@
 
 // #region Saving files
 export async function findAndFillSaveFileForm(driver, filename) {
+  const elementHelperService = new ElementHelperService(driver);
   await driver.switchTo().defaultContent();
 
-  const quickInput = await findAndWaitForElement(
-    driver,
+  const quickInput = await elementHelperService.findAndWaitForElement(
     By.css(".quick-input-widget input"),
-    "Timed out waiting for quick input",
-    10000
+    "Timed out waiting for quick input"
   );
 
-  await quickInput.click();
-  while ((await quickInput.getAttribute("value")).length > 0) {
-    await quickInput.sendKeys(Key.BACK_SPACE);
-    await quickInput.sendKeys(Key.DELETE);
-  }
+  await driver.executeScript("arguments[0].value = '';", quickInput);
+
   await quickInput.sendKeys("~");
-  await quickInput.sendKeys(filename, Key.ENTER);
-}
-=======
-
-  async openDeviceCreationModal() {
-    const dropdownButton =
-      await this.elementHelperService.findAndWaitForElementByTag(
-        "radon-bottom-bar-device-select-dropdown-trigger"
-      );
-
-    await this.driver.wait(async () => {
-      return await dropdownButton.isEnabled();
-    });
-
-    dropdownButton.click();
-
-    await this.elementHelperService.findAndClickElementByTag(
-      "device-select-menu-manage-devices-button"
-    );
-
-    await this.elementHelperService.findAndClickElementByTag(
-      "manage-devices-menu-create-new-device-button"
-    );
-  }
-
-  async fillDeviceCreationForm(deviceName) {
-    await this.elementHelperService.findAndClickElementByTag(
-      "creating-device-form-device-type-select"
-    );
-
-    const selectedDevice =
-      await this.elementHelperService.findAndWaitForElement(
-        By.css(
-          '[data-testid^="creating-device-form-device-type-select-item-"]'
-        ),
-        "Timed out waiting for an element matching from devices list"
-      );
-    await selectedDevice.click();
-
-    await this.elementHelperService.findAndClickElementByTag(
-      "creating-device-form-system-image-select"
-    );
-
-    const selectedSystemImage =
-      await this.elementHelperService.findAndWaitForElement(
-        By.css(
-          '[data-testid^="creating-device-form-system-image-select-item-"]:not(.select-item-marked)'
-        ),
-        "Timed out waiting for an element matching from system image list"
-      );
-    await selectedSystemImage.click();
-
-    const deviceNameInput =
-      await this.elementHelperService.findAndWaitForElement(
-        By.css('[data-testid="creating-device-form-name-input"]'),
-        "Timed out waiting for an element matching from system image list"
-      );
-
-    deviceNameInput.click();
-    await deviceNameInput.sendKeys(Key.chord(Key.COMMAND, "a"));
-    deviceNameInput.clear();
-    await this.driver.wait(async () => {
-      const value = await deviceNameInput.getAttribute("value");
-      return value === "";
-    }, 3000);
-    await deviceNameInput.sendKeys(deviceName);
-  }
-
-  async addNewDevice(newDeviceName) {
-    await this.openDeviceCreationModal();
-    await this.fillDeviceCreationForm(newDeviceName);
-
-    await this.elementHelperService.findAndClickElementByTag(
-      "creating-device-form-confirmation-button"
-    );
-  }
-  // #endregion
-
-  // #region Deleting devices
-  async deleteDevice(deviceName) {
-    await this.elementHelperService.findAndClickElementByTag(
-      `manage-devices-menu-delete-button-device-${deviceName}`
-    );
-
-    await this.elementHelperService.findAndClickElementByTag(
-      `confirm-delete-device-button`
-    );
-  }
-  async deleteAllDevices() {
-    await this.radonViewsService.openRadonIDEPanel();
-    await this.elementHelperService.findAndClickElementByTag(
-      `radon-bottom-bar-device-select-dropdown-trigger`
-    );
-    await this.elementHelperService.findAndClickElementByTag(
-      `device-select-menu-manage-devices-button`
-    );
-
-    try {
-      while (true) {
-        const deviceDeleteButton =
-          await this.elementHelperService.findAndWaitForElement(
-            By.css(
-              `[data-testid^="manage-devices-menu-delete-button-device-"]`
-            ),
-            "Timed out waiting for device delete button",
-            5000
-          );
-        await deviceDeleteButton.click();
-        await this.elementHelperService.findAndClickElementByTag(
-          `confirm-delete-device-button`
-        );
-
-        await this.elementHelperService.waitUntilElementGone(
-          By.css(`[data-testid="device-removing-confirmation-view"]`),
-          3000,
-          "delete confirmation modal did not disappear"
-        );
-      }
-    } catch (e) {}
-    this.elementHelperService.findAndClickElementByTag(`modal-close-button`);
-  }
-  // #endregion
-
-  // #region Modifying devices
-  async modifyDeviceName(deviceName, modifiedDeviceName) {
-    await this.elementHelperService.findAndClickElementByTag(
-      `manage-devices-menu-rename-button-device-${deviceName}`
-    );
-
-    const deviceNameInput =
-      await this.elementHelperService.findAndWaitForElement(
-        By.css('[data-testid="renaming-device-view-input"]'),
-        "Timed out waiting for device name input"
-      );
-
-    deviceNameInput.click();
-    await deviceNameInput.sendKeys(Key.chord(Key.COMMAND, "a"), Key.BACK_SPACE);
-    deviceNameInput.clear();
-    await this.driver.wait(async () => {
-      return (await deviceNameInput.getAttribute("value")) === "";
-    });
-    await deviceNameInput.sendKeys(modifiedDeviceName);
-
-    await this.elementHelperService.findAndClickElementByTag(
-      `renaming-device-view-save-button`
-    );
-  }
-}
-
-// #endregion
-// #endregion
-
->>>>>>> f295e69b
+  await quickInput.sendKeys(filename);
+
+  const quickInputButton = await elementHelperService.findAndWaitForElement(
+    By.css(".quick-input-action"),
+    "Timed out waiting for quick input button"
+  );
+
+  quickInputButton.click();
+}
+
 // #region App manipulation
 
 export class AppManipulationService {
