--- conflicted
+++ resolved
@@ -3,71 +3,6 @@
 import { By, Key } from "vscode-extension-tester";
 
 // #region Opening radon views
-<<<<<<< HEAD
-export async function openRadonIDEPanel(driver) {
-  await driver.findElement(By.css("div#swmansion\\.react-native-ide")).click();
-
-  const webview = await findAndWaitForElement(
-    driver,
-    By.css('iframe[class*="webview"]'),
-    "Timed out waiting for Radon IDE webview"
-  );
-  await driver.switchTo().frame(webview);
-
-  const iframe = await findAndWaitForElement(
-    driver,
-    By.css('iframe[title="Radon IDE"]'),
-    "Timed out waiting for Radon IDE iframe"
-  );
-
-  await driver.switchTo().frame(iframe);
-  await driver.wait(async () => {
-    try {
-      await driver.findElement(By.css("[data-test=vscode-progress-ring]"));
-    } catch {
-      return true;
-    }
-    return false;
-  });
-}
-export async function openRadonSettingsMenu(driver) {
-  await findAndClickElementByTag(
-    driver,
-    "radon-top-bar-settings-dropdown-trigger"
-  );
-}
-export async function openRadonDeviceSettingsMenu(driver) {
-  await findAndClickElementByTag(
-    driver,
-    "radon-bottom-bar-device-settings-dropdown-trigger"
-  );
-}
-export async function openAndGetDebugConsoleElement(driver) {
-  await findAndClickElementByTag(driver, `radon-top-bar-debug-console-button`);
-
-  // without this delay function above does not open debug window
-  await driver.sleep(1000);
-  await driver.switchTo().defaultContent();
-  const debugConsole = await findAndWaitForElement(
-    driver,
-    // vscode sets this id
-    By.css(`#workbench\\.panel\\.repl`),
-    "Timed out waiting for debug console"
-  );
-
-  return debugConsole;
-}
-export async function clickOnSourceInDebugConsole(driver, textPattern) {
-  const outputLine = await findAndWaitForElement(
-    driver,
-    By.xpath(`//span[contains(text(), '${textPattern}')]/ancestor::div[1]`)
-  );
-
-  const source = await outputLine.findElement(By.css(".source"));
-  const [file, lineNumber] = (await source.getText()).split(":");
-  await source.click();
-  return { file, lineNumber };
-=======
 export class RadonViewsService {
   constructor(driver) {
     this.driver = driver;
@@ -142,7 +77,6 @@
     await source.click();
     return { file, lineNumber };
   }
->>>>>>> 04bab281
 }
 
 //#endregion
@@ -306,30 +240,6 @@
         "Timed out waiting for device name input"
       );
 
-<<<<<<< HEAD
-// #region Modifying devices
-export async function modifyDeviceName(driver, deviceName, modifiedDeviceName) {
-  await findAndClickElementByTag(
-    driver,
-    `manage-devices-menu-rename-button-device-${deviceName}`
-  );
-
-  const deviceNameInput = await findAndWaitForElement(
-    driver,
-    By.css('[data-test="renaming-device-view-input"]'),
-    "Timed out waiting for device name input"
-  );
-
-  deviceNameInput.click();
-  await deviceNameInput.sendKeys(Key.chord(Key.COMMAND, "a"), Key.BACK_SPACE);
-  await deviceNameInput.clear();
-  await driver.wait(async () => {
-    return (await deviceNameInput.getAttribute("value")) === "";
-  });
-  await deviceNameInput.sendKeys(modifiedDeviceName);
-
-  await findAndClickElementByTag(driver, `renaming-device-view-save-button`);
-=======
     deviceNameInput.click();
     await deviceNameInput.sendKeys(Key.chord(Key.COMMAND, "a"), Key.BACK_SPACE);
     deviceNameInput.clear();
@@ -342,7 +252,6 @@
       `renaming-device-view-save-button`
     );
   }
->>>>>>> 04bab281
 }
 
 // #endregion
@@ -350,6 +259,7 @@
 
 // #region Managing Webviews
 export async function findWebViewIFrame(driver, iframeTitle) {
+  const elementHelperService = new ElementHelperService(driver);
   await driver.switchTo().defaultContent();
   const webviews = await driver.findElements(
     By.css('iframe[class*="webview"]')
@@ -357,8 +267,7 @@
   for (let webview of webviews) {
     await driver.switchTo().frame(webview);
     try {
-      const iframe = await findAndWaitForElement(
-        driver,
+      const iframe = await elementHelperService.findAndWaitForElement(
         By.css(`iframe[title="${iframeTitle}"]`),
         `Timed out waiting for Radon IDE iframe with title ${iframeTitle}`,
         5000
