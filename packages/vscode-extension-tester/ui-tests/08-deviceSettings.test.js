--- conflicted
+++ resolved
@@ -99,15 +99,10 @@
           appWebsocket,
           "getOrientation"
         );
-<<<<<<< HEAD
-      await driver.executeScript("arguments[0].click();", rotationButton);
-    }
-=======
       return orientation.value === "landscape";
     }, 5000);
 
     await rotateDevice("portrait");
->>>>>>> f54f1c77
 
     await driver.wait(async () => {
       const orientation =
@@ -118,21 +113,10 @@
       return orientation.value === "portrait";
     }, 5000);
 
-<<<<<<< HEAD
-    await driver.wait(async () => {
-      const orientation =
-        await appManipulationService.sendMessageAndWaitForResponse(
-          appWebsocket,
-          "getOrientation"
-        );
-      return orientation.value === "landscape";
-    }, 5000);
-=======
     // rotation does not work without this sleep
     await driver.sleep(1000);
 
     await rotateDevice("clockwise");
->>>>>>> f54f1c77
 
     await driver.wait(async () => {
       const orientation =
@@ -143,11 +127,8 @@
       return orientation.value === "landscape";
     }, 5000);
 
-<<<<<<< HEAD
-=======
     await rotateDevice("anticlockwise");
 
->>>>>>> f54f1c77
     await driver.wait(async () => {
       const orientation =
         await appManipulationService.sendMessageAndWaitForResponse(
@@ -156,10 +137,7 @@
         );
       return orientation.value === "portrait";
     }, 5000);
-<<<<<<< HEAD
-=======
-  });
->>>>>>> f54f1c77
+  });
 
   it("should rotate device using shortcuts", async () => {
     // there is no Key.OPTION in selenium and Key.ALT does not work as expected on Mac
@@ -183,8 +161,6 @@
         );
       return orientation.value === "landscape";
     }, 5000);
-<<<<<<< HEAD
-=======
 
     await driver.executeScript(`
         const evt = new KeyboardEvent('keydown', {
@@ -196,7 +172,6 @@
         });
         document.dispatchEvent(evt);
       `);
->>>>>>> f54f1c77
 
     await driver.wait(async () => {
       const orientation =
@@ -208,27 +183,10 @@
     }, 5000);
   });
 
-<<<<<<< HEAD
-    await driver.wait(async () => {
-      const orientation =
-        await appManipulationService.sendMessageAndWaitForResponse(
-          appWebsocket,
-          "getOrientation"
-        );
-      return orientation.value === "portrait";
-    }, 5000);
-  });
-
-  it("should rotate device using shortcuts", async () => {
-    // there is no Key.OPTION in selenium and Key.ALT does not work as expected on Mac
-    // so we use custom script to dispatch keyboard event, instead of standard selenium way
-    await driver.executeScript(`
-=======
   it("should stay stable after rapid rotations", async () => {
     for (let i of rotationSequence) {
       if (i === "1")
         await driver.executeScript(`
->>>>>>> f54f1c77
         const evt = new KeyboardEvent('keydown', {
           key: '9',
           code: 'Digit9',
@@ -237,38 +195,6 @@
           bubbles: true
         });
         document.dispatchEvent(evt);
-<<<<<<< HEAD
-      `);
-
-    await driver.wait(async () => {
-      const orientation =
-        await appManipulationService.sendMessageAndWaitForResponse(
-          appWebsocket,
-          "getOrientation"
-        );
-      return orientation.value === "landscape";
-    }, 5000);
-
-    await driver.executeScript(`
-        const evt = new KeyboardEvent('keydown', {
-          key: '0',
-          code: 'Digit0',
-          altKey: true,
-          ctrlKey: true,
-          bubbles: true
-        });
-        document.dispatchEvent(evt);
-      `);
-
-    await driver.wait(async () => {
-      const orientation =
-        await appManipulationService.sendMessageAndWaitForResponse(
-          appWebsocket,
-          "getOrientation"
-        );
-      return orientation.value === "portrait";
-    }, 5000);
-=======
         `);
       else
         await driver.executeScript(`
@@ -314,7 +240,6 @@
 
       await new Promise((r) => setTimeout(r, 100));
     }
->>>>>>> f54f1c77
   });
 
   it("should change device font size", async () => {
@@ -379,24 +304,6 @@
     }, 5000);
   });
 
-<<<<<<< HEAD
-  it("should open app switcher in simulator", async () => {
-    radonViewsService.openRadonDeviceSettingsMenu();
-    await elementHelperService.findAndClickElementByTag(
-      "open-app-switcher-button"
-    );
-
-    await driver.wait(async () => {
-      const appState =
-        await appManipulationService.sendMessageAndWaitForResponse(
-          getAppWebsocket(),
-          "getAppState"
-        );
-      // this test works on iOS only, Android app's state stays active in app switcher
-      return appState.value === "inactive";
-    }, 5000);
-  });
-=======
   itIf(
     !getConfiguration().IS_ANDROID,
     "should open app switcher in simulator",
@@ -417,7 +324,6 @@
       }, 5000);
     }
   );
->>>>>>> f54f1c77
 
   it("should press home button in simulator", async () => {
     radonViewsService.openRadonDeviceSettingsMenu();
