import fs from "fs";
import path from "path";
import {
  VSBrowser,
  WebView,
  Workbench,
  EditorView,
  BottomBarPanel,
  Key,
} from "vscode-extension-tester";
import {
  initServer,
  getAppWebsocket,
  closeServer,
} from "../server/webSocketServer.js";
import initServices from "../services/index.js";
import startRecording from "../utils/screenRecording.js";
import getConfiguration from "../configuration.js";
import { texts } from "../utils/constants.js";

const { IS_RECORDING } = getConfiguration();

let driver, workbench, view, browser;
let recorder;
const failedTests = [];

before(async function () {
  initServer(8080);
  console.log("Initializing VSBrowser...");

  browser = VSBrowser.instance;
  if (!browser) {
    console.error("Failed to initialize VSBrowser.");
    return;
  }
  driver = browser.driver;
  if (!driver) {
    console.error("Failed to obtain driver from VSBrowser.");
    return;
  }

  await browser.waitForWorkbench();
  workbench = new Workbench();
  await workbench.executeCommand("Notifications: Toggle Do Not Disturb Mode");
  await workbench.executeCommand("View: Close All Editors");

  view = new WebView();

  await workbench.executeCommand("Chat: Open Chat");
  await workbench.executeCommand("View: Toggle Secondary Side Bar Visibility");

  const radonViewsService = initServices(driver).radonViewsService;

  await radonViewsService.activateRadonIDELicense();
  await driver.switchTo().defaultContent();
  if (IS_RECORDING) {
    recorder = startRecording(driver, { interval: 100 });
  }
<<<<<<< HEAD
  await workbench.executeCommand("Chat: Open Chat");
  await workbench.executeCommand("View: Toggle Secondary Side Bar Visibility");

  const radonViewsService = initServices(driver).radonViewsService;
  await radonViewsService.activateRadonIDELicense();
=======
>>>>>>> 86e9ff9f
});

export const cleanUpAfterTest = async () => {
  // in case some modal stayed opened after tests
  await driver.actions().sendKeys(Key.ESCAPE).perform();

  const { vscodeHelperService } = initServices(driver);
  view = new WebView();
  await view.switchBack();
  let bottomBar = new BottomBarPanel();
  await bottomBar.toggle(false);
  await new EditorView().closeAllEditors();
  await driver.switchTo().defaultContent();

  await vscodeHelperService.openCommandLineAndExecute(
    "Developer: Reload Window"
  );

  driver.wait(async () => {
    try {
      workbench = new Workbench();
    } catch {
      return false;
    }
    return true;
  }, 10000);

  // waiting for vscode to get ready after reload
  await driver.wait(async () => {
    try {
      await workbench.getTitleBar().getTitle();
      return true;
    } catch {
      return false;
    }
  }, 10000);
};

afterEach(async function () {
  if (this.currentTest.state === "failed") {
    driver = VSBrowser.instance.driver;
    const image = await driver.takeScreenshot();

    const screenshotDir = path.join(process.cwd(), "screenshots");
    const filePath = path.join(
      screenshotDir,
      `${this.currentTest.title}-${Date.now()}.png`
    );

    fs.mkdirSync(screenshotDir, { recursive: true });
    fs.writeFileSync(filePath, image, "base64");
    console.log(`Saved screenshot: ${filePath}`);
    failedTests.push(this.currentTest.fullTitle());
  }

  await cleanUpAfterTest();
});

after(async function () {
  if (IS_RECORDING && recorder) {
    await recorder.stop();
  }
  closeServer();
  console.log(
    `==== Summary app: ${texts.expectedProjectName} | code version: ${
      process.env["CODE_VERSION"] || "latest"
    } ====`
  );
  // console log additional informations after standard mocha report
  setTimeout(() => {
    if (failedTests.length > 0) {
      const failingTestNumbers = [
        ...new Set(failedTests.map((x) => x.split(" - ")[0])),
      ];
      console.log("Test suit numbers that failed:");
      console.log(failingTestNumbers.join(" "));
      console.log(
        "To re-run test suits that failed use one of the commands below:"
      );
      console.log(
        `npm run prepare-and-run-tests -- <test-app> ${failingTestNumbers.join(
          " "
        )}`
      );
      console.log(
        `npm run run-tests-on-VM -- <test-app> ${failingTestNumbers.join(" ")}`
      );
    }
    console.log("============");
  }, 0);
});

export function get() {
  return { driver, workbench, view, browser, appWebsocket: getAppWebsocket() };
}<|MERGE_RESOLUTION|>--- conflicted
+++ resolved
@@ -56,14 +56,6 @@
   if (IS_RECORDING) {
     recorder = startRecording(driver, { interval: 100 });
   }
-<<<<<<< HEAD
-  await workbench.executeCommand("Chat: Open Chat");
-  await workbench.executeCommand("View: Toggle Secondary Side Bar Visibility");
-
-  const radonViewsService = initServices(driver).radonViewsService;
-  await radonViewsService.activateRadonIDELicense();
-=======
->>>>>>> 86e9ff9f
 });
 
 export const cleanUpAfterTest = async () => {
