import fs from "fs";
import path from "path";
import {
  VSBrowser,
  WebView,
  Workbench,
  EditorView,
  BottomBarPanel,
  Key,
} from "vscode-extension-tester";
import { getLocal } from "mockttp";
import {
  initServer,
  getAppWebsocket,
  closeServer,
} from "../server/webSocketServer.js";
import initServices from "../services/index.js";
import startRecording from "../utils/screenRecording.js";
import getConfiguration from "../configuration.js";
import { texts } from "../utils/constants.js";
import jwt from "jsonwebtoken";
import { execSync } from "child_process";

const { IS_RECORDING } = getConfiguration();

let driver, workbench, view, browser;
let recorder;
const failedTests = [];
let mockServer;

const CA_CERT = ".proxy-ca-cert.pem";
const CA_KEY = ".proxy-key.pem";
const CA_NAME = "Local Proxy CA Tests Radon IDE";

function generateCerts() {
  if (!fs.existsSync(CA_CERT) || !fs.existsSync(CA_KEY)) {
    console.log("Generating new CA certificate and key...");
    execSync(`
      openssl req -x509 -newkey rsa:2048 -sha256 -days 1 \
        -nodes -keyout ${CA_KEY} -out ${CA_CERT} \
        -subj "/CN=${CA_NAME}"
    `);
    console.log("Generated .proxy-key.pem and .proxy-ca-cert.pem");
  }
}

function addToCertificateToStore() {
  try {
    execSync(
      `security add-certificates -k ~/Library/Keychains/login.keychain-db ${CA_CERT}`
    );
    console.log("CA certificate added to macOS trust store");
  } catch {
    console.warn("Could not add CA to trust store automatically.");
  }
}

function removeFromCertificateStore() {
  try {
    execSync(
      `security delete-certificate -c "${CA_NAME}" ~/Library/Keychains/login.keychain-db`
    );
    if (fs.existsSync(CA_CERT)) fs.unlinkSync(CA_CERT);
    if (fs.existsSync(CA_KEY)) fs.unlinkSync(CA_KEY);
    console.log("CA certificate removed from macOS certificate store");
  } catch {
    console.warn("Could not remove CA from certificate store automatically.");
  }
}

before(async function () {
  const PRIVATE_KEY =
    process.env.RADON_TESTS_SIM_SERVER_DEBUG_KEY ||
    fs.readFileSync("ec_private_key.pem", "utf8");
  generateCerts();
  addToCertificateToStore();

  mockServer = getLocal({
    https: {
      key: fs.readFileSync(CA_KEY),
      cert: fs.readFileSync(CA_CERT),
      tlsInterceptOnly: [{ hostname: "portal.ide.swmansion.com" }],
    },
  });

  mockServer
    .forPost("https://portal.ide.swmansion.com/api/create-token")
    .thenCallback(async (request) => {
      const bodyText = await request.body.getText();
      let fingerprint = null;

      const body = JSON.parse(bodyText);
      fingerprint = body.fingerprint || null;

      const now = Math.floor(Date.now() / 1000);
      const payload = {
        cp_fpr: fingerprint,
        iat: now,
        exp: now + 60 * 60 * 2,
      };

      const token = jwt.sign(payload, PRIVATE_KEY, { algorithm: "ES256" });

      return {
        statusCode: 200,
        json: { token, fingerprint },
      };
    });

  await mockServer.forAnyRequest().thenPassThrough();
  await mockServer.start(8081);

  initServer(8080);
  console.log("Initializing VSBrowser...");

  browser = VSBrowser.instance;
  if (!browser) {
    console.error("Failed to initialize VSBrowser.");
    return;
  }
  driver = browser.driver;
  if (!driver) {
    console.error("Failed to obtain driver from VSBrowser.");
    return;
  }

  await browser.waitForWorkbench();
  workbench = new Workbench();
  await workbench.executeCommand("Notifications: Toggle Do Not Disturb Mode");
  await workbench.executeCommand("View: Close All Editors");

  view = new WebView();

  await workbench.executeCommand("Chat: Open Chat");
  await workbench.executeCommand("View: Toggle Secondary Side Bar Visibility");

  const radonViewsService = initServices(driver).radonViewsService;

  await radonViewsService.activateRadonIDELicense();
  await driver.switchTo().defaultContent();
  if (IS_RECORDING) {
    recorder = startRecording(driver, { interval: 100 });
  }
<<<<<<< HEAD
=======
  await workbench.executeCommand("Chat: Open Chat");
  await workbench.executeCommand("View: Toggle Secondary Side Bar Visibility");

  const radonViewsService = initServices(driver).radonViewsService;
  await radonViewsService.activateRadonIDELicense();
>>>>>>> 3008b754
});

export const cleanUpAfterTest = async () => {
  // in case some modal stayed opened after tests
  await driver.actions().sendKeys(Key.ESCAPE).perform();

  const { vscodeHelperService } = initServices(driver);
  view = new WebView();
  await view.switchBack();
  let bottomBar = new BottomBarPanel();
  await bottomBar.toggle(false);
  await new EditorView().closeAllEditors();
  await driver.switchTo().defaultContent();

  await vscodeHelperService.openCommandLineAndExecute(
    "Developer: Reload Window"
  );

  driver.wait(async () => {
    try {
      workbench = new Workbench();
    } catch {
      return false;
    }
    return true;
  }, 10000);

  // waiting for vscode to get ready after reload
  await driver.wait(async () => {
    try {
      await workbench.getTitleBar().getTitle();
      return true;
    } catch {
      return false;
    }
  }, 10000);
};

afterEach(async function () {
  if (this.currentTest.state === "failed") {
    driver = VSBrowser.instance.driver;
    const image = await driver.takeScreenshot();

    const screenshotDir = path.join(process.cwd(), "screenshots");
    const filePath = path.join(
      screenshotDir,
      `${this.currentTest.title}-${Date.now()}.png`
    );

    fs.mkdirSync(screenshotDir, { recursive: true });
    fs.writeFileSync(filePath, image, "base64");
    console.log(`Saved screenshot: ${filePath}`);
    failedTests.push(this.currentTest.fullTitle());
  }

  await cleanUpAfterTest();
});

after(async function () {
  removeFromCertificateStore();
  if (IS_RECORDING && recorder) {
    await recorder.stop();
  }
  await mockServer.stop();
  closeServer();
  console.log(
    `==== Summary app: ${texts.expectedProjectName} | code version: ${
      process.env["CODE_VERSION"] || "latest"
    } ====`
  );
  // console log additional informations after standard mocha report
  setTimeout(() => {
    if (failedTests.length > 0) {
      const failingTestNumbers = [
        ...new Set(failedTests.map((x) => x.split(" - ")[0])),
      ];
      console.log("Test suit numbers that failed:");
      console.log(failingTestNumbers.join(" "));
      console.log(
        "To re-run test suits that failed use one of the commands below:"
      );
      console.log(
        `npm run prepare-and-run-tests -- <test-app> ${failingTestNumbers.join(
          " "
        )}`
      );
      console.log(
        `npm run run-tests-on-VM -- <test-app> ${failingTestNumbers.join(" ")}`
      );
    }
    console.log("============");
  }, 0);
});

export function get() {
  return { driver, workbench, view, browser, appWebsocket: getAppWebsocket() };
}<|MERGE_RESOLUTION|>--- conflicted
+++ resolved
@@ -8,7 +8,6 @@
   BottomBarPanel,
   Key,
 } from "vscode-extension-tester";
-import { getLocal } from "mockttp";
 import {
   initServer,
   getAppWebsocket,
@@ -18,98 +17,14 @@
 import startRecording from "../utils/screenRecording.js";
 import getConfiguration from "../configuration.js";
 import { texts } from "../utils/constants.js";
-import jwt from "jsonwebtoken";
-import { execSync } from "child_process";
 
 const { IS_RECORDING } = getConfiguration();
 
 let driver, workbench, view, browser;
 let recorder;
 const failedTests = [];
-let mockServer;
-
-const CA_CERT = ".proxy-ca-cert.pem";
-const CA_KEY = ".proxy-key.pem";
-const CA_NAME = "Local Proxy CA Tests Radon IDE";
-
-function generateCerts() {
-  if (!fs.existsSync(CA_CERT) || !fs.existsSync(CA_KEY)) {
-    console.log("Generating new CA certificate and key...");
-    execSync(`
-      openssl req -x509 -newkey rsa:2048 -sha256 -days 1 \
-        -nodes -keyout ${CA_KEY} -out ${CA_CERT} \
-        -subj "/CN=${CA_NAME}"
-    `);
-    console.log("Generated .proxy-key.pem and .proxy-ca-cert.pem");
-  }
-}
-
-function addToCertificateToStore() {
-  try {
-    execSync(
-      `security add-certificates -k ~/Library/Keychains/login.keychain-db ${CA_CERT}`
-    );
-    console.log("CA certificate added to macOS trust store");
-  } catch {
-    console.warn("Could not add CA to trust store automatically.");
-  }
-}
-
-function removeFromCertificateStore() {
-  try {
-    execSync(
-      `security delete-certificate -c "${CA_NAME}" ~/Library/Keychains/login.keychain-db`
-    );
-    if (fs.existsSync(CA_CERT)) fs.unlinkSync(CA_CERT);
-    if (fs.existsSync(CA_KEY)) fs.unlinkSync(CA_KEY);
-    console.log("CA certificate removed from macOS certificate store");
-  } catch {
-    console.warn("Could not remove CA from certificate store automatically.");
-  }
-}
 
 before(async function () {
-  const PRIVATE_KEY =
-    process.env.RADON_TESTS_SIM_SERVER_DEBUG_KEY ||
-    fs.readFileSync("ec_private_key.pem", "utf8");
-  generateCerts();
-  addToCertificateToStore();
-
-  mockServer = getLocal({
-    https: {
-      key: fs.readFileSync(CA_KEY),
-      cert: fs.readFileSync(CA_CERT),
-      tlsInterceptOnly: [{ hostname: "portal.ide.swmansion.com" }],
-    },
-  });
-
-  mockServer
-    .forPost("https://portal.ide.swmansion.com/api/create-token")
-    .thenCallback(async (request) => {
-      const bodyText = await request.body.getText();
-      let fingerprint = null;
-
-      const body = JSON.parse(bodyText);
-      fingerprint = body.fingerprint || null;
-
-      const now = Math.floor(Date.now() / 1000);
-      const payload = {
-        cp_fpr: fingerprint,
-        iat: now,
-        exp: now + 60 * 60 * 2,
-      };
-
-      const token = jwt.sign(payload, PRIVATE_KEY, { algorithm: "ES256" });
-
-      return {
-        statusCode: 200,
-        json: { token, fingerprint },
-      };
-    });
-
-  await mockServer.forAnyRequest().thenPassThrough();
-  await mockServer.start(8081);
-
   initServer(8080);
   console.log("Initializing VSBrowser...");
 
@@ -130,25 +45,14 @@
   await workbench.executeCommand("View: Close All Editors");
 
   view = new WebView();
-
-  await workbench.executeCommand("Chat: Open Chat");
-  await workbench.executeCommand("View: Toggle Secondary Side Bar Visibility");
-
-  const radonViewsService = initServices(driver).radonViewsService;
-
-  await radonViewsService.activateRadonIDELicense();
-  await driver.switchTo().defaultContent();
   if (IS_RECORDING) {
     recorder = startRecording(driver, { interval: 100 });
   }
-<<<<<<< HEAD
-=======
   await workbench.executeCommand("Chat: Open Chat");
   await workbench.executeCommand("View: Toggle Secondary Side Bar Visibility");
 
   const radonViewsService = initServices(driver).radonViewsService;
   await radonViewsService.activateRadonIDELicense();
->>>>>>> 3008b754
 });
 
 export const cleanUpAfterTest = async () => {
@@ -208,11 +112,9 @@
 });
 
 after(async function () {
-  removeFromCertificateStore();
   if (IS_RECORDING && recorder) {
     await recorder.stop();
   }
-  await mockServer.stop();
   closeServer();
   console.log(
     `==== Summary app: ${texts.expectedProjectName} | code version: ${
