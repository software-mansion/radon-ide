name: Build VSIX and Run Tests (macOS)

on:
  workflow_dispatch:
    inputs:
      node:
        description: Node.js version to use
        required: false
        default: "22"
      testApp:
        description: Project app name to test
        type: choice
        required: true
        default: "react-native-81"
        options:
          - "react-native-74"
          - "react-native-75"
          - "react-native-76"
          - "react-native-77"
          - "react-native-78"
          - "react-native-79"
          - "react-native-80"
          - "react-native-81"
          - "react-native-82"
          - "expo-51"
          - "expo-52-prebuild-with-plugins"
          - "expo-53"
          - "expo-54"
          # - "expo-52-eas"
          # - "expo-50-dev-client"
          # - "expo-51-dev-client"
          # - "expo-go"
          # - "expo-router"
          # - "nx-monorepo"
          # - "pnpm-monorepo"
      isRecording:
        description: Whether to record video
        type: boolean
        required: false
        default: "true"
      testsToRun:
        description: Space-separated list of test numbers to run (none runs all tests)
        required: false
        default: ""
      testsToExclude:
        description: Space-separated list of test numbers to exclude (none excludes nothing)
        required: false
        default: ""
      VSCodeVersion:
        description: vscode version to use (e.g. "1.99.1")
        required: true
        default: "latest"
  schedule:
    - cron: "27 1 * * *"

jobs:
  set-matrix:
    runs-on: ubuntu-latest
    outputs:
      matrix: ${{ steps.set-matrix.outputs.matrix }}
    steps:
      - id: set-matrix
        run: |
          if [ "${{ github.event_name }}" = "workflow_dispatch" ]; then
            echo "matrix={\"include\":[{\"testApp\":\"${{ github.event.inputs.testApp }}\",\"node\":\"${{ github.event.inputs.node || '22' }}\",\"isRecording\":\"${{ github.event.inputs.isRecording }}\",\"testsToRun\":\"${{ github.event.inputs.testsToRun }}\",\"testsToExclude\":\"${{ github.event.inputs.testsToExclude }}\"}]}" >> $GITHUB_OUTPUT
          else
            echo "matrix={\"include\":[ \
              {\"testApp\":\"react-native-81\",\"node\":\"22\",\"isRecording\":\"true\",\"testsToRun\":\"\",\"testsToExclude\":\"\"}, \
              {\"testApp\":\"expo-53\",\"node\":\"22\",\"isRecording\":\"true\",\"testsToRun\":\"\",\"testsToExclude\":\"\"}, \
              {\"testApp\":\"expo-54\",\"node\":\"22\",\"isRecording\":\"true\",\"testsToRun\":\"\",\"testsToExclude\":\"\"} \
            ]}" >> $GITHUB_OUTPUT
          fi

  build-and-test:
    needs: set-matrix
    runs-on: macos-latest-xlarge
<<<<<<< HEAD
    strategy:
      fail-fast: false
      matrix: ${{ fromJson(needs.set-matrix.outputs.matrix) }}
=======

    env:
      NODE_VERSION: ${{ github.event.inputs.node || '22' }}
      PROJECT_NAME: ${{ github.event.inputs.testApp || 'expo-54' }}
      IS_RECORDING: ${{ github.event.inputs.isRecording || 'true' }}
      TESTS_TO_RUN: ${{ github.event.inputs.testsToRun || '' }}
      TESTS_TO_EXCLUDE: ${{ github.event.inputs.testsToExclude || '' }}
      CODE_VERSION: ${{ github.event.inputs.VSCodeVersion || 'latest' }}
      IS_GITHUB_ACTIONS: "true"
>>>>>>> 3b4ca34e

    steps:
      - name: Checkout repository
        uses: actions/checkout@v4

      - name: log inputs
        run: |
          echo "testApp: ${{ matrix.testApp }}"
          echo "isRecording: ${{ matrix.isRecording }}"
          echo "testsToRun: ${{ matrix.testsToRun }}"
          echo "testsToExclude: ${{ matrix.testsToExclude }}"

      - name: check sdk
        run: xcodebuild -showsdks

      - name: Show Xcode version
        run: xcodebuild -version

      - name: Setup Node.js
        uses: actions/setup-node@v4
        with:
          node-version: ${{ matrix.node }}

      - name: Enforce HTTPS for submodules
        run: git config --global url."https://github.com/".insteadOf "git@github.com:"

      - name: Cache npm (extension)
        uses: actions/cache@v4
        with:
          path: ~/.npm
          key: ${{ runner.os }}-node-${{ hashFiles('packages/vscode-extension/package-lock.json') }}
          restore-keys: |
            ${{ runner.os }}-node-

      - name: Install dependencies (extension)
        run: npm ci
        working-directory: packages/vscode-extension

      - name: Cache npm (tester)
        uses: actions/cache@v4
        with:
          path: ~/.npm
          key: ${{ runner.os }}-node-${{ hashFiles('packages/vscode-extension-tester/package-lock.json') }}
          restore-keys: |
            ${{ runner.os }}-node-

      - name: Install dependencies (tester)
        run: npm ci
        working-directory: packages/vscode-extension-tester

      - name: Install vsce CLI
        run: npm i -g @vscode/vsce

      - name: Get test app
        run: npm run get-test-app -- ${{ matrix.testApp }}
        working-directory: packages/vscode-extension-tester

      - name: Build VSIX package
        run: npm run build-vsix-package
        working-directory: packages/vscode-extension-tester
        env:
          GH_TOKEN: ${{ github.token }}

      - name: Install ffmpeg
        if: ${{ matrix.isRecording == 'true' }}
        run: brew install ffmpeg

      - name: Run setup-run-tests
        run: npm run setup-run-tests -- ${{ matrix.testsToRun }} --exclude ${{ matrix.testsToExclude }}
        working-directory: packages/vscode-extension-tester
        env:
          PROJECT_NAME: ${{ matrix.testApp }}
          IS_RECORDING: ${{ matrix.isRecording }}
          IS_GITHUB_ACTIONS: "true"

      - name: make video
        if: ${{ always() && matrix.isRecording == 'true' }}
        timeout-minutes: 1
        run: ffmpeg -framerate 10 -i frame-%04d.png -vf "scale=trunc(iw/2)*2:trunc(ih/2)*2" -c:v libx264 -pix_fmt yuv420p vscode-ui-recording.mp4
        working-directory: packages/vscode-extension-tester/videos

      - name: Upload screenshots on failure
        if: failure()
        uses: actions/upload-artifact@v4
        with:
          name: vscode-ui-screenshots
          path: packages/vscode-extension-tester/screenshots/
          retention-days: 7

      - name: build output
        if: always()
        uses: actions/upload-artifact@v4
        timeout-minutes: 1
        with:
          name: output
          path: packages/vscode-extension-tester/output.txt
          retention-days: 7

      - name: Upload video recording
        if: ${{ always() && matrix.isRecording == 'true' }}
        uses: actions/upload-artifact@v4
        timeout-minutes: 1
        with:
          name: vscode-ui-recording
          path: packages/vscode-extension-tester/videos/vscode-ui-recording.mp4
          retention-days: 7

      - name: Upload screenshot made by radon
        if: ${{ always() && matrix.isRecording == 'true' }}
        uses: actions/upload-artifact@v4
        timeout-minutes: 1
        with:
          name: radon-screenshot
          path: packages/vscode-extension-tester/data/screenshotTest..png
          retention-days: 7

      - name: Upload recording made by radon
        if: ${{ always() && matrix.isRecording == 'true' }}
        uses: actions/upload-artifact@v4
        timeout-minutes: 1
        with:
          name: radon-recording
          path: packages/vscode-extension-tester/data/recordingTest..mp4
          retention-days: 7<|MERGE_RESOLUTION|>--- conflicted
+++ resolved
@@ -62,33 +62,21 @@
       - id: set-matrix
         run: |
           if [ "${{ github.event_name }}" = "workflow_dispatch" ]; then
-            echo "matrix={\"include\":[{\"testApp\":\"${{ github.event.inputs.testApp }}\",\"node\":\"${{ github.event.inputs.node || '22' }}\",\"isRecording\":\"${{ github.event.inputs.isRecording }}\",\"testsToRun\":\"${{ github.event.inputs.testsToRun }}\",\"testsToExclude\":\"${{ github.event.inputs.testsToExclude }}\"}]}" >> $GITHUB_OUTPUT
+            echo "matrix={\"include\":[{\"testApp\":\"${{ github.event.inputs.testApp }}\",\"node\":\"${{ github.event.inputs.node || '22' }}\",\"isRecording\":\"${{ github.event.inputs.isRecording }}\",\"testsToRun\":\"${{ github.event.inputs.testsToRun }}\",\"testsToExclude\":\"${{ github.event.inputs.testsToExclude }}\",\"codeVersion\":\"${{ github.event.inputs.codeVersion || 'latest' }}\"}]}" >> $GITHUB_OUTPUT
           else
             echo "matrix={\"include\":[ \
-              {\"testApp\":\"react-native-81\",\"node\":\"22\",\"isRecording\":\"true\",\"testsToRun\":\"\",\"testsToExclude\":\"\"}, \
-              {\"testApp\":\"expo-53\",\"node\":\"22\",\"isRecording\":\"true\",\"testsToRun\":\"\",\"testsToExclude\":\"\"}, \
-              {\"testApp\":\"expo-54\",\"node\":\"22\",\"isRecording\":\"true\",\"testsToRun\":\"\",\"testsToExclude\":\"\"} \
+              {\"testApp\":\"react-native-81\",\"node\":\"22\",\"isRecording\":\"true\",\"testsToRun\":\"\",\"testsToExclude\":\"\",\"codeVersion\":\"latest\"}, \
+              {\"testApp\":\"expo-53\",\"node\":\"22\",\"isRecording\":\"true\",\"testsToRun\":\"\",\"testsToExclude\":\"\",\"codeVersion\":\"latest\"}, \
+              {\"testApp\":\"expo-54\",\"node\":\"22\",\"isRecording\":\"true\",\"testsToRun\":\"\",\"testsToExclude\":\"\",\"codeVersion\":\"latest\"} \
             ]}" >> $GITHUB_OUTPUT
           fi
 
   build-and-test:
     needs: set-matrix
     runs-on: macos-latest-xlarge
-<<<<<<< HEAD
     strategy:
       fail-fast: false
       matrix: ${{ fromJson(needs.set-matrix.outputs.matrix) }}
-=======
-
-    env:
-      NODE_VERSION: ${{ github.event.inputs.node || '22' }}
-      PROJECT_NAME: ${{ github.event.inputs.testApp || 'expo-54' }}
-      IS_RECORDING: ${{ github.event.inputs.isRecording || 'true' }}
-      TESTS_TO_RUN: ${{ github.event.inputs.testsToRun || '' }}
-      TESTS_TO_EXCLUDE: ${{ github.event.inputs.testsToExclude || '' }}
-      CODE_VERSION: ${{ github.event.inputs.VSCodeVersion || 'latest' }}
-      IS_GITHUB_ACTIONS: "true"
->>>>>>> 3b4ca34e
 
     steps:
       - name: Checkout repository
@@ -100,6 +88,7 @@
           echo "isRecording: ${{ matrix.isRecording }}"
           echo "testsToRun: ${{ matrix.testsToRun }}"
           echo "testsToExclude: ${{ matrix.testsToExclude }}"
+          echo "testsToExclude: ${{ matrix.codeVersion }}"
 
       - name: check sdk
         run: xcodebuild -showsdks
@@ -162,6 +151,7 @@
         env:
           PROJECT_NAME: ${{ matrix.testApp }}
           IS_RECORDING: ${{ matrix.isRecording }}
+          CODE_VERSION: ${{ matrix.codeVersion }}
           IS_GITHUB_ACTIONS: "true"
 
       - name: make video
