--- conflicted
+++ resolved
@@ -120,10 +120,7 @@
 
       - name: make video
         if: ${{ always() && github.event.inputs.isRecording == 'true' }}
-<<<<<<< HEAD
-=======
         timeout-minutes: 1
->>>>>>> f295e69b
         run: ffmpeg -framerate 10 -i frame-%04d.png -vf "scale=trunc(iw/2)*2:trunc(ih/2)*2" -c:v libx264 -pix_fmt yuv420p vscode-ui-recording.mp4
         working-directory: packages/vscode-extension-tester/videos
 
@@ -137,10 +134,7 @@
       - name: build output
         if: always()
         uses: actions/upload-artifact@v4
-<<<<<<< HEAD
-=======
         timeout-minutes: 1
->>>>>>> f295e69b
         with:
           name: output
           path: packages/vscode-extension-tester/output.txt
